{
  "name": "@hyperlane-xyz/sdk",
  "description": "The official SDK for the Hyperlane Network",
  "version": "1.4.2-beta71",
  "dependencies": {
<<<<<<< HEAD
    "@hyperlane-xyz/core": "1.4.2-beta71",
    "@hyperlane-xyz/utils": "1.4.2-beta71",
=======
    "@hyperlane-xyz/core": "1.4.2",
    "@hyperlane-xyz/utils": "1.4.2",
    "@solana/web3.js": "^1.78.0",
>>>>>>> e582357d
    "@types/coingecko-api": "^1.0.10",
    "@types/debug": "^4.1.7",
    "@wagmi/chains": "^0.2.6",
    "coingecko-api": "^1.0.10",
    "cross-fetch": "^3.1.5",
    "debug": "^4.3.4",
    "ethers": "^5.7.2",
    "viem": "^1.3.1",
    "zod": "^3.21.2"
  },
  "devDependencies": {
    "@nomiclabs/hardhat-ethers": "^2.2.1",
    "@nomiclabs/hardhat-waffle": "^2.0.3",
    "@types/node": "^16.9.1",
    "@types/ws": "^8.5.5",
    "chai": "^4.3.6",
    "dotenv": "^10.0.0",
    "eslint": "^8.43.0",
    "ethereum-waffle": "^3.4.4",
    "fs": "0.0.1-security",
    "hardhat": "^2.16.1",
    "mocha": "^9.2.2",
    "prettier": "^2.4.1",
    "sinon": "^13.0.2",
    "ts-node": "^10.8.0",
    "typescript": "^5.1.6"
  },
  "files": [
    "/dist",
    "/logos"
  ],
  "homepage": "https://www.hyperlane.xyz",
  "keywords": [
    "Hyperlane",
    "SDK",
    "Typescript"
  ],
  "license": "Apache-2.0",
  "main": "dist/index.js",
  "repository": "https://github.com/hyperlane-xyz/hyperlane-monorepo",
  "scripts": {
    "build": "tsc",
    "check": "tsc --noEmit",
    "clean": "rm -rf ./dist ./cache",
    "lint": "eslint src --ext .ts",
    "prepublishOnly": "yarn build",
    "prettier": "prettier --write ./src",
    "test": "yarn test:unit && yarn test:hardhat",
    "test:unit": "mocha --config .mocharc.json './src/**/*.test.ts'",
    "test:hardhat": "hardhat test $(find ./src -name \"*.hardhat-test.ts\")"
  },
  "types": "dist/index.d.ts",
  "stableVersion": "1.4.2"
}<|MERGE_RESOLUTION|>--- conflicted
+++ resolved
@@ -3,14 +3,9 @@
   "description": "The official SDK for the Hyperlane Network",
   "version": "1.4.2-beta71",
   "dependencies": {
-<<<<<<< HEAD
     "@hyperlane-xyz/core": "1.4.2-beta71",
     "@hyperlane-xyz/utils": "1.4.2-beta71",
-=======
-    "@hyperlane-xyz/core": "1.4.2",
-    "@hyperlane-xyz/utils": "1.4.2",
     "@solana/web3.js": "^1.78.0",
->>>>>>> e582357d
     "@types/coingecko-api": "^1.0.10",
     "@types/debug": "^4.1.7",
     "@wagmi/chains": "^0.2.6",
