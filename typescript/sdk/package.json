--- conflicted
+++ resolved
@@ -1,17 +1,10 @@
 {
   "name": "@hyperlane-xyz/sdk",
   "description": "The official SDK for the Hyperlane Network",
-<<<<<<< HEAD
-  "version": "1.5.1",
-  "dependencies": {
-    "@hyperlane-xyz/core": "1.5.1",
-    "@hyperlane-xyz/utils": "1.5.1",
-=======
   "version": "1.5.4-beta0",
   "dependencies": {
     "@hyperlane-xyz/core": "1.5.4-beta0",
     "@hyperlane-xyz/utils": "1.5.4-beta0",
->>>>>>> 9168cca6
     "@solana/spl-token": "^0.3.8",
     "@solana/web3.js": "^1.78.0",
     "@types/coingecko-api": "^1.0.10",
