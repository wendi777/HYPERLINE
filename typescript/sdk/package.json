{
  "name": "@hyperlane-xyz/sdk",
  "description": "The official SDK for the Hyperlane Network",
<<<<<<< HEAD
  "version": "1.5.7-beta1",
  "dependencies": {
    "@hyperlane-xyz/core": "1.5.7-beta1",
    "@hyperlane-xyz/utils": "1.5.7-beta1",
=======
  "version": "3.1.3",
  "dependencies": {
    "@cosmjs/cosmwasm-stargate": "^0.31.3",
    "@cosmjs/stargate": "^0.31.3",
    "@hyperlane-xyz/core": "3.1.3",
    "@hyperlane-xyz/utils": "3.1.3",
>>>>>>> 66d064a3
    "@solana/spl-token": "^0.3.8",
    "@solana/web3.js": "^1.78.0",
    "@types/coingecko-api": "^1.0.10",
    "@types/debug": "^4.1.7",
    "@wagmi/chains": "^0.2.6",
    "bignumber.js": "^9.1.1",
    "coingecko-api": "^1.0.10",
    "cosmjs-types": "^0.9.0",
    "cross-fetch": "^3.1.5",
    "debug": "^4.3.4",
    "ethers": "^5.7.2",
    "viem": "^1.3.1",
    "zod": "^3.21.2"
  },
  "devDependencies": {
    "@nomiclabs/hardhat-ethers": "^2.2.1",
    "@nomiclabs/hardhat-waffle": "^2.0.6",
    "@types/node": "^16.9.1",
    "@types/sinon": "^17.0.1",
    "@types/sinon-chai": "^3.2.12",
    "@types/ws": "^8.5.5",
    "chai": "^4.3.6",
    "dotenv": "^10.0.0",
    "eslint": "^8.43.0",
    "ethereum-waffle": "^4.0.10",
    "hardhat": "^2.19.0",
    "mocha": "^9.2.2",
    "prettier": "^2.8.8",
    "sinon": "^13.0.2",
    "ts-node": "^10.8.0",
    "typescript": "5.1.6"
  },
  "files": [
    "/dist",
    "/logos"
  ],
  "homepage": "https://www.hyperlane.xyz",
  "keywords": [
    "Hyperlane",
    "SDK",
    "Typescript"
  ],
  "license": "Apache-2.0",
  "main": "dist/index.js",
  "repository": "https://github.com/hyperlane-xyz/hyperlane-monorepo",
  "scripts": {
    "build": "tsc",
    "check": "tsc --noEmit",
    "clean": "rm -rf ./dist ./cache",
    "lint": "eslint src --ext .ts",
    "prepublishOnly": "yarn build",
    "prettier": "prettier --write ./src",
    "test": "yarn test:unit && yarn test:hardhat",
    "test:unit": "mocha --config .mocharc.json './src/**/*.test.ts'",
    "test:hardhat": "hardhat test $(find ./src -name \"*.hardhat-test.ts\")"
  },
  "types": "dist/index.d.ts",
  "peerDependencies": {
    "@ethersproject/abi": "*",
    "@ethersproject/providers": "*"
  }
}<|MERGE_RESOLUTION|>--- conflicted
+++ resolved
@@ -1,19 +1,12 @@
 {
   "name": "@hyperlane-xyz/sdk",
   "description": "The official SDK for the Hyperlane Network",
-<<<<<<< HEAD
-  "version": "1.5.7-beta1",
-  "dependencies": {
-    "@hyperlane-xyz/core": "1.5.7-beta1",
-    "@hyperlane-xyz/utils": "1.5.7-beta1",
-=======
   "version": "3.1.3",
   "dependencies": {
     "@cosmjs/cosmwasm-stargate": "^0.31.3",
     "@cosmjs/stargate": "^0.31.3",
     "@hyperlane-xyz/core": "3.1.3",
     "@hyperlane-xyz/utils": "3.1.3",
->>>>>>> 66d064a3
     "@solana/spl-token": "^0.3.8",
     "@solana/web3.js": "^1.78.0",
     "@types/coingecko-api": "^1.0.10",
