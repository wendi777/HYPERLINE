--- conflicted
+++ resolved
@@ -1,7 +1,5 @@
 # @hyperlane-xyz/sdk
 
-<<<<<<< HEAD
-=======
 ## 3.15.0
 
 ### Minor Changes
@@ -15,7 +13,6 @@
   - @hyperlane-xyz/core@3.15.0
   - @hyperlane-xyz/utils@3.15.0
 
->>>>>>> acaa22cd
 ## 3.14.0
 
 ### Patch Changes
