--- conflicted
+++ resolved
@@ -1,10 +1,6 @@
 import { z } from 'zod';
 
-<<<<<<< HEAD
-import { ZHash } from './chainMetadataTypes';
-=======
 import { ZHash } from './customZodTypes';
->>>>>>> 1baa12eb
 
 export const HyperlaneDeploymentArtifactsSchema = z.object({
   mailbox: ZHash.describe('The address of the Mailbox contract.'),
