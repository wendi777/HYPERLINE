--- conflicted
+++ resolved
@@ -1,8 +1,5 @@
-<<<<<<< HEAD
 /* eslint-disable @typescript-eslint/explicit-module-boundary-types */
-=======
 import debug from 'debug';
->>>>>>> bbc024ab
 import { providers } from 'ethers';
 
 import {
