--- conflicted
+++ resolved
@@ -65,13 +65,6 @@
   }
 
   async initializeArgs(_: ChainName, config: TokenRouterConfig): Promise<any> {
-<<<<<<< HEAD
-=======
-    // ISM config can be an object, but is not supported right now.
-    if (typeof config.interchainSecurityModule === 'object') {
-      throw new Error('Token deployer does not support ISM objects currently');
-    }
->>>>>>> acaa22cd
     const defaultArgs = [
       config.hook ?? constants.AddressZero,
       config.interchainSecurityModule ?? constants.AddressZero,
@@ -93,7 +86,6 @@
     for (const [chain, config] of Object.entries(configMap)) {
       if (isTokenMetadata(config)) {
         return config;
-<<<<<<< HEAD
       }
 
       if (isNativeConfig(config)) {
@@ -139,56 +131,6 @@
   }
 
   async deploy(configMap: WarpRouteDeployConfig) {
-    const tokenMetadata = await TokenDeployer.deriveTokenMetadata(
-      this.multiProvider,
-      configMap,
-    );
-=======
-      }
-
-      if (isNativeConfig(config)) {
-        const nativeToken = multiProvider.getChainMetadata(chain).nativeToken;
-        if (nativeToken) {
-          return { totalSupply: 0, ...nativeToken };
-        }
-      }
-
-      if (isCollateralConfig(config)) {
-        const provider = multiProvider.getProvider(chain);
-
-        if (config.isNft) {
-          const erc721 = ERC721Enumerable__factory.connect(
-            config.token,
-            provider,
-          );
-          const [name, symbol, totalSupply] = await Promise.all([
-            erc721.name(),
-            erc721.symbol(),
-            erc721.totalSupply(),
-          ]);
-          return {
-            name,
-            symbol,
-            totalSupply: totalSupply.toString(),
-          };
-        }
-
-        const erc20 = ERC20__factory.connect(config.token, provider);
-        const [name, symbol, totalSupply, decimals] = await Promise.all([
-          erc20.name(),
-          erc20.symbol(),
-          erc20.totalSupply(),
-          erc20.decimals(),
-        ]);
-
-        return { name, symbol, totalSupply: totalSupply.toString(), decimals };
-      }
-    }
-
-    return undefined;
-  }
-
-  async deploy(configMap: WarpRouteDeployConfig) {
     let tokenMetadata: TokenMetadata | undefined;
     try {
       tokenMetadata = await TokenDeployer.deriveTokenMetadata(
@@ -200,7 +142,6 @@
       throw err;
     }
 
->>>>>>> acaa22cd
     const resolvedConfigMap = objMap(configMap, (_, config) => ({
       ...tokenMetadata,
       gas: gasOverhead(config.type),
