--- conflicted
+++ resolved
@@ -6,10 +6,6 @@
   ERC20Test,
   ERC20Test__factory,
   Mailbox,
-<<<<<<< HEAD
-  Mailbox,
-=======
->>>>>>> 707967e2
   Mailbox__factory,
 } from '@hyperlane-xyz/core';
 import { IsmType, RouterConfig, TestChainName } from '@hyperlane-xyz/sdk';
@@ -18,18 +14,10 @@
 import { TestCoreApp } from '../core/TestCoreApp.js';
 import { TestCoreDeployer } from '../core/TestCoreDeployer.js';
 import { EvmERC20WarpCrudModule } from '../crud/EvmWarpCrudModule.js';
-<<<<<<< HEAD
-import { EvmERC20WarpCrudModule } from '../crud/EvmWarpCrudModule.js';
-=======
->>>>>>> 707967e2
 import { HyperlaneProxyFactoryDeployer } from '../deploy/HyperlaneProxyFactoryDeployer.js';
 import { HyperlaneIsmFactory } from '../ism/HyperlaneIsmFactory.js';
 import { MultiProvider } from '../providers/MultiProvider.js';
 import { randomAddress } from '../test/testUtils.js';
-<<<<<<< HEAD
-import { randomAddress } from '../test/testUtils.js';
-=======
->>>>>>> 707967e2
 import { ChainMap } from '../types.js';
 
 import {
@@ -57,10 +45,6 @@
   let routerConfigMap: ChainMap<RouterConfig>;
   let config: WarpRouteDeployConfig;
   let baseConfig: RouterConfig;
-<<<<<<< HEAD
-  let baseConfig: RouterConfig;
-=======
->>>>>>> 707967e2
 
   before(async () => {
     [signer] = await hre.ethers.getSigners();
@@ -165,10 +149,6 @@
       };
       // Deploy with config
       const warpRoute = await deployer.deploy(
-<<<<<<< HEAD
-      const warpRoute = await deployer.deploy(
-=======
->>>>>>> 707967e2
         config as ChainMap<TokenConfig & RouterConfig>,
       );
 
@@ -312,7 +292,6 @@
       expect(updatedHook).to.equal(hookToUpdate);
     });
   });
-<<<<<<< HEAD
 
   describe('EvmERC20WarpRouteReader', async () => {
     let config: TokenRouterConfig;
@@ -436,6 +415,4 @@
       expect(updatedHook).to.equal(hookToUpdate);
     });
   });
-=======
->>>>>>> 707967e2
 });