import { SignerWithAddress } from '@nomiclabs/hardhat-ethers/signers.js';
import { expect } from 'chai';
import hre from 'hardhat';
import sinon from 'sinon';

import {
  ERC20Test,
  ERC20Test__factory,
  Mailbox,
  Mailbox__factory,
} from '@hyperlane-xyz/core';
import {
  HyperlaneContractsMap,
  IsmType,
  RouterConfig,
  TestChainName,
} from '@hyperlane-xyz/sdk';
import { objMap } from '@hyperlane-xyz/utils';

import { TestCoreApp } from '../core/TestCoreApp.js';
import { TestCoreDeployer } from '../core/TestCoreDeployer.js';
import { EvmERC20WarpCrudModule } from '../crud/EvmWarpCrudModule.js';
import { HyperlaneProxyFactoryDeployer } from '../deploy/HyperlaneProxyFactoryDeployer.js';
import { ProxyFactoryFactories } from '../deploy/contracts.js';
import { HyperlaneIsmFactory } from '../ism/HyperlaneIsmFactory.js';
import { MultiProvider } from '../providers/MultiProvider.js';
import { randomAddress } from '../test/testUtils.js';
import { ChainMap } from '../types.js';

import { EvmERC20WarpRouteReader } from './EvmERC20WarpRouteReader.js';
import {
  CollateralConfig,
  HypERC20Config,
  TokenConfig,
  TokenType,
} from './config.js';
import { HypERC20Deployer } from './deploy.js';
<<<<<<< HEAD
import {
  DerivedTokenRouterConfig,
  DerivedTokenType,
  EvmERC20WarpRouteReader,
} from './read.js';
=======
>>>>>>> e37bd8ab
import { WarpRouteDeployConfig } from './types.js';

describe('TokenDeployer', async () => {
  const TOKEN_NAME = 'fake';
  const TOKEN_SUPPLY = '100000000000000000000';
  const TOKEN_DECIMALS = 18;
  const GAS = 65_000;
  const chain = TestChainName.test1;
  let ismFactory: HyperlaneIsmFactory;
  let factories: HyperlaneContractsMap<ProxyFactoryFactories>;
  let erc20Factory: ERC20Test__factory;
  let token: ERC20Test;
  let signer: SignerWithAddress;
  let deployer: HypERC20Deployer;
  let multiProvider: MultiProvider;
  let coreApp: TestCoreApp;
  let routerConfigMap: ChainMap<RouterConfig>;
  let config: WarpRouteDeployConfig;
  let baseConfig: RouterConfig;

  before(async () => {
    [signer] = await hre.ethers.getSigners();
    multiProvider = MultiProvider.createTestMultiProvider({ signer });
    const ismFactoryDeployer = new HyperlaneProxyFactoryDeployer(multiProvider);
    factories = await ismFactoryDeployer.deploy(
      multiProvider.mapKnownChains(() => ({})),
    );
    ismFactory = new HyperlaneIsmFactory(factories, multiProvider);
    coreApp = await new TestCoreDeployer(multiProvider, ismFactory).deployApp();
    routerConfigMap = coreApp.getRouterConfig(signer.address);
    config = objMap(
      routerConfigMap,
      (chain, c): HypERC20Config => ({
        type: TokenType.synthetic,
        name: chain,
        symbol: `u${chain}`,
        decimals: TOKEN_DECIMALS,
        totalSupply: TOKEN_SUPPLY,
        gas: GAS,
        ...c,
      }),
    );

    erc20Factory = new ERC20Test__factory(signer);
    token = await erc20Factory.deploy(
      TOKEN_NAME,
      TOKEN_NAME,
      TOKEN_SUPPLY,
      TOKEN_DECIMALS,
    );

    baseConfig = routerConfigMap[TestChainName.test1];
  });

  beforeEach(async () => {
    deployer = new HypERC20Deployer(multiProvider);
  });

  it('deploys', async () => {
    await deployer.deploy(config as ChainMap<TokenConfig & RouterConfig>);
  });

  describe('ERC20WarpRouterReader', async () => {
    let mailbox: Mailbox;
    let evmERC20WarpRouteReader: EvmERC20WarpRouteReader;

    before(async () => {
      mailbox = Mailbox__factory.connect(baseConfig.mailbox, signer);
      evmERC20WarpRouteReader = new EvmERC20WarpRouteReader(
        multiProvider,
        chain,
      );
    });

    it('should derive a token type from contract', async () => {
      const typesToDerive: DerivedTokenType[] = [
        TokenType.collateral,
        // TokenType.collateralVault, @todo add collateralVault by deploying a vault instead of erc20
        TokenType.synthetic,
        TokenType.native,
      ];

      await Promise.all(
        typesToDerive.map(async (type) => {
          // Create config
          const config = {
            [TestChainName.test1]: {
              type,
              token: token.address,
              hook: await mailbox.defaultHook(),
              name: TOKEN_NAME,
              symbol: TOKEN_NAME,
              decimals: TOKEN_DECIMALS,
              totalSupply: TOKEN_SUPPLY,
              gas: GAS,
              ...baseConfig,
            },
          };
          // Deploy warp route with config
          const warpRoute = await deployer.deploy(
            config as ChainMap<TokenConfig & RouterConfig>,
          );
          const derivedTokenType =
            await evmERC20WarpRouteReader.deriveTokenType(
              warpRoute[chain][type].address,
            );
          expect(derivedTokenType).to.equal(type);
        }),
      );
    });

    it('should derive config from collateral correctly', async () => {
      // Create config
      const config = {
        [TestChainName.test1]: {
          type: TokenType.collateral,
          token: token.address,
          hook: await mailbox.defaultHook(),
          ...baseConfig,
        },
      };
      // Deploy with config
      const warpRoute = await deployer.deploy(
        config as ChainMap<TokenConfig & RouterConfig>,
      );

      // Derive config and check if each value matches
      const derivedConfig =
        (await evmERC20WarpRouteReader.deriveWarpRouteConfig(
          warpRoute[TestChainName.test1].collateral.address,
        )) as CollateralConfig;

      for (const [key, value] of Object.entries(derivedConfig)) {
        const deployedValue = (config[TestChainName.test1] as any)[key];
        if (deployedValue) expect(deployedValue).to.equal(value);
      }

      // Check if token values matches
      expect(derivedConfig.name).to.equal(TOKEN_NAME);
      expect(derivedConfig.symbol).to.equal(TOKEN_NAME);
      expect(derivedConfig.decimals).to.equal(TOKEN_DECIMALS);
    });
  });

  describe('EvmERC20WarpCrudModule', async () => {
    let config: any;
    let mailbox: Mailbox;

    before(async () => {
      mailbox = Mailbox__factory.connect(baseConfig.mailbox, signer);
      config = {
        type: TokenType.collateral,
        token: token.address,
        hook: await mailbox.defaultHook(),
        ...baseConfig,
      } as DerivedTokenRouterConfig;
    });
    describe('Create', async () => {
      it('should create with a config', async () => {
        // Deploy using WarpCrudModule
        const evmERC20WarpCrudModule = await EvmERC20WarpCrudModule.create({
          chain,
          config,
          multiProvider,
        });

        // Let's derive it's onchain token type
        const { collateral } = evmERC20WarpCrudModule.serialize();
        const tokenType: TokenType =
          await evmERC20WarpCrudModule.reader.deriveTokenType(
            collateral.address,
          );
        expect(tokenType).to.equal(TokenType.collateral);
      });
    });

    describe('Update', async () => {
      let sandbox: sinon.SinonSandbox;

      beforeEach(() => {
        sandbox = sinon.createSandbox();
      });

      afterEach(() => {
        sandbox.restore();
      });
      it('should update existing ISM when provided an ISM string', async () => {
        // Deploy using WarpCrudModule
        const evmERC20WarpCrudModule = await EvmERC20WarpCrudModule.create({
          chain,
          config,
          multiProvider,
        });

        // Update ISM and compare onchain values
        const ismToUpdate = await mailbox.defaultIsm();
        const tx = await evmERC20WarpCrudModule.update({
          ...config,
          interchainSecurityModule: ismToUpdate,
        });

        await multiProvider.sendTransaction(chain, tx[0].transaction);
        const updatedIsm = (await evmERC20WarpCrudModule.read())
          .interchainSecurityModule;
        expect(updatedIsm?.address).to.equal(ismToUpdate);
      });

      it('should deploy given with an ISM object with a type different than onchain', async () => {
        // Deploy using WarpCrudModule
        const evmERC20WarpCrudModule = await EvmERC20WarpCrudModule.create({
          chain,
          config,
          multiProvider,
        });

        // Update ISM as string and compare onchain values
        const ismToUpdate = await mailbox.defaultIsm();
        let tx = await evmERC20WarpCrudModule.update({
          ...config,
          interchainSecurityModule: ismToUpdate,
        });

        await multiProvider.sendTransaction(chain, tx[0].transaction);
        let updatedIsm = (await evmERC20WarpCrudModule.read())
          .interchainSecurityModule;
        expect(updatedIsm?.address).to.equal(ismToUpdate);

        // Do brand new deployment and then stub deployIsm() with it's address
        const newCoreApp = await new TestCoreDeployer(
          multiProvider,
          ismFactory,
        ).deployApp();
        const newDefaultIsmAddr = await newCoreApp
          .getContracts(chain)
          .mailbox.defaultIsm();
        sandbox
          .stub(evmERC20WarpCrudModule, 'deployIsm')
          .returns(Promise.resolve(newDefaultIsmAddr));

        // Update to a different ISM type using an object
        tx = await evmERC20WarpCrudModule.update({
          ...config,
          interchainSecurityModule: {
            type: IsmType.PAUSABLE,
            paused: false,
            owner: randomAddress(),
          },
        });

        await multiProvider.sendTransaction(chain, tx[0].transaction);
        updatedIsm = (await evmERC20WarpCrudModule.read())
          .interchainSecurityModule;
        expect(updatedIsm?.address).to.equal(newDefaultIsmAddr);
      });
    });

    it('should update existing Hook when provided an Hook string', async () => {
      // Deploy using WarpCrudModule
      const evmERC20WarpCrudModule = await EvmERC20WarpCrudModule.create({
        chain,
        config,
        multiProvider,
      });

      // Update Hook and compare onchain values
      const hookToUpdate = await mailbox.defaultHook();
      const tx = await evmERC20WarpCrudModule.update({
        ...config,
        hook: hookToUpdate,
      });

      await multiProvider.sendTransaction(chain, tx[0].transaction);
      const updatedHook = (await evmERC20WarpCrudModule.read()).hook;
      expect(updatedHook).to.equal(hookToUpdate);
    });
  });
});<|MERGE_RESOLUTION|>--- conflicted
+++ resolved
@@ -19,7 +19,6 @@
 
 import { TestCoreApp } from '../core/TestCoreApp.js';
 import { TestCoreDeployer } from '../core/TestCoreDeployer.js';
-import { EvmERC20WarpCrudModule } from '../crud/EvmWarpCrudModule.js';
 import { HyperlaneProxyFactoryDeployer } from '../deploy/HyperlaneProxyFactoryDeployer.js';
 import { ProxyFactoryFactories } from '../deploy/contracts.js';
 import { HyperlaneIsmFactory } from '../ism/HyperlaneIsmFactory.js';
@@ -27,7 +26,12 @@
 import { randomAddress } from '../test/testUtils.js';
 import { ChainMap } from '../types.js';
 
-import { EvmERC20WarpRouteReader } from './EvmERC20WarpRouteReader.js';
+import {
+  DerivedTokenRouterConfig,
+  DerivedTokenType,
+  EvmERC20WarpRouteReader,
+} from './EvmERC20WarpRouteReader.js';
+import { EvmERC20WarpHyperlaneModule } from './EvmWarpHyperlaneModule.js';
 import {
   CollateralConfig,
   HypERC20Config,
@@ -35,14 +39,6 @@
   TokenType,
 } from './config.js';
 import { HypERC20Deployer } from './deploy.js';
-<<<<<<< HEAD
-import {
-  DerivedTokenRouterConfig,
-  DerivedTokenType,
-  EvmERC20WarpRouteReader,
-} from './read.js';
-=======
->>>>>>> e37bd8ab
 import { WarpRouteDeployConfig } from './types.js';
 
 describe('TokenDeployer', async () => {
@@ -187,7 +183,7 @@
     });
   });
 
-  describe('EvmERC20WarpCrudModule', async () => {
+  describe('EvmERC20WarpHyperlaneModule', async () => {
     let config: any;
     let mailbox: Mailbox;
 
@@ -203,11 +199,13 @@
     describe('Create', async () => {
       it('should create with a config', async () => {
         // Deploy using WarpCrudModule
-        const evmERC20WarpCrudModule = await EvmERC20WarpCrudModule.create({
-          chain,
-          config,
-          multiProvider,
-        });
+        const evmERC20WarpCrudModule = await EvmERC20WarpHyperlaneModule.create(
+          {
+            chain,
+            config,
+            multiProvider,
+          },
+        );
 
         // Let's derive it's onchain token type
         const { collateral } = evmERC20WarpCrudModule.serialize();
@@ -231,11 +229,13 @@
       });
       it('should update existing ISM when provided an ISM string', async () => {
         // Deploy using WarpCrudModule
-        const evmERC20WarpCrudModule = await EvmERC20WarpCrudModule.create({
-          chain,
-          config,
-          multiProvider,
-        });
+        const evmERC20WarpCrudModule = await EvmERC20WarpHyperlaneModule.create(
+          {
+            chain,
+            config,
+            multiProvider,
+          },
+        );
 
         // Update ISM and compare onchain values
         const ismToUpdate = await mailbox.defaultIsm();
@@ -252,11 +252,13 @@
 
       it('should deploy given with an ISM object with a type different than onchain', async () => {
         // Deploy using WarpCrudModule
-        const evmERC20WarpCrudModule = await EvmERC20WarpCrudModule.create({
-          chain,
-          config,
-          multiProvider,
-        });
+        const evmERC20WarpCrudModule = await EvmERC20WarpHyperlaneModule.create(
+          {
+            chain,
+            config,
+            multiProvider,
+          },
+        );
 
         // Update ISM as string and compare onchain values
         const ismToUpdate = await mailbox.defaultIsm();
@@ -301,7 +303,7 @@
 
     it('should update existing Hook when provided an Hook string', async () => {
       // Deploy using WarpCrudModule
-      const evmERC20WarpCrudModule = await EvmERC20WarpCrudModule.create({
+      const evmERC20WarpCrudModule = await EvmERC20WarpHyperlaneModule.create({
         chain,
         config,
         multiProvider,
