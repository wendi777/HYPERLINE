import { SignerWithAddress } from '@nomiclabs/hardhat-ethers/signers.js';
import hre from 'hardhat';

<<<<<<< HEAD
import { RouterConfig } from '@hyperlane-xyz/sdk';
import { objMap } from '@hyperlane-xyz/utils';
=======
import { ERC20Test__factory } from '@hyperlane-xyz/core';
import { Address, objMap } from '@hyperlane-xyz/utils';
>>>>>>> 6d30eed2

import { TestChainName } from '../consts/testChains.js';
import { TestCoreApp } from '../core/TestCoreApp.js';
import { TestCoreDeployer } from '../core/TestCoreDeployer.js';
import { HyperlaneProxyFactoryDeployer } from '../deploy/HyperlaneProxyFactoryDeployer.js';
import { HyperlaneIsmFactory } from '../ism/HyperlaneIsmFactory.js';
import { MultiProvider } from '../providers/MultiProvider.js';

<<<<<<< HEAD
import { HypERC20Config, TokenConfig, TokenType } from './config.js';
import { HypERC20Deployer } from './deploy.js';
=======
import { EvmERC20WarpRouteReader } from './EvmERC20WarpRouteReader.js';
import { TokenType } from './config.js';
import { HypERC20Deployer } from './deploy.js';
import { TokenRouterConfig } from './schemas.js';
import { WarpRouteDeployConfig } from './types.js';
>>>>>>> 6d30eed2

const chain = TestChainName.test1;

describe('TokenDeployer', async () => {
  let signer: SignerWithAddress;
  let deployer: HypERC20Deployer;
  let multiProvider: MultiProvider;
  let coreApp: TestCoreApp;
<<<<<<< HEAD
  let routerConfigMap: ChainMap<RouterConfig>;
  let config: ChainMap<TokenConfig & RouterConfig>;
=======
  let config: WarpRouteDeployConfig;
  let token: Address;
>>>>>>> 6d30eed2

  before(async () => {
    [signer] = await hre.ethers.getSigners();
    multiProvider = MultiProvider.createTestMultiProvider({ signer });
    const ismFactoryDeployer = new HyperlaneProxyFactoryDeployer(multiProvider);
    const factories = await ismFactoryDeployer.deploy(
      multiProvider.mapKnownChains(() => ({})),
    );
    const ismFactory = new HyperlaneIsmFactory(factories, multiProvider);
    coreApp = await new TestCoreDeployer(multiProvider, ismFactory).deployApp();
    const routerConfigMap = coreApp.getRouterConfig(signer.address);
    config = objMap(
      routerConfigMap,
      (chain, c): TokenRouterConfig => ({
        type: TokenType.synthetic,
        name: chain,
        symbol: `u${chain}`,
        decimals: 18,
        totalSupply: '100000',
        ...c,
      }),
    );

    const { name, decimals, symbol, totalSupply } = config[chain];
    const contract = await new ERC20Test__factory(signer).deploy(
      name!,
      symbol!,
      totalSupply!,
      decimals!,
    );
    token = contract.address;
  });

  beforeEach(async () => {
    deployer = new HypERC20Deployer(multiProvider);
  });

  it('deploys', async () => {
    await deployer.deploy(config);
  });
<<<<<<< HEAD
=======

  for (const type of [TokenType.collateral, TokenType.synthetic]) {
    describe('ERC20WarpRouterReader', async () => {
      let reader: EvmERC20WarpRouteReader;
      let routerAddress: Address;

      before(() => {
        reader = new EvmERC20WarpRouteReader(
          multiProvider,
          TestChainName.test1,
        );
      });

      beforeEach(async () => {
        config[chain] = {
          ...config[chain],
          type,
          // @ts-ignore
          token: type === TokenType.collateral ? token : undefined,
        };
        const warpRoute = await deployer.deploy(config);
        routerAddress = warpRoute[chain][type].address;
      });

      it(`should derive TokenRouterConfig correctly`, async () => {
        const derivedConfig = await reader.deriveWarpRouteConfig(routerAddress);
        expect(derivedConfig.type).to.equal(config[chain].type);
      });
    });
  }
>>>>>>> 6d30eed2
});<|MERGE_RESOLUTION|>--- conflicted
+++ resolved
@@ -1,13 +1,8 @@
 import { SignerWithAddress } from '@nomiclabs/hardhat-ethers/signers.js';
 import hre from 'hardhat';
 
-<<<<<<< HEAD
-import { RouterConfig } from '@hyperlane-xyz/sdk';
-import { objMap } from '@hyperlane-xyz/utils';
-=======
 import { ERC20Test__factory } from '@hyperlane-xyz/core';
 import { Address, objMap } from '@hyperlane-xyz/utils';
->>>>>>> 6d30eed2
 
 import { TestChainName } from '../consts/testChains.js';
 import { TestCoreApp } from '../core/TestCoreApp.js';
@@ -16,16 +11,11 @@
 import { HyperlaneIsmFactory } from '../ism/HyperlaneIsmFactory.js';
 import { MultiProvider } from '../providers/MultiProvider.js';
 
-<<<<<<< HEAD
-import { HypERC20Config, TokenConfig, TokenType } from './config.js';
-import { HypERC20Deployer } from './deploy.js';
-=======
 import { EvmERC20WarpRouteReader } from './EvmERC20WarpRouteReader.js';
 import { TokenType } from './config.js';
 import { HypERC20Deployer } from './deploy.js';
 import { TokenRouterConfig } from './schemas.js';
 import { WarpRouteDeployConfig } from './types.js';
->>>>>>> 6d30eed2
 
 const chain = TestChainName.test1;
 
@@ -34,13 +24,8 @@
   let deployer: HypERC20Deployer;
   let multiProvider: MultiProvider;
   let coreApp: TestCoreApp;
-<<<<<<< HEAD
-  let routerConfigMap: ChainMap<RouterConfig>;
-  let config: ChainMap<TokenConfig & RouterConfig>;
-=======
   let config: WarpRouteDeployConfig;
   let token: Address;
->>>>>>> 6d30eed2
 
   before(async () => {
     [signer] = await hre.ethers.getSigners();
@@ -81,8 +66,6 @@
   it('deploys', async () => {
     await deployer.deploy(config);
   });
-<<<<<<< HEAD
-=======
 
   for (const type of [TokenType.collateral, TokenType.synthetic]) {
     describe('ERC20WarpRouterReader', async () => {
@@ -113,5 +96,4 @@
       });
     });
   }
->>>>>>> 6d30eed2
 });