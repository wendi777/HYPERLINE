import { assert } from 'console';
import { ethers, providers } from 'ethers';

import {
  DomainRoutingHook,
  DomainRoutingHook__factory,
  FallbackDomainRoutingHook,
  FallbackDomainRoutingHook__factory,
  IPostDispatchHook__factory,
  InterchainGasPaymaster__factory,
  MerkleTreeHook__factory,
  OPStackHook__factory,
  PausableHook__factory,
  ProtocolFee__factory,
  StaticAggregationHook__factory,
  StorageGasOracle__factory,
} from '@hyperlane-xyz/core';
import {
  Address,
  WithAddress,
  concurrentMap,
  eqAddress,
  ethersBigNumberSerializer,
  rootLogger,
} from '@hyperlane-xyz/utils';

import { MultiProvider } from '../providers/MultiProvider.js';
import { ChainName } from '../types.js';

import {
  AggregationHookConfig,
  DomainRoutingHookConfig,
  FallbackRoutingHookConfig,
  HookConfig,
  HookType,
  IgpHookConfig,
  MerkleTreeHookConfig,
  OnchainHookType,
  OpStackHookConfig,
  PausableHookConfig,
  ProtocolFeeHookConfig,
  RoutingHookConfig,
} from './types.js';

interface HookReader {
  deriveHookConfig(address: Address): Promise<WithAddress<HookConfig>>;
  deriveMerkleTreeConfig(
    address: Address,
  ): Promise<WithAddress<MerkleTreeHookConfig>>;
  deriveAggregationConfig(
    address: Address,
  ): Promise<WithAddress<AggregationHookConfig>>;
  deriveIgpConfig(address: Address): Promise<WithAddress<IgpHookConfig>>;
  deriveProtocolFeeConfig(
    address: Address,
  ): Promise<WithAddress<ProtocolFeeHookConfig>>;
  deriveOpStackConfig(
    address: Address,
  ): Promise<WithAddress<OpStackHookConfig>>;
  deriveDomainRoutingConfig(
    address: Address,
  ): Promise<WithAddress<DomainRoutingHookConfig>>;
  deriveFallbackRoutingConfig(
    address: Address,
  ): Promise<WithAddress<FallbackRoutingHookConfig>>;
  derivePausableConfig(
    address: Address,
  ): Promise<WithAddress<PausableHookConfig>>;
}

export class EvmHookReader implements HookReader {
  protected readonly provider: providers.Provider;
  protected readonly logger = rootLogger.child({ module: 'EvmHookReader' });

  constructor(
    protected readonly multiProvider: MultiProvider,
    chain: ChainName,
<<<<<<< HEAD
    protected readonly disableConcurrency: boolean = false,
=======
    protected readonly concurrency: number = 20,
>>>>>>> aea79c68
  ) {
    this.provider = this.multiProvider.getProvider(chain);
  }

  public static stringifyConfig(config: HookConfig, space?: number): string {
    return JSON.stringify(config, ethersBigNumberSerializer, space);
  }

  async deriveHookConfig(address: Address): Promise<WithAddress<HookConfig>> {
    const hook = IPostDispatchHook__factory.connect(address, this.provider);
    const onchainHookType: OnchainHookType = await hook.hookType();

    switch (onchainHookType) {
      case OnchainHookType.ROUTING:
        return this.deriveDomainRoutingConfig(address);
      case OnchainHookType.AGGREGATION:
        return this.deriveAggregationConfig(address);
      case OnchainHookType.MERKLE_TREE:
        return this.deriveMerkleTreeConfig(address);
      case OnchainHookType.INTERCHAIN_GAS_PAYMASTER:
        return this.deriveIgpConfig(address);
      case OnchainHookType.FALLBACK_ROUTING:
        return this.deriveFallbackRoutingConfig(address);
      case OnchainHookType.PAUSABLE:
        return this.derivePausableConfig(address);
      case OnchainHookType.PROTOCOL_FEE:
        return this.deriveProtocolFeeConfig(address);
      // ID_AUTH_ISM could be OPStackHook, ERC5164Hook or LayerZeroV2Hook
      // For now assume it's OP_STACK
      case OnchainHookType.ID_AUTH_ISM:
        return this.deriveOpStackConfig(address);
      default:
        throw new Error(
          `Unsupported HookType: ${OnchainHookType[onchainHookType]}`,
        );
    }
  }

  async deriveMerkleTreeConfig(
    address: Address,
  ): Promise<WithAddress<MerkleTreeHookConfig>> {
    const hook = MerkleTreeHook__factory.connect(address, this.provider);
    assert((await hook.hookType()) === OnchainHookType.MERKLE_TREE);

    return {
      address,
      type: HookType.MERKLE_TREE,
    };
  }

  async deriveAggregationConfig(
    address: Address,
  ): Promise<WithAddress<AggregationHookConfig>> {
    const hook = StaticAggregationHook__factory.connect(address, this.provider);
    assert((await hook.hookType()) === OnchainHookType.AGGREGATION);

    const hooks = await hook.hooks(ethers.constants.AddressZero);
    const hookConfigs = await concurrentMap(
      this.concurrency,
      hooks,
      async (hook) => this.deriveHookConfig(hook),
    );

    return {
      address,
      type: HookType.AGGREGATION,
      hooks: hookConfigs,
    };
  }

  async deriveIgpConfig(address: Address): Promise<WithAddress<IgpHookConfig>> {
    const hook = InterchainGasPaymaster__factory.connect(
      address,
      this.provider,
    );
    assert(
      (await hook.hookType()) === OnchainHookType.INTERCHAIN_GAS_PAYMASTER,
    );

    const owner = await hook.owner();
    const beneficiary = await hook.beneficiary();

    const overhead: IgpHookConfig['overhead'] = {};
    const oracleConfig: IgpHookConfig['oracleConfig'] = {};

    let oracleKey: string | undefined;

    const domainIds = this.multiProvider.getKnownDomainIds();

    const allKeys = await concurrentMap(
      this.concurrency,
      domainIds,
      async (domainId) => {
        const chainName = this.multiProvider.getChainName(domainId);
        try {
          const { tokenExchangeRate, gasPrice } =
            await hook.getExchangeRateAndGasPrice(domainId);
          const domainGasOverhead = await hook.destinationGasLimit(domainId, 0);

          overhead[chainName] = domainGasOverhead.toNumber();
          oracleConfig[chainName] = { tokenExchangeRate, gasPrice };

          const { gasOracle } = await hook.destinationGasConfigs(domainId);
          const oracle = StorageGasOracle__factory.connect(
            gasOracle,
            this.provider,
          );
          return oracle.owner();
        } catch (error) {
          this.logger.debug(
            'Domain not configured on IGP Hook',
            domainId,
            chainName,
          );
          return null;
        }
      },
    );

    const resolvedOracleKeys = allKeys.filter(
      (key): key is string => key !== null,
    );

    if (resolvedOracleKeys.length > 0) {
      const allKeysMatch = resolvedOracleKeys.every((key) =>
        eqAddress(resolvedOracleKeys[0], key),
      );
      assert(allKeysMatch, 'Not all oracle keys match');
      oracleKey = resolvedOracleKeys[0];
    }

    return {
      owner,
      address,
      type: HookType.INTERCHAIN_GAS_PAYMASTER,
      beneficiary,
      oracleKey: oracleKey ?? owner,
      overhead,
      oracleConfig,
    };
  }

  async deriveProtocolFeeConfig(
    address: Address,
  ): Promise<WithAddress<ProtocolFeeHookConfig>> {
    const hook = ProtocolFee__factory.connect(address, this.provider);
    assert((await hook.hookType()) === OnchainHookType.PROTOCOL_FEE);

    const owner = await hook.owner();
    const maxProtocolFee = await hook.MAX_PROTOCOL_FEE();
    const protocolFee = await hook.protocolFee();
    const beneficiary = await hook.beneficiary();

    return {
      owner,
      address,
      type: HookType.PROTOCOL_FEE,
      maxProtocolFee: maxProtocolFee.toString(),
      protocolFee: protocolFee.toString(),
      beneficiary,
    };
  }

  async deriveOpStackConfig(
    address: Address,
  ): Promise<WithAddress<OpStackHookConfig>> {
    const hook = OPStackHook__factory.connect(address, this.provider);
    const owner = await hook.owner();
    assert((await hook.hookType()) === OnchainHookType.ID_AUTH_ISM);

    const messengerContract = await hook.l1Messenger();
    const destinationDomain = await hook.destinationDomain();
    const destinationChainName =
      this.multiProvider.getChainName(destinationDomain);

    return {
      owner,
      address,
      type: HookType.OP_STACK,
      nativeBridge: messengerContract,
      destinationChain: destinationChainName,
    };
  }

  async deriveDomainRoutingConfig(
    address: Address,
  ): Promise<WithAddress<DomainRoutingHookConfig>> {
    const hook = DomainRoutingHook__factory.connect(address, this.provider);
    assert((await hook.hookType()) === OnchainHookType.ROUTING);

    const owner = await hook.owner();
    const domainHooks = await this.fetchDomainHooks(hook);

    return {
      owner,
      address,
      type: HookType.ROUTING,
      domains: domainHooks,
    };
  }

  async deriveFallbackRoutingConfig(
    address: Address,
  ): Promise<WithAddress<FallbackRoutingHookConfig>> {
    const hook = FallbackDomainRoutingHook__factory.connect(
      address,
      this.provider,
    );
    assert((await hook.hookType()) === OnchainHookType.FALLBACK_ROUTING);

    const owner = await hook.owner();
    const domainHooks = await this.fetchDomainHooks(hook);

    const fallbackHook = await hook.fallbackHook();
    const fallbackHookConfig = await this.deriveHookConfig(fallbackHook);

    return {
      owner,
      address,
      type: HookType.FALLBACK_ROUTING,
      domains: domainHooks,
      fallback: fallbackHookConfig,
    };
  }

  private async fetchDomainHooks(
    hook: DomainRoutingHook | FallbackDomainRoutingHook,
  ): Promise<RoutingHookConfig['domains']> {
    const domainIds = this.multiProvider.getKnownDomainIds();

    const domainHooks: RoutingHookConfig['domains'] = {};
    await concurrentMap(this.concurrency, domainIds, async (domainId) => {
      const chainName = this.multiProvider.getChainName(domainId);
      try {
        const domainHook = await hook.hooks(domainId);
        if (domainHook !== ethers.constants.AddressZero) {
          domainHooks[chainName] = await this.deriveHookConfig(domainHook);
        }
      } catch (error) {
        this.logger.debug(
          `Domain not configured on ${hook.constructor.name}`,
          domainId,
          chainName,
        );
      }
    });

    return domainHooks;
  }

  async derivePausableConfig(
    address: Address,
  ): Promise<WithAddress<PausableHookConfig>> {
    const hook = PausableHook__factory.connect(address, this.provider);
    assert((await hook.hookType()) === OnchainHookType.PAUSABLE);

    const owner = await hook.owner();
    return {
      owner,
      address,
      type: HookType.PAUSABLE,
    };
  }
}<|MERGE_RESOLUTION|>--- conflicted
+++ resolved
@@ -75,11 +75,7 @@
   constructor(
     protected readonly multiProvider: MultiProvider,
     chain: ChainName,
-<<<<<<< HEAD
-    protected readonly disableConcurrency: boolean = false,
-=======
     protected readonly concurrency: number = 20,
->>>>>>> aea79c68
   ) {
     this.provider = this.multiProvider.getProvider(chain);
   }
