import { Address, ProtocolType, rootLogger } from '@hyperlane-xyz/utils';

import { HyperlaneContracts } from '../contracts/types.js';
import { HyperlaneDeployer } from '../deploy/HyperlaneDeployer.js';
import { ProxyFactoryFactories } from '../deploy/contracts.js';
import { EvmIsmCreator } from '../ism/EvmIsmCreator.js';
import { EvmIsmReader } from '../ism/read.js';
import { IsmConfig } from '../ism/types.js';
import { MultiProvider } from '../providers/MultiProvider.js';
import { EthersV5Transaction } from '../providers/ProviderType.js';
import { ChainNameOrId } from '../types.js';

import { CrudModule, CrudModuleArgs } from './AbstractCrudModule.js';

// WIP example implementation of EvmIsmModule
export class EvmIsmModule extends CrudModule<
  ProtocolType.Ethereum,
  IsmConfig,
  HyperlaneContracts<ProxyFactoryFactories> & {
    deployedIsm: Address;
  }
> {
  protected logger = rootLogger.child({ module: 'EvmIsmModule' });
  protected reader: EvmIsmReader;
  protected creator: EvmIsmCreator;

  protected constructor(
    protected readonly multiProvider: MultiProvider,
<<<<<<< HEAD
=======
    protected readonly deployer: HyperlaneDeployer<any, any>,
>>>>>>> 0378f8cd
    args: CrudModuleArgs<
      IsmConfig,
      HyperlaneContracts<ProxyFactoryFactories> & {
        deployedIsm: Address;
      }
    >,
  ) {
    super(args);
<<<<<<< HEAD

=======
>>>>>>> 0378f8cd
    this.reader = new EvmIsmReader(multiProvider, args.chain);
    this.creator = new EvmIsmCreator(deployer, multiProvider, args.addresses);
  }

  public async read(): Promise<IsmConfig> {
    return await this.reader.deriveIsmConfig(this.args.addresses.deployedIsm);
  }

  public async update(config: IsmConfig): Promise<EthersV5Transaction[]> {
    throw new Error('Method not implemented.');

    const destination = this.multiProvider.getChainName(this.args.chain);
    await this.creator.update({
      destination,
      config,
      // origin?: string | undefined;
      // mailbox?: string | undefined;
      existingIsmAddress: this.args.addresses.deployedIsm,
    });
    return [];
  }

  // manually write static create function
  public static async create({
    chain,
    config,
    deployer,
    factories,
    multiProvider,
  }: {
    chain: ChainNameOrId;
    config: IsmConfig;
    deployer: HyperlaneDeployer<any, any>;
    factories: HyperlaneContracts<ProxyFactoryFactories>;
    multiProvider: MultiProvider;
  }): Promise<EvmIsmModule> {
    const destination = multiProvider.getChainName(chain);
    const ismCreator = new EvmIsmCreator(deployer, multiProvider, factories);
    const deployedIsm = await ismCreator.deploy({
      config,
      destination,
    });
<<<<<<< HEAD
    return new EvmIsmModule(multiProvider, {
=======
    return new EvmIsmModule(multiProvider, deployer, {
>>>>>>> 0378f8cd
      addresses: {
        ...factories,
        deployedIsm: deployedIsm.address,
      },
      chain,
      config,
    });
  }
}<|MERGE_RESOLUTION|>--- conflicted
+++ resolved
@@ -26,10 +26,7 @@
 
   protected constructor(
     protected readonly multiProvider: MultiProvider,
-<<<<<<< HEAD
-=======
     protected readonly deployer: HyperlaneDeployer<any, any>,
->>>>>>> 0378f8cd
     args: CrudModuleArgs<
       IsmConfig,
       HyperlaneContracts<ProxyFactoryFactories> & {
@@ -38,10 +35,6 @@
     >,
   ) {
     super(args);
-<<<<<<< HEAD
-
-=======
->>>>>>> 0378f8cd
     this.reader = new EvmIsmReader(multiProvider, args.chain);
     this.creator = new EvmIsmCreator(deployer, multiProvider, args.addresses);
   }
@@ -84,11 +77,7 @@
       config,
       destination,
     });
-<<<<<<< HEAD
-    return new EvmIsmModule(multiProvider, {
-=======
     return new EvmIsmModule(multiProvider, deployer, {
->>>>>>> 0378f8cd
       addresses: {
         ...factories,
         deployedIsm: deployedIsm.address,
