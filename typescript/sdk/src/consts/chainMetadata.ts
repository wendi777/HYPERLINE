import { ProtocolType } from '@hyperlane-xyz/utils';

import { ChainMetadata, ExplorerFamily } from '../metadata/chainMetadataTypes';
import { ChainMap } from '../types';

import { Chains, Mainnets, Testnets } from './chains';

/**
 * Common native currencies
 */
export const avaxToken = { decimals: 18, name: 'Avalanche', symbol: 'AVAX' };
export const bnbToken = { decimals: 18, name: 'BNB', symbol: 'BNB' };
export const celoToken = { decimals: 18, name: 'CELO', symbol: 'CELO' };
export const etherToken = { decimals: 18, name: 'Ether', symbol: 'ETH' };
export const maticToken = { decimals: 18, name: 'MATIC', symbol: 'MATIC' };
export const xDaiToken = { decimals: 18, name: 'xDai', symbol: 'xDai' };
export const solToken = { decimals: 9, name: 'Sol', symbol: 'SOL' };

export const alfajores: ChainMetadata = {
  blockExplorers: [
    {
      apiUrl: 'https://api-alfajores.celoscan.io/api',
      family: ExplorerFamily.Etherscan,
      name: 'CeloScan',
      url: 'https://alfajores.celoscan.io',
    },
    {
      apiUrl: 'https://explorer.celo.org/alfajores/api',
      family: ExplorerFamily.Blockscout,
      name: 'Blockscout',
      url: 'https://explorer.celo.org/alfajores',
    },
  ],
  blocks: {
    confirmations: 1,
    estimateBlockTime: 5,
    reorgPeriod: 0,
  },
  chainId: 44787,
  displayName: 'Alfajores',
  domainId: 44787,
  isTestnet: true,
  name: Chains.alfajores,
  nativeToken: celoToken,
  protocol: ProtocolType.Ethereum,
  rpcUrls: [{ http: 'https://alfajores-forno.celo-testnet.org' }],
};

export const arbitrum: ChainMetadata = {
  blockExplorers: [
    {
      apiUrl: 'https://api.arbiscan.io/api',
      family: ExplorerFamily.Etherscan,
      name: 'Arbiscan',
      url: 'https://arbiscan.io',
    },
  ],
  blocks: {
    confirmations: 1,
    estimateBlockTime: 3,
    reorgPeriod: 0,
  },
  chainId: 42161,
  displayName: 'Arbitrum',
  domainId: 42161,
  gasCurrencyCoinGeckoId: 'ethereum',
  // ETH is used for gas
  gnosisSafeTransactionServiceUrl:
    'https://safe-transaction-arbitrum.safe.global/',
  name: Chains.arbitrum,
  nativeToken: etherToken,
  protocol: ProtocolType.Ethereum,
  rpcUrls: [{ http: 'https://arb1.arbitrum.io/rpc' }],
};

export const arbitrumgoerli: ChainMetadata = {
  blocks: {
    confirmations: 1,
    estimateBlockTime: 3,
    reorgPeriod: 1,
  },
  chainId: 421613,
  displayName: 'Arbitrum Goerli',
  displayNameShort: 'Arb. Goerli',
  domainId: 421613,
  isTestnet: true,
  name: Chains.arbitrumgoerli,
  nativeToken: etherToken,
  protocol: ProtocolType.Ethereum,
  rpcUrls: [{ http: 'https://goerli-rollup.arbitrum.io/rpc' }],
};

export const avalanche: ChainMetadata = {
  blockExplorers: [
    {
      apiUrl: 'https://api.snowtrace.io/api',
      family: ExplorerFamily.Other,
      name: 'SnowTrace',
      url: 'https://snowtrace.io',
    },
  ],
  blocks: {
    confirmations: 3,
    estimateBlockTime: 2,
    reorgPeriod: 3,
  },
  chainId: 43114,
  displayName: 'Avalanche',
  domainId: 43114,
  gasCurrencyCoinGeckoId: 'avalanche-2',
  gnosisSafeTransactionServiceUrl:
    'https://safe-transaction-avalanche.safe.global/',
  name: Chains.avalanche,
  nativeToken: avaxToken,
  protocol: ProtocolType.Ethereum,
  rpcUrls: [
    {
      http: 'https://api.avax.network/ext/bc/C/rpc',
      pagination: {
        maxBlockRange: 100000,
        minBlockNumber: 6765067,
      },
    },
  ],
};

export const base: ChainMetadata = {
  blockExplorers: [
    {
      apiUrl: 'https://api.basescan.org/api',
      family: ExplorerFamily.Etherscan,
      name: 'BaseScan',
      url: 'https://basescan.org',
    },
  ],
  // ETH is used for gas
  blocks: {
    confirmations: 1,
    estimateBlockTime: 2,
    reorgPeriod: 1,
  },
  chainId: 8453,
  displayName: 'Base',
  domainId: 8453,
  gasCurrencyCoinGeckoId: 'ethereum',
  gnosisSafeTransactionServiceUrl: 'https://safe-transaction-base.safe.global/',
  name: Chains.base,
  nativeToken: etherToken,
  protocol: ProtocolType.Ethereum,
  rpcUrls: [
    { http: 'https://base.publicnode.com/' },
    { http: 'https://mainnet.base.org' },
    { http: 'https://base.blockpi.network/v1/rpc/public' },
  ],
};

export const basegoerli: ChainMetadata = {
  blockExplorers: [
    {
      apiUrl: 'https://api-goerli.basescan.org/api',
      family: ExplorerFamily.Etherscan,
      name: 'BaseScan',
      url: 'https://goerli.basescan.org',
    },
  ],
  blocks: {
    confirmations: 1,
    estimateBlockTime: 3,
    reorgPeriod: 1,
  },
  chainId: 84531,
  displayName: 'Base Goerli',
  domainId: 84531,
  isTestnet: true,
  name: Chains.basegoerli,
  nativeToken: etherToken,
  protocol: ProtocolType.Ethereum,
  rpcUrls: [
    { http: 'https://base-goerli.publicnode.com' },
    { http: 'https://goerli.base.org' },
  ],
};

export const bsc: ChainMetadata = {
  blockExplorers: [
    {
      apiUrl: 'https://api.bscscan.com/api',
      family: ExplorerFamily.Etherscan,
      name: 'BscScan',
      url: 'https://bscscan.com',
    },
  ],
  blocks: {
    confirmations: 1,
    estimateBlockTime: 3,
    reorgPeriod: 15,
  },
  chainId: 56,
  displayName: 'Binance Smart Chain',
  displayNameShort: 'Binance',
  domainId: 56,
  gasCurrencyCoinGeckoId: 'binancecoin',
  gnosisSafeTransactionServiceUrl: 'https://safe-transaction-bsc.safe.global/',
  name: Chains.bsc,
  nativeToken: bnbToken,
  protocol: ProtocolType.Ethereum,
  rpcUrls: [{ http: 'https://rpc.ankr.com/bsc' }],
};

export const bsctestnet: ChainMetadata = {
  blockExplorers: [
    {
      apiUrl: 'https://api-testnet.bscscan.com/api',
      family: ExplorerFamily.Etherscan,
      name: 'BscScan',
      url: 'https://testnet.bscscan.com',
    },
  ],
  blocks: {
    confirmations: 1,
    estimateBlockTime: 3,
    reorgPeriod: 9,
  },
  chainId: 97,
  displayName: 'BSC Testnet',
  domainId: 97,
  isTestnet: true,
  name: Chains.bsctestnet,
  nativeToken: bnbToken,
  protocol: ProtocolType.Ethereum,
  rpcUrls: [
    { http: 'https://bsc-testnet.publicnode.com' },
    { http: 'https://bsc-testnet.blockpi.network/v1/rpc/public' },
  ],
};

export const celo: ChainMetadata = {
  blockExplorers: [
    {
      apiUrl: 'https://api.celoscan.io/api',
      family: ExplorerFamily.Etherscan,
      name: 'CeloScan',
      url: 'https://celoscan.io',
    },
    {
      apiUrl: 'https://explorer.celo.org/mainnet/api',
      family: ExplorerFamily.Blockscout,
      name: 'Blockscout',
      url: 'https://explorer.celo.org',
    },
  ],
  blocks: {
    confirmations: 1,
    estimateBlockTime: 5,
    reorgPeriod: 0,
  },
  chainId: 42220,
  displayName: 'Celo',
  domainId: 42220,
  // The official Gnosis safe URL `https://safe-transaction-celo.safe.global` doesn't work well
  // with delegates on a multisig created with the old unofficial Celo tooling.
  gnosisSafeTransactionServiceUrl:
    'https://mainnet-tx-svc.celo-safe-prod.celo-networks-dev.org/',
  name: Chains.celo,
  nativeToken: celoToken,
  protocol: ProtocolType.Ethereum,
  rpcUrls: [{ http: 'https://forno.celo.org' }],
};

export const chiado: ChainMetadata = {
  blockExplorers: [
    {
      apiUrl: 'https://gnosis-chiado.blockscout.com/api',
      family: ExplorerFamily.Blockscout,
      name: 'GnosisScan',
      url: 'https://gnosis-chiado.blockscout.com',
    },
  ],
  blocks: {
    confirmations: 1,
    estimateBlockTime: 5,
    reorgPeriod: 14,
  },
  chainId: 10200,
  displayName: 'Chiado',
  domainId: 10200,
  isTestnet: true,
  name: Chains.chiado,
  nativeToken: xDaiToken,
  protocol: ProtocolType.Ethereum,
  rpcUrls: [{ http: 'https://gnosis-chiado.publicnode.com' }],
};

export const ethereum: ChainMetadata = {
  blockExplorers: [
    {
      apiUrl: 'https://api.etherscan.io/api',
      family: ExplorerFamily.Etherscan,
      name: 'Etherscan',
      url: 'https://etherscan.io',
    },
    {
      apiUrl: 'https://blockscout.com/eth/mainnet/api',
      family: ExplorerFamily.Blockscout,
      name: 'Blockscout',
      url: 'https://blockscout.com/eth/mainnet',
    },
  ],
  blocks: {
    confirmations: 7,
    estimateBlockTime: 13,
    reorgPeriod: 14,
  },
  chainId: 1,
  displayName: 'Ethereum',
  domainId: 1,
  gnosisSafeTransactionServiceUrl:
    'https://safe-transaction-mainnet.safe.global/',
  name: Chains.ethereum,
  nativeToken: etherToken,
  protocol: ProtocolType.Ethereum,
  rpcUrls: [
    { http: 'https://ethereum.publicnode.com' },
    { http: 'https://cloudflare-eth.com' },
  ],
};

export const fuji: ChainMetadata = {
  blockExplorers: [
    {
      apiUrl: 'https://api-testnet.snowtrace.io/api',
      family: ExplorerFamily.Etherscan,
      name: 'SnowTrace',
      url: 'https://testnet.snowtrace.io',
    },
  ],
  blocks: {
    confirmations: 3,
    estimateBlockTime: 2,
    reorgPeriod: 3,
  },
  chainId: 43113,
  displayName: 'Fuji',
  domainId: 43113,
  isTestnet: true,
  name: Chains.fuji,
  nativeToken: avaxToken,
  protocol: ProtocolType.Ethereum,
  rpcUrls: [
    {
      http: 'https://api.avax-test.network/ext/bc/C/rpc',
      pagination: { maxBlockRange: 2048 },
    },
  ],
};

export const goerli: ChainMetadata = {
  blockExplorers: [
    {
      apiUrl: 'https://api-goerli.etherscan.io/api',
      family: ExplorerFamily.Etherscan,
      name: 'Etherscan',
      url: 'https://goerli.etherscan.io',
    },
  ],
  blocks: {
    confirmations: 1,
    estimateBlockTime: 13,
    reorgPeriod: 2,
  },
  chainId: 5,
  displayName: 'Goerli',
  domainId: 5,
  isTestnet: true,
  name: Chains.goerli,
  nativeToken: etherToken,
  protocol: ProtocolType.Ethereum,
  rpcUrls: [
    { http: 'https://goerli.infura.io/v3/9aa3d95b3bc440fa88ea12eaa4456161' },
    { http: 'https://rpc.ankr.com/eth_goerli' },
  ],
};

export const gnosis: ChainMetadata = {
  blockExplorers: [
    {
      apiUrl: 'https://api.gnosisscan.io/api',
      family: ExplorerFamily.Etherscan,
      name: 'GnosisScan',
      url: 'https://gnosisscan.io',
    },
  ],
  blocks: {
    confirmations: 1,
    estimateBlockTime: 5,
    reorgPeriod: 14,
  },
  chainId: 100,
  displayName: 'Gnosis',
  domainId: 100,
  gasCurrencyCoinGeckoId: 'xdai',
  gnosisSafeTransactionServiceUrl:
    'https://safe-transaction-gnosis-chain.safe.global/',
  name: Chains.gnosis,
  nativeToken: xDaiToken,
  protocol: ProtocolType.Ethereum,
  rpcUrls: [
    {
      http: 'https://rpc.gnosischain.com',
      pagination: {
        maxBlockRange: 10000,
        minBlockNumber: 25997478,
      },
    },
  ],
};

export const lineagoerli: ChainMetadata = {
  blockExplorers: [
    {
      apiUrl: 'https://explorer.goerli.linea.build/api',
      family: ExplorerFamily.Blockscout,
      name: 'Linea Explorer',
      url: 'https://explorer.goerli.linea.build/',
    },
  ],
  blocks: {
    confirmations: 1,
    estimateBlockTime: 12,
    reorgPeriod: 2,
  },
  chainId: 59140,
  displayName: 'Linea Goerli',
  domainId: 59140,
  isTestnet: true,
  name: Chains.lineagoerli,
  nativeToken: etherToken,
  protocol: ProtocolType.Ethereum,
  rpcUrls: [{ http: 'https://rpc.goerli.linea.build' }],
};

export const mantapacific: ChainMetadata = {
  blockExplorers: [
    {
      apiUrl: 'https://pacific-explorer.manta.network/api',
      family: ExplorerFamily.Blockscout,
      name: 'Manta Pacific Explorer',
      url: 'https://pacific-explorer.manta.network',
    },
  ],
  blocks: {
    confirmations: 1,
    estimateBlockTime: 3,
    reorgPeriod: 1,
  },
  chainId: 169,
  displayName: 'Manta Pacific',
  displayNameShort: 'Manta',
  domainId: 169,
  isTestnet: false,
  name: Chains.mantapacific,
  nativeToken: {
    decimals: 18,
    name: 'Ether',
    symbol: 'ETH',
  },
  protocol: ProtocolType.Ethereum,
  rpcUrls: [{ http: 'https://pacific-rpc.manta.network/http' }],
};

export const moonbasealpha: ChainMetadata = {
  blockExplorers: [
    {
      apiUrl: 'https://api-moonbase.moonscan.io/api',
      family: ExplorerFamily.Etherscan,
      name: 'MoonScan',
      url: 'https://moonbase.moonscan.io',
    },
  ],
  blocks: {
    confirmations: 1,
    estimateBlockTime: 12,
    reorgPeriod: 1,
  },
  chainId: 1287,
  displayName: 'Moonbase Alpha',
  displayNameShort: 'Moonbase',
  domainId: 1287,
  isTestnet: true,
  name: Chains.moonbasealpha,
  nativeToken: {
    decimals: 18,
    name: 'DEV',
    symbol: 'DEV',
  },
  protocol: ProtocolType.Ethereum,
  rpcUrls: [{ http: 'https://rpc.api.moonbase.moonbeam.network' }],
};

export const moonbeam: ChainMetadata = {
  blockExplorers: [
    {
      apiUrl: 'https://api-moonbeam.moonscan.io/api',
      family: ExplorerFamily.Etherscan,
      name: 'MoonScan',
      url: 'https://moonscan.io',
    },
  ],
  blocks: {
    confirmations: 2,
    estimateBlockTime: 12,
    reorgPeriod: 2,
  },
  chainId: 1284,
  displayName: 'Moonbeam',
  domainId: 1284,
  gnosisSafeTransactionServiceUrl:
    'https://transaction.multisig.moonbeam.network',
  name: Chains.moonbeam,
  nativeToken: {
    decimals: 18,
    name: 'GLMR',
    symbol: 'GLMR',
  },
  protocol: ProtocolType.Ethereum,
  rpcUrls: [{ http: 'https://rpc.api.moonbeam.network' }],
};

export const mumbai: ChainMetadata = {
  blockExplorers: [
    {
      apiUrl: 'https://api-testnet.polygonscan.com/api',
      family: ExplorerFamily.Etherscan,
      name: 'PolygonScan',
      url: 'https://mumbai.polygonscan.com',
    },
  ],
  blocks: {
    confirmations: 3,
    estimateBlockTime: 5,
    reorgPeriod: 32,
  },
  chainId: 80001,
  displayName: 'Mumbai',
  domainId: 80001,
  isTestnet: true,
  name: Chains.mumbai,
  nativeToken: maticToken,
  protocol: ProtocolType.Ethereum,
  rpcUrls: [
    {
      http: 'https://rpc.ankr.com/polygon_mumbai',
      pagination: {
        // eth_getLogs and eth_newFilter are limited to a 10,000 blocks range
        maxBlockRange: 10000,
        minBlockNumber: 22900000,
      },
    },
  ],
};

export const nautilus: ChainMetadata = {
  blocks: {
    confirmations: 1,
    estimateBlockTime: 1,
    reorgPeriod: 1,
  },
  chainId: 22222,
  displayName: 'Nautilus',
  domainId: 22222,
  name: Chains.nautilus,
  nativeToken: {
    decimals: 18,
    name: 'Zebec',
    symbol: 'ZBC',
  },
  protocol: ProtocolType.Ethereum,
  rpcUrls: [
    {
      http: 'https://api.nautilus.nautchain.xyz',
    },
  ],
};

export const neutron: ChainMetadata = {
  bech32Prefix: 'neutron',
  blockExplorers: [
    {
      // TODO API not actually supported, using url to meet validation requirements
      apiUrl: 'https://www.mintscan.io/neutron',
      family: ExplorerFamily.Other,
      name: 'Mintscan',
      url: 'https://www.mintscan.io/neutron',
    },
  ],
  blocks: {
    confirmations: 1,
    estimateBlockTime: 3,
    reorgPeriod: 1,
  },
  chainId: 'neutron-1',
  displayName: 'Neutron',
  domainId: 1853125230,
  grpcUrls: [{ http: 'grpc-kralum.neutron-1.neutron.org:80' }],
  isTestnet: false,
  name: Chains.neutron,
  nativeToken: {
    decimals: 6,
    name: 'Neutron',
    symbol: 'NTRN',
  },
  protocol: ProtocolType.Cosmos,
  restUrls: [{ http: 'https://rest-lb.neutron.org' }],
  rpcUrls: [{ http: 'https://rpc-kralum.neutron-1.neutron.org' }],
  slip44: 118,
};

export const optimism: ChainMetadata = {
  blockExplorers: [
    {
      apiUrl: 'https://api-optimistic.etherscan.io/api',
      family: ExplorerFamily.Etherscan,
      name: 'Etherscan',
      url: 'https://optimistic.etherscan.io',
    },
  ],
  blocks: {
    confirmations: 1,
    estimateBlockTime: 3,
    reorgPeriod: 0,
  },
  chainId: 10,
  displayName: 'Optimism',
  domainId: 10,
  gasCurrencyCoinGeckoId: 'ethereum',
  // ETH is used for gas
  gnosisSafeTransactionServiceUrl:
    'https://safe-transaction-optimism.safe.global/',
  name: Chains.optimism,
  nativeToken: etherToken,
  protocol: ProtocolType.Ethereum,
  rpcUrls: [{ http: 'https://mainnet.optimism.io' }],
};

export const optimismgoerli: ChainMetadata = {
  blockExplorers: [
    {
      apiUrl: 'https://api-goerli-optimism.etherscan.io/api',
      family: ExplorerFamily.Etherscan,
      name: 'Etherscan',
      url: 'https://goerli-optimism.etherscan.io',
    },
  ],
  blocks: {
    confirmations: 1,
    estimateBlockTime: 3,
    reorgPeriod: 1,
  },
  chainId: 420,
  displayName: 'Optimism Goerli',
  displayNameShort: 'Opt. Goerli',
  domainId: 420,
  isTestnet: true,
  name: Chains.optimismgoerli,
  nativeToken: etherToken,
  protocol: ProtocolType.Ethereum,
  rpcUrls: [{ http: 'https://goerli.optimism.io' }],
};

export const polygon: ChainMetadata = {
<<<<<<< HEAD
  chainId: 137,
  domainId: 137,
  name: Chains.polygon,
  protocol: ProtocolType.Ethereum,
  displayName: 'Polygon',
  nativeToken: etherToken,
  rpcUrls: [
    {
      http: 'https://polygon-bor.publicnode.com',
    },
    { http: 'https://polygon-rpc.com' },
  ],
=======
>>>>>>> fa465b72
  blockExplorers: [
    {
      apiUrl: 'https://api.polygonscan.com/api',
      family: ExplorerFamily.Etherscan,
      name: 'PolygonScan',
      url: 'https://polygonscan.com',
    },
  ],
  blocks: {
    confirmations: 200,
    estimateBlockTime: 2,
    reorgPeriod: 256,
  },
  chainId: 137,
  displayName: 'Polygon',
  domainId: 137,
  gasCurrencyCoinGeckoId: 'matic-network',
  gnosisSafeTransactionServiceUrl:
    'https://safe-transaction-polygon.safe.global/',
  name: Chains.polygon,
  nativeToken: etherToken,
  protocol: ProtocolType.Ethereum,
  rpcUrls: [
    {
      http: 'https://rpc-mainnet.matic.quiknode.pro',
      pagination: {
        // Needs to be low to avoid RPC timeouts
        maxBlockRange: 10000,
        minBlockNumber: 19657100,
      },
    },
    { http: 'https://polygon-rpc.com' },
  ],
};

export const polygonzkevm: ChainMetadata = {
  blockExplorers: [
    {
      apiUrl: 'https://api-zkevm.polygonscan.com/api',
      family: ExplorerFamily.Etherscan,
      name: 'PolygonScan',
      url: 'https://zkevm.polygonscan.com',
    },
  ],
  // ETH is used for gas
  blocks: {
    confirmations: 1,
    estimateBlockTime: 10,
    reorgPeriod: 1,
  },
  chainId: 1101,
  displayName: 'Polygon zkEVM',
  displayNameShort: 'zkEVM',
  domainId: 1101,
  gasCurrencyCoinGeckoId: 'ethereum',
  name: Chains.polygonzkevm,
  nativeToken: etherToken,
  protocol: ProtocolType.Ethereum,
  rpcUrls: [{ http: 'https://rpc.ankr.com/polygon_zkevm' }],
};

export const polygonzkevmtestnet: ChainMetadata = {
  blockExplorers: [
    {
      apiUrl: 'https://api-testnet-zkevm.polygonscan.com/api',
      family: ExplorerFamily.Etherscan,
      name: 'PolygonScan',
      url: 'https://testnet-zkevm.polygonscan.com',
    },
  ],
  blocks: {
    confirmations: 1,
    estimateBlockTime: 3,
    reorgPeriod: 1,
  },
  chainId: 1442,
  displayName: 'Polygon zkEVM Testnet',
  displayNameShort: 'ZkEvm Testnet',
  domainId: 1442,
  isTestnet: true,
  name: Chains.polygonzkevmtestnet,
  nativeToken: etherToken,
  protocol: ProtocolType.Ethereum,
  rpcUrls: [{ http: 'https://rpc.public.zkevm-test.net' }],
};

// Testnet for Nautilus
export const proteustestnet: ChainMetadata = {
  blocks: {
    confirmations: 1,
    estimateBlockTime: 1,
    reorgPeriod: 1,
  },
  chainId: 88002,
  displayName: 'Proteus Testnet',
  domainId: 88002,
  name: Chains.proteustestnet,
  nativeToken: {
    decimals: 18,
    name: 'Zebec',
    symbol: 'ZBC',
  },
  protocol: ProtocolType.Ethereum,
  rpcUrls: [
    {
      http: 'https://api.proteus.nautchain.xyz/solana',
    },
  ],
};

export const scroll: ChainMetadata = {
  blockExplorers: [
    {
      apiUrl: 'https://api.scrollscan.com/api',
      family: ExplorerFamily.Etherscan,
      name: 'Scroll Explorer',
      url: 'https://scrollscan.com/',
    },
  ],
  // ETH is used for gas
  blocks: {
    confirmations: 1,
    estimateBlockTime: 3,
    reorgPeriod: 1,
  },
  chainId: 534352,
  displayName: 'Scroll',
  domainId: 534352,
  gasCurrencyCoinGeckoId: 'ethereum',
  name: Chains.scroll,
  nativeToken: etherToken,
  protocol: ProtocolType.Ethereum,
  rpcUrls: [{ http: 'https://scroll.blockpi.network/v1/rpc/public' }],
};

export const scrollsepolia: ChainMetadata = {
  blockExplorers: [
    {
      apiUrl: 'https://api-sepolia.scrollscan.com/api',
      family: ExplorerFamily.Etherscan,
      name: 'Scroll Explorer',
      url: 'https://sepolia.scrollscan.dev/',
    },
  ],
  blocks: {
    confirmations: 1,
    estimateBlockTime: 3,
    reorgPeriod: 1,
  },
  chainId: 534351,
  displayName: 'Scroll Sepolia',
  domainId: 534351,
  isTestnet: true,
  name: Chains.scrollsepolia,
  nativeToken: etherToken,
  protocol: ProtocolType.Ethereum,
  rpcUrls: [{ http: 'https://sepolia-rpc.scroll.io' }],
};

export const sepolia: ChainMetadata = {
  blockExplorers: [
    {
      apiUrl: 'https://api-sepolia.etherscan.io/api',
      family: ExplorerFamily.Etherscan,
      name: 'Etherscan',
      url: 'https://sepolia.etherscan.io',
    },
  ],
  blocks: {
    confirmations: 1,
    estimateBlockTime: 13,
    reorgPeriod: 2,
  },
  chainId: 11155111,
  displayName: 'Sepolia',
  domainId: 11155111,
  isTestnet: true,
  name: Chains.sepolia,
  nativeToken: etherToken,
  protocol: ProtocolType.Ethereum,
  rpcUrls: [
    { http: 'https://ethereum-sepolia.blockpi.network/v1/rpc/public' },
    { http: 'https://rpc.sepolia.org' },
  ],
};

export const solana: ChainMetadata = {
  blockExplorers: [
    {
      apiUrl: 'https://explorer.solana.com',
      family: ExplorerFamily.Other,
      name: 'Solana Explorer',
      url: 'https://explorer.solana.com',
    },
  ],

  blocks: {
    confirmations: 1,
    estimateBlockTime: 0.4,
    reorgPeriod: 0,
  },
  // Uses the same ChainId as https://www.alchemy.com/chain-connect/chain/solana
  chainId: 1399811149,
  displayName: 'Solana',
  domainId: 1399811149,
  name: 'solana',
  nativeToken: solToken,
  protocol: ProtocolType.Sealevel,
  rpcUrls: [{ http: 'https://api.mainnet-beta.solana.com' }],
};

export const solanatestnet: ChainMetadata = {
  blockExplorers: [
    {
      apiUrl: 'https://explorer.solana.com',
      family: ExplorerFamily.Other,
      name: 'Solana Explorer',
      url: 'https://explorer.solana.com',
    },
  ],
  blocks: {
    confirmations: 1,
    estimateBlockTime: 0.4,
    reorgPeriod: 0,
  },
  chainId: 1399811150,
  displayName: 'Solana Testnet',
  displayNameShort: 'Sol Testnet',
  domainId: 1399811150,
  isTestnet: true,
  name: 'solanatestnet',
  nativeToken: solToken,
  protocol: ProtocolType.Sealevel,
  rpcUrls: [{ http: 'https://api.testnet.solana.com' }],
};

export const solanadevnet: ChainMetadata = {
  blockExplorers: [
    {
      apiUrl: 'https://explorer.solana.com',
      family: ExplorerFamily.Other,
      name: 'Solana Explorer',
      url: 'https://explorer.solana.com',
    },
  ],
  blocks: {
    confirmations: 1,
    estimateBlockTime: 0.4,
    reorgPeriod: 0,
  },
  chainId: 1399811151,
  displayName: 'Solana Devnet',
  displayNameShort: 'Sol Devnet',
  domainId: 1399811151,
  isTestnet: true,
  name: 'solanadevnet',
  nativeToken: solToken,
  protocol: ProtocolType.Sealevel,
  rpcUrls: [{ http: 'https://api.devnet.solana.com' }],
};

export const eclipsetestnet: ChainMetadata = {
  blockExplorers: [
    {
      apiUrl: 'https://testnet.dev2.eclipsenetwork.xyz',
      family: ExplorerFamily.Other,
      name: 'Eclipse Testnet Explorer',
      url: 'https://explorer.dev.eclipsenetwork.xyz/?cluster=testnet',
    },
  ],
  blocks: {
    confirmations: 1,
    estimateBlockTime: 0.4,
    reorgPeriod: 0,
  },
  chainId: 239092742,
  displayName: 'Eclipse Testnet',
  domainId: 239092742,
  isTestnet: true,
  name: 'eclipsetestnet',
  nativeToken: {
    ...etherToken,
    decimals: 9,
  },
  protocol: ProtocolType.Sealevel,
  rpcUrls: [{ http: 'https://testnet.dev2.eclipsenetwork.xyz' }],
};

export const test1: ChainMetadata = {
  blockExplorers: [],
  blocks: {
    confirmations: 1,
    estimateBlockTime: 3,
    reorgPeriod: 0,
  },
  chainId: 13371,
  displayName: 'Test 1',
  domainId: 13371,
  isTestnet: true,
  name: Chains.test1,
  nativeToken: etherToken,
  protocol: ProtocolType.Ethereum,
  rpcUrls: [{ http: 'http://127.0.0.1:8545' }],
};

<<<<<<< HEAD
export const polygonzkevm: ChainMetadata = {
  protocol: ProtocolType.Ethereum,
  chainId: 1101,
  domainId: 1101,
  name: Chains.polygonzkevm,
  displayName: 'Polygon zkEVM',
  nativeToken: etherToken,
  rpcUrls: [
    { http: 'https://zkevm-rpc.com' },
    { http: 'https://polygonzkevm-mainnet.g.alchemy.com/v2/demo' },
    { http: 'https://rpc.ankr.com/polygon_zkevm' },
  ],
  blockExplorers: [
    {
      name: 'PolygonScan',
      url: 'https://zkevm.polygonscan.com/',
      apiUrl: 'https://api-zkevm.polygonscan.com/api',
      family: ExplorerFamily.Etherscan,
    },
  ],
=======
export const test2: ChainMetadata = {
  blockExplorers: [],
>>>>>>> fa465b72
  blocks: {
    confirmations: 1,
    estimateBlockTime: 3,
    reorgPeriod: 1,
  },
  chainId: 13372,
  displayName: 'Test 2',
  domainId: 13372,
  isTestnet: true,
  name: Chains.test2,
  nativeToken: etherToken,
  protocol: ProtocolType.Ethereum,
  rpcUrls: [{ http: 'http://127.0.0.1:8545' }],
};

export const test3: ChainMetadata = {
  blockExplorers: [],
  blocks: {
    confirmations: 1,
    estimateBlockTime: 3,
    reorgPeriod: 2,
  },
  chainId: 13373,
  displayName: 'Test 3',
  domainId: 13373,
  isTestnet: true,
  name: Chains.test3,
  nativeToken: etherToken,
  protocol: ProtocolType.Ethereum,
  rpcUrls: [{ http: 'http://127.0.0.1:8545' }],
};

/**
 * Collection maps
 *
 * NOTE: When adding chains here, consider also adding the
 * corresponding chain logo images in the /sdk/logos/* folders
 */
export const chainMetadata: ChainMap<ChainMetadata> = {
  alfajores,
  arbitrum,
  arbitrumgoerli,
  avalanche,
  base,
  basegoerli,
  bsc,
  bsctestnet,
  celo,
  chiado,
  eclipsetestnet,
  ethereum,
  fuji,
  gnosis,
  goerli,
  lineagoerli,
  mantapacific,
  moonbasealpha,
  moonbeam,
  mumbai,
  nautilus,
  neutron,
  optimism,
  optimismgoerli,
  polygon,
  polygonzkevm,
  polygonzkevmtestnet,
  proteustestnet,
  scroll,
  scrollsepolia,
  sepolia,
  solana,
  solanadevnet,
  solanatestnet,
  test1,
  test2,
  test3,
};

export const chainIdToMetadata = Object.values(chainMetadata).reduce<
  Record<string | number, ChainMetadata>
>((result, chain) => {
  result[chain.chainId] = chain;
  return result;
}, {});

export const mainnetChainsMetadata: Array<ChainMetadata> = Mainnets.map(
  (chainName) => chainMetadata[chainName],
);
export const testnetChainsMetadata: Array<ChainMetadata> = Testnets.map(
  (chainName) => chainMetadata[chainName],
);

export const solanaChainToClusterName: ChainMap<string> = {
  solana: 'mainnet-beta',
  solanadevnet: 'devnet',
  solanatestnet: 'testnet',
};<|MERGE_RESOLUTION|>--- conflicted
+++ resolved
@@ -668,21 +668,6 @@
 };
 
 export const polygon: ChainMetadata = {
-<<<<<<< HEAD
-  chainId: 137,
-  domainId: 137,
-  name: Chains.polygon,
-  protocol: ProtocolType.Ethereum,
-  displayName: 'Polygon',
-  nativeToken: etherToken,
-  rpcUrls: [
-    {
-      http: 'https://polygon-bor.publicnode.com',
-    },
-    { http: 'https://polygon-rpc.com' },
-  ],
-=======
->>>>>>> fa465b72
   blockExplorers: [
     {
       apiUrl: 'https://api.polygonscan.com/api',
@@ -707,12 +692,7 @@
   protocol: ProtocolType.Ethereum,
   rpcUrls: [
     {
-      http: 'https://rpc-mainnet.matic.quiknode.pro',
-      pagination: {
-        // Needs to be low to avoid RPC timeouts
-        maxBlockRange: 10000,
-        minBlockNumber: 19657100,
-      },
+      http: 'https://polygon-bor.publicnode.com',
     },
     { http: 'https://polygon-rpc.com' },
   ],
@@ -741,7 +721,11 @@
   name: Chains.polygonzkevm,
   nativeToken: etherToken,
   protocol: ProtocolType.Ethereum,
-  rpcUrls: [{ http: 'https://rpc.ankr.com/polygon_zkevm' }],
+  rpcUrls: [
+    { http: 'https://zkevm-rpc.com' },
+    { http: 'https://polygonzkevm-mainnet.g.alchemy.com/v2/demo' },
+    { http: 'https://rpc.ankr.com/polygon_zkevm' },
+  ],
 };
 
 export const polygonzkevmtestnet: ChainMetadata = {
@@ -988,31 +972,8 @@
   rpcUrls: [{ http: 'http://127.0.0.1:8545' }],
 };
 
-<<<<<<< HEAD
-export const polygonzkevm: ChainMetadata = {
-  protocol: ProtocolType.Ethereum,
-  chainId: 1101,
-  domainId: 1101,
-  name: Chains.polygonzkevm,
-  displayName: 'Polygon zkEVM',
-  nativeToken: etherToken,
-  rpcUrls: [
-    { http: 'https://zkevm-rpc.com' },
-    { http: 'https://polygonzkevm-mainnet.g.alchemy.com/v2/demo' },
-    { http: 'https://rpc.ankr.com/polygon_zkevm' },
-  ],
-  blockExplorers: [
-    {
-      name: 'PolygonScan',
-      url: 'https://zkevm.polygonscan.com/',
-      apiUrl: 'https://api-zkevm.polygonscan.com/api',
-      family: ExplorerFamily.Etherscan,
-    },
-  ],
-=======
 export const test2: ChainMetadata = {
   blockExplorers: [],
->>>>>>> fa465b72
   blocks: {
     confirmations: 1,
     estimateBlockTime: 3,
