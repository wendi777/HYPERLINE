import { MultisigConfig } from '../ism/types';
import { ChainMap } from '../types';

export const defaultMultisigIsmConfigs: ChainMap<MultisigConfig> = {
  // ----------------- Mainnets -----------------
  celo: {
    threshold: 4,
    validators: [
      '0x1f20274b1210046769d48174c2f0e7c25ca7d5c5', // abacus
      '0x3bc014bafa43f93d534aed34f750997cdffcf007', // dsrv
      '0xd79d506d741fa735938f7b7847a926e34a6fe6b0', // everstake
      '0xe4a258bc61e65914c2a477b2a8a433ab4ebdf44b', // zee prime
      '0x6aea63b0be4679c1385c26a92a3ff8aa6a8379f2', // staked
      '0xc0085e1a49bcc69e534272adb82c74c0e007e1ca', // zkv
    ],
  },
  ethereum: {
    threshold: 4,
    validators: [
      '0x4c327ccb881a7542be77500b2833dc84c839e7b7', // abacus
      '0x84cb373148ef9112b277e68acf676fefa9a9a9a0', // dsrv
      '0x0d860c2b28bec3af4fd3a5997283e460ff6f2789', // everstake
      '0xd4c1211f0eefb97a846c4e6d6589832e52fc03db', // zee prime
      '0x600c90404d5c9df885404d2cc5350c9b314ea3a2', // staked
      '0x892DC66F5B2f8C438E03f6323394e34A9C24F2D6', // zkv
    ],
  },
  avalanche: {
    threshold: 4,
    validators: [
      '0xa7aa52623fe3d78c343008c95894be669e218b8d', // abacus
      '0xb6004433fb04f643e2d48ae765c0e7f890f0bc0c', // dsrv
      '0xa07e213e0985b21a6128e6c22ab5fb73948b0cc2', // everstake
      '0x73853ed9a5f6f2e4c521970a94d43469e3cdaea6', // zee prime
      '0xbd2e136cda02ba627ca882e49b184cbe976081c8', // staked
      '0x1418126f944a44dad9edbab32294a8c890e7a9e3', // zkv
    ],
  },
  polygon: {
    threshold: 4,
    validators: [
      '0x59a001c3451e7f9f3b4759ea215382c1e9aa5fc1', // abacus
      '0x009fb042d28944017177920c1d40da02bfebf474', // dsrv
      '0xba4b13e23705a5919c1901150d9697e8ffb3ea71', // everstake
      '0x2faa4071b718972f9b4beec1d8cbaa4eb6cca6c6', // zee prime
      '0x5ae9b0f833dfe09ef455562a1f603f1634504dd6', // staked
      '0x6a163d312f7352a95c9b81dca15078d5bf77a442', // zkv
    ],
  },
  bsc: {
    threshold: 4,
    validators: [
      '0xcc84b1eb711e5076b2755cf4ad1d2b42c458a45e', // abacus
      '0xefe34eae2bca1846b895d2d0762ec21796aa196a', // dsrv
      '0x662674e80e189b0861d6835c287693f50ee0c2ff', // everstake
      '0x8a0f59075af466841808c529624807656309c9da', // zee prime
      '0xdd2ff046ccd748a456b4757a73d47f165469669f', // staked
      '0x034c4924c30ec4aa1b7f3ad58548988f0971e1bf', // zkv
    ],
  },
  arbitrum: {
    threshold: 4,
    validators: [
      '0xbcb815f38d481a5eba4d7ac4c9e74d9d0fc2a7e7', // abacus
      '0xd839424e2e5ace0a81152298dc2b1e3bb3c7fb20', // dsrv
      '0xb8085c954b75b7088bcce69e61d12fcef797cd8d', // everstake
      '0x9856dcb10fd6e5407fa74b5ab1d3b96cc193e9b7', // zee prime
      '0x505dff4e0827aa5065f5e001db888e0569d46490', // staked
      '0x25c6779d4610f940bf2488732e10bcffb9d36f81', // ZKV
    ],
  },
  optimism: {
    threshold: 4,
    validators: [
      '0x9f2296d5cfc6b5176adc7716c7596898ded13d35', // abacus
      '0x9c10bbe8efa03a8f49dfdb5c549258e3a8dca097', // dsrv
      '0x62144d4a52a0a0335ea5bb84392ef9912461d9dd', // everstake
      '0xaff4718d5d637466ad07441ee3b7c4af8e328dbd', // zee prime
      '0xc64d1efeab8ae222bc889fe669f75d21b23005d9', // staked
      '0xfa174eb2b4921bb652bc1ada3e8b00e7e280bf3c', // ZKV
    ],
  },
  moonbeam: {
    threshold: 3,
    validators: [
      '0x237243d32d10e3bdbbf8dbcccc98ad44c1c172ea', // abacus
      '0x9509c8cf0a06955f27342262af501b74874e98fb', // dsrv
      '0xb7113c999e4d587b162dd1a28c73f3f51c6bdcdc', // everstake
      '0x26725501597d47352a23cd26f122709f69ad53bc', // staked
    ],
  },
  gnosis: {
    threshold: 3,
    validators: [
      '0xd0529ec8df08d0d63c0f023786bfa81e4bb51fd6', // abacus
      '0x8a72ff8571c53c62c7ca02e8c97a443cd5674383', // dsrv
      '0x4075c2f6bd6d9562067cfe551d49c2bcafa7d692', // everstake
      '0xa18580444eaeb1c5957e7b66a6bf84b6519f904d', // staked
    ],
  },
  solana: {
<<<<<<< HEAD
    type: ModuleType.LEGACY_MULTISIG,
=======
>>>>>>> 1d185497
    threshold: 2,
    validators: [
      '0x3cd1a081f38874bbb075bf10b62adcb858db864c', // abacus
      '0x2b0c45f6111ae1c1684d4287792e3bd6ebd1abcc', // ZKV
      '0x7b9ec253a8ba38994457eb9dbe386938d545351a', // everstake
    ],
  },
  // ----------------- Testnets -----------------
  alfajores: {
    threshold: 2,
    validators: [
      '0x2233a5ce12f814bd64c9cdd73410bb8693124d40',
      '0xba279f965489d90f90490e3c49e860e0b43c2ae6',
      '0x86485dcec5f7bb8478dd251676372d054dea6653',
    ],
  },
  basegoerli: {
    threshold: 2,
    validators: [
      '0xf6eddda696dcd3bf10f7ce8a02db31ef2e775a03',
      '0x5a7d05cebf5db4dde9b2fedcefa76fb58fa05071',
      '0x9260a6c7d54cbcbed28f8668679cd1fa3a203b25',
    ],
  },
  fuji: {
    threshold: 2,
    validators: [
      '0xd8154f73d04cc7f7f0c332793692e6e6f6b2402e',
      '0x895ae30bc83ff1493b9cf7781b0b813d23659857',
      '0x43e915573d9f1383cbf482049e4a012290759e7f',
    ],
  },
  chiado: {
    threshold: 2,
    validators: [
      '0x06c3757a4b7a912828e523bb8a5f980ddc297356',
      '0x0874967a145d70b799ebe9ed861ab7c93faef95a',
      '0xd767ea1206b8295d7e1267ddd00e56d34f278db6',
    ],
  },
  lineagoerli: {
    threshold: 2,
    validators: [
      '0xd767ea1206b8295d7e1267ddd00e56d34f278db6',
      '0x4a5d7085ca93c22fbc994dd97857c98fcc745674',
      '0x8327779c3c31fa1ffc7f0c9ffae33e4d804bbd8f',
    ],
  },
  mumbai: {
    threshold: 2,
    validators: [
      '0xebc301013b6cd2548e347c28d2dc43ec20c068f2',
      '0x315db9868fc8813b221b1694f8760ece39f45447',
      '0x17517c98358c5937c5d9ee47ce1f5b4c2b7fc9f5',
    ],
  },
  bsctestnet: {
    threshold: 2,
    validators: [
      '0x242d8a855a8c932dec51f7999ae7d1e48b10c95e',
      '0xf620f5e3d25a3ae848fec74bccae5de3edcd8796',
      '0x1f030345963c54ff8229720dd3a711c15c554aeb',
    ],
  },
  goerli: {
    threshold: 2,
    validators: [
      '0x05a9b5efe9f61f9142453d8e9f61565f333c6768',
      '0x43a96c7dfbd8187c95013d6ee8665650cbdb2673',
      '0x7940a12c050e24e1839c21ecb12f65afd84e8c5b',
    ],
  },
  scrollsepolia: {
    threshold: 2,
    validators: [
      '0xbe18dbd758afb367180260b524e6d4bcd1cb6d05',
      '0x9a11ed23ae962974018ab45bc133caabff7b3271',
      '0x7867bea3c9761fe64e6d124b171f91fd5dd79644',
    ],
  },
  sepolia: {
    threshold: 2,
    validators: [
      '0xb22b65f202558adf86a8bb2847b76ae1036686a5',
      '0x469f0940684d147defc44f3647146cb90dd0bc8e',
      '0xd3c75dcf15056012a4d74c483a0c6ea11d8c2b83',
    ],
  },
  moonbasealpha: {
    threshold: 2,
    validators: [
      '0x521877064bd7ac7500d300f162c8c47c256a2f9c',
      '0xbc1c70f58ae0459d4b8a013245420a893837d568',
      '0x01e42c2c44af81dda1ac16fec76fea2a7a54a44c',
    ],
  },
  optimismgoerli: {
    threshold: 2,
    validators: [
      '0x79e58546e2faca865c6732ad5f6c4951051c4d67',
      '0x7bbfe1bb7146aad7df309c637987d856179ebbc1',
      '0xf3d2fb4d53c2bb6a88cec040e0d87430fcee4e40',
    ],
  },
  arbitrumgoerli: {
    threshold: 2,
    validators: [
      '0x071c8d135845ae5a2cb73f98d681d519014c0a8b',
      '0x1bcf03360989f15cbeb174c188288f2c6d2760d7',
      '0xc1590eaaeaf380e7859564c5ebcdcc87e8369e0d',
    ],
  },

  polygonzkevmtestnet: {
    threshold: 2,
    validators: [
      '0x3f06b725bc9648917eb11c414e9f8d76fd959550',
      '0x27bfc57679d9dd4ab2e870f5ed7ec0b339a0b636',
      '0xd476548222f43206d0abaa30e46e28670aa7859c',
    ],
  },
  solanadevnet: {
    threshold: 2,
    validators: [
      '0xec0f73dbc5b1962a20f7dcbe07c98414025b0c43',
      '0x9c20a149dfa09ea9f77f5a7ca09ed44f9c025133',
      '0x967c5ecdf2625ae86580bd203b630abaaf85cd62',
    ],
  },
  solanadevnet: {
    type: ModuleType.LEGACY_MULTISIG,
    threshold: 2,
    validators: [
      '0xec0f73dbc5b1962a20f7dcbe07c98414025b0c43',
      '0x9c20a149dfa09ea9f77f5a7ca09ed44f9c025133',
      '0x967c5ecdf2625ae86580bd203b630abaaf85cd62',
    ],
  },
};<|MERGE_RESOLUTION|>--- conflicted
+++ resolved
@@ -99,10 +99,6 @@
     ],
   },
   solana: {
-<<<<<<< HEAD
-    type: ModuleType.LEGACY_MULTISIG,
-=======
->>>>>>> 1d185497
     threshold: 2,
     validators: [
       '0x3cd1a081f38874bbb075bf10b62adcb858db864c', // abacus
