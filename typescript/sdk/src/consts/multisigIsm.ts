--- conflicted
+++ resolved
@@ -9,11 +9,6 @@
       '0xba279f965489d90f90490e3c49e860e0b43c2ae6',
       '0x86485dcec5f7bb8478dd251676372d054dea6653',
     ],
-  },
-
-  ancient8testnet: {
-    threshold: 1,
-    validators: ['0x75dd01dca4b6ad6bd59d8226aa071a03a8f9e46f'],
   },
 
   arbitrum: {
@@ -296,7 +291,6 @@
     ],
   },
 
-<<<<<<< HEAD
   viction: {
     threshold: 2,
     validators: [
@@ -304,10 +298,10 @@
       '0x4a2ebbe07cd546cfd2b213d41f2d7814f9386157',
       '0x00271cf10759e4c6d2f8ca46183ab10d360474b4',
     ],
-=======
+  },
+
   solanatestnet: {
     threshold: 1,
     validators: ['0xd4ce8fa138d4e083fc0e480cca0dbfa4f5f30bd5'],
->>>>>>> 9e614651
   },
 };