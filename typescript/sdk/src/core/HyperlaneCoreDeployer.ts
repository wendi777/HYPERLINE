import debug from 'debug';

import { Mailbox, ValidatorAnnounce } from '@hyperlane-xyz/core';
import { Address } from '@hyperlane-xyz/utils';

import { HyperlaneContracts } from '../contracts/types';
import { HyperlaneDeployer } from '../deploy/HyperlaneDeployer';
import { HyperlaneHookDeployer } from '../hook/HyperlaneHookDeployer';
import { HookConfig } from '../hook/types';
import {
  HyperlaneIsmFactory,
  moduleMatchesConfig,
} from '../ism/HyperlaneIsmFactory';
import { IsmConfig } from '../ism/types';
import { MultiProvider } from '../providers/MultiProvider';
import { ChainMap, ChainName } from '../types';

import { CoreAddresses, CoreFactories, coreFactories } from './contracts';
import { CoreConfig } from './types';

export class HyperlaneCoreDeployer extends HyperlaneDeployer<
  CoreConfig,
  CoreFactories
> {
  hookDeployer: HyperlaneHookDeployer;

  constructor(
    multiProvider: MultiProvider,
    readonly ismFactory: HyperlaneIsmFactory,
  ) {
    super(multiProvider, coreFactories, {
      logger: debug('hyperlane:CoreDeployer'),
      chainTimeoutMs: 1000 * 60 * 10, // 10 minutes
      ismFactory,
    });
    this.hookDeployer = new HyperlaneHookDeployer(
      multiProvider,
      {},
      ismFactory,
    );
  }

  cacheAddressesMap(addressesMap: ChainMap<CoreAddresses>): void {
    this.hookDeployer.cacheAddressesMap(addressesMap);
    super.cacheAddressesMap(addressesMap);
  }

  async deployMailbox(
    chain: ChainName,
    config: CoreConfig,
    proxyAdmin: Address,
  ): Promise<Mailbox> {
    const domain = this.multiProvider.getDomainId(chain);
    const mailbox = await this.deployProxiedContract(
      chain,
      'mailbox',
      proxyAdmin,
      [domain],
    );

    let defaultIsm = await mailbox.defaultIsm();
    const matches = await moduleMatchesConfig(
      chain,
      defaultIsm,
      config.defaultIsm,
      this.multiProvider,
      this.ismFactory.getContracts(chain),
    );
    if (!matches) {
      this.logger('Deploying default ISM');
      defaultIsm = await this.deployIsm(
        chain,
        config.defaultIsm,
        mailbox.address,
      );
    }
    this.cachedAddresses[chain].interchainSecurityModule = defaultIsm;

    const hookAddresses = { mailbox: mailbox.address, proxyAdmin };

    this.logger('Deploying default hook');
    const defaultHook = await this.deployHook(
      chain,
      config.defaultHook,
      hookAddresses,
    );

    this.logger('Deploying required hook');
    const requiredHook = await this.deployHook(
      chain,
      config.requiredHook,
      hookAddresses,
    );

    // configure mailbox
    try {
      this.logger('Initializing mailbox');
      await this.multiProvider.handleTx(
        chain,
        mailbox.initialize(
          config.owner,
          defaultIsm,
          defaultHook,
          requiredHook,
          this.multiProvider.getTransactionOverrides(chain),
        ),
      );
    } catch (e: any) {
      if (!e.message.includes('already initialized')) {
        throw e;
      }

      this.logger('Mailbox already initialized');

      await this.configureHook(
        chain,
        mailbox,
        defaultHook,
        (_mailbox) => _mailbox.defaultHook(),
        (_mailbox, _hook) => _mailbox.populateTransaction.setDefaultHook(_hook),
      );

      await this.configureHook(
        chain,
        mailbox,
        requiredHook,
        (_mailbox) => _mailbox.requiredHook(),
        (_mailbox, _hook) =>
          _mailbox.populateTransaction.setRequiredHook(_hook),
      );

      await this.configureIsm(
        chain,
        mailbox,
        defaultIsm,
        (_mailbox) => _mailbox.defaultIsm(),
        (_mailbox, _module) =>
          _mailbox.populateTransaction.setDefaultIsm(_module),
      );
    }

    return mailbox;
  }

  async deployValidatorAnnounce(
    chain: ChainName,
    mailboxAddress: string,
  ): Promise<ValidatorAnnounce> {
    const validatorAnnounce = await this.deployContract(
      chain,
      'validatorAnnounce',
      [mailboxAddress],
    );
    return validatorAnnounce;
  }

  async deployHook(
    chain: ChainName,
    config: HookConfig,
    coreAddresses: Partial<CoreAddresses>,
  ): Promise<Address> {
    const hooks = await this.hookDeployer.deployContracts(
      chain,
      config,
      coreAddresses,
    );
    this.addDeployedContracts(
      chain,
      this.hookDeployer.deployedContracts[chain],
      this.hookDeployer.verificationInputs[chain],
    );
    return hooks[config.type].address;
  }

<<<<<<< HEAD
  async deployIsm(chain: ChainName, config: IsmConfig): Promise<Address> {
    const ism = await this.ismFactory.deploy({ chain, config });
=======
  async deployIsm(
    chain: ChainName,
    config: IsmConfig,
    mailbox: Address,
  ): Promise<Address> {
    const ism = await this.ismFactory.deploy({
      destination: chain,
      config,
      mailbox,
    });
>>>>>>> e06fe0b3
    this.addDeployedContracts(chain, this.ismFactory.deployedIsms[chain]);
    return ism.address;
  }

  async deployContracts(
    chain: ChainName,
    config: CoreConfig,
  ): Promise<HyperlaneContracts<CoreFactories>> {
    if (config.remove) {
      // skip deploying to chains configured to be removed
      return undefined as any;
    }

    const proxyAdmin = await this.deployContract(chain, 'proxyAdmin', []);

    const mailbox = await this.deployMailbox(chain, config, proxyAdmin.address);

    const validatorAnnounce = await this.deployValidatorAnnounce(
      chain,
      mailbox.address,
    );

    let proxyOwner: string;
    if (config.upgrade) {
      const timelockController = await this.deployTimelock(
        chain,
        config.upgrade.timelock,
      );
      proxyOwner = timelockController.address;
    } else {
      proxyOwner = config.owner;
    }

    await this.transferOwnershipOfContracts(chain, proxyOwner, { proxyAdmin });

    return {
      mailbox,
      proxyAdmin,
      validatorAnnounce,
    };
  }
}<|MERGE_RESOLUTION|>--- conflicted
+++ resolved
@@ -172,10 +172,6 @@
     return hooks[config.type].address;
   }
 
-<<<<<<< HEAD
-  async deployIsm(chain: ChainName, config: IsmConfig): Promise<Address> {
-    const ism = await this.ismFactory.deploy({ chain, config });
-=======
   async deployIsm(
     chain: ChainName,
     config: IsmConfig,
@@ -186,7 +182,6 @@
       config,
       mailbox,
     });
->>>>>>> e06fe0b3
     this.addDeployedContracts(chain, this.ismFactory.deployedIsms[chain]);
     return ism.address;
   }
