import { TransactionReceipt } from '@ethersproject/providers';
import { ethers } from 'ethers';
import type { TransactionReceipt as ViemTxReceipt } from 'viem';

import {
  IMessageRecipient,
  IMessageRecipient__factory,
  MailboxClient__factory,
  Mailbox__factory,
} from '@hyperlane-xyz/core';
import {
  Address,
  AddressBytes32,
  ProtocolType,
  addressToBytes32,
  bytes32ToAddress,
  eqAddress,
  messageId,
  objFilter,
  objMap,
  parseMessage,
  pollAsync,
  promiseObjAll,
} from '@hyperlane-xyz/utils';

import { HyperlaneApp } from '../app/HyperlaneApp.js';
import { appFromAddressesMapHelper } from '../contracts/contracts.js';
import { HyperlaneAddressesMap } from '../contracts/types.js';
import { OwnableConfig } from '../deploy/types.js';
<<<<<<< HEAD
=======
import { DerivedIsmConfig, EvmIsmReader } from '../ism/EvmIsmReader.js';
import { IsmType, ModuleType, ismTypeToModuleType } from '../ism/types.js';
>>>>>>> 8a665447
import { MultiProvider } from '../providers/MultiProvider.js';
import { RouterConfig } from '../router/types.js';
import { ChainMap, ChainName } from '../types.js';

import { CoreFactories, coreFactories } from './contracts.js';
import { DispatchEvent } from './events.js';
import { DispatchedMessage } from './types.js';

export class HyperlaneCore extends HyperlaneApp<CoreFactories> {
  static fromAddressesMap(
    addressesMap: HyperlaneAddressesMap<any>,
    multiProvider: MultiProvider,
  ): HyperlaneCore {
    const helper = appFromAddressesMapHelper(
      addressesMap,
      coreFactories,
      multiProvider,
    );
    return new HyperlaneCore(helper.contractsMap, helper.multiProvider);
  }

  getRouterConfig = (
    owners: Address | ChainMap<OwnableConfig>,
  ): ChainMap<RouterConfig> => {
    // get config
    const config = objMap(
      this.contractsMap,
      (chain, contracts): RouterConfig => ({
        mailbox: contracts.mailbox.address,
        owner: typeof owners === 'string' ? owners : owners[chain].owner,
      }),
    );
    // filter for EVM chains
    return objFilter(
      config,
      (chainName, _): _ is RouterConfig =>
        this.multiProvider.getProtocol(chainName) === ProtocolType.Ethereum,
    );
  };

  quoteGasPayment = (
    origin: ChainName,
    destination: ChainName,
    recipient: AddressBytes32,
    body: string,
    metadata?: string,
    hook?: Address,
  ): Promise<ethers.BigNumber> => {
    const destinationId = this.multiProvider.getDomainId(destination);
    return this.contractsMap[origin].mailbox[
      'quoteDispatch(uint32,bytes32,bytes,bytes,address)'
    ](
      destinationId,
      recipient,
      body,
      metadata || '0x',
      hook || ethers.constants.AddressZero,
    );
  };

  onDispatch(
    handler: (
      message: DispatchedMessage,
      event: DispatchEvent,
    ) => Promise<void>,
    chains = Object.keys(this.contractsMap),
  ): {
    removeHandler: (chains?: ChainName[]) => void;
  } {
    chains.map((originChain) => {
      const mailbox = this.contractsMap[originChain].mailbox;
      this.logger.debug(`Listening for dispatch on ${originChain}`);
      mailbox.on<DispatchEvent>(
        mailbox.filters.Dispatch(),
        (_sender, _destination, _recipient, message, event) => {
          const parsed = HyperlaneCore.parseDispatchedMessage(message);
          this.logger.info(`Observed message ${parsed.id} on ${originChain}`);
          return handler(parsed, event);
        },
      );
    });

    return {
      removeHandler: (removeChains) =>
        (removeChains ?? chains).map((originChain) => {
          this.contractsMap[originChain].mailbox.removeAllListeners('Dispatch');
          this.logger.debug(`Stopped listening for dispatch on ${originChain}`);
        }),
    };
  }

  getDefaults(): Promise<ChainMap<{ ism: Address; hook: Address }>> {
    return promiseObjAll(
      objMap(this.contractsMap, async (_, contracts) => ({
        ism: await contracts.mailbox.defaultIsm(),
        hook: await contracts.mailbox.defaultHook(),
      })),
    );
  }

  getDestination(message: DispatchedMessage): ChainName {
    return this.multiProvider.getChainName(message.parsed.destination);
  }

  getIsm(
    destinationChain: ChainName,
    recipientAddress: Address,
  ): Promise<Address> {
    const destinationMailbox = this.contractsMap[destinationChain];
    return destinationMailbox.mailbox.recipientIsm(recipientAddress);
  }

  getRecipientIsmAddress(message: DispatchedMessage): Promise<Address> {
    const destinationChain = this.getDestination(message);
    const ethAddress = bytes32ToAddress(message.parsed.recipient);
    return this.getIsm(destinationChain, ethAddress);
  }

  protected getRecipient(message: DispatchedMessage): IMessageRecipient {
    return IMessageRecipient__factory.connect(
      bytes32ToAddress(message.parsed.recipient),
      this.multiProvider.getProvider(this.getDestination(message)),
    );
  }

  estimateHandle(message: DispatchedMessage): Promise<ethers.BigNumber> {
    return this.getRecipient(message).estimateGas.handle(
      message.parsed.origin,
      message.parsed.sender,
      message.parsed.body,
      { from: this.getAddresses(this.getDestination(message)).mailbox },
    );
  }

  deliver(
    message: DispatchedMessage,
<<<<<<< HEAD
    ismMetadata: string,
  ): Promise<ethers.ContractReceipt> {
=======
  ): Promise<DerivedIsmConfig> {
>>>>>>> 8a665447
    const destinationChain = this.getDestination(message);
    return this.multiProvider.handleTx(
      destinationChain,
      this.getContracts(destinationChain).mailbox.process(
        ismMetadata,
        message.message,
      ),
    );
  }

  getOrigin(message: DispatchedMessage): ChainName {
    return this.multiProvider.getChainName(message.parsed.origin);
  }

  async getHook(
    originChain: ChainName,
    senderAddress: Address,
  ): Promise<Address> {
    const provider = this.multiProvider.getProvider(originChain);
    try {
      const client = MailboxClient__factory.connect(senderAddress, provider);
      const hook = await client.hook();
      if (!eqAddress(hook, ethers.constants.AddressZero)) {
        return hook;
      }
    } catch (e) {
      this.logger.debug(`MailboxClient hook not found for ${senderAddress}`);
      this.logger.trace({ e });
    }

    const originMailbox = this.contractsMap[originChain].mailbox;
    return originMailbox.defaultHook();
  }

  isDelivered(message: DispatchedMessage): Promise<boolean> {
    const destinationChain = this.getDestination(message);
    return this.getContracts(destinationChain).mailbox.delivered(message.id);
  }

  async getSenderHookAddress(message: DispatchedMessage): Promise<Address> {
    const originChain = this.getOrigin(message);
    const senderAddress = bytes32ToAddress(message.parsed.sender);
    return this.getHook(originChain, senderAddress);
  }

<<<<<<< HEAD
  async getProcessedReceipt(
=======
  async sendMessage(
    origin: ChainName,
    destination: ChainName,
    recipient: Address,
    body: string,
    hook?: Address,
    metadata?: string,
  ): Promise<{ dispatchTx: TransactionReceipt; message: DispatchedMessage }> {
    const mailbox = this.getContracts(origin).mailbox;
    const destinationDomain = this.multiProvider.getDomainId(destination);
    const recipientBytes32 = addressToBytes32(recipient);
    const quote = await this.quoteGasPayment(
      origin,
      destination,
      recipientBytes32,
      body,
      metadata,
      hook,
    );
    const dispatchTx = await this.multiProvider.handleTx(
      origin,
      mailbox['dispatch(uint32,bytes32,bytes,bytes,address)'](
        destinationDomain,
        recipientBytes32,
        body,
        metadata || '0x',
        hook || ethers.constants.AddressZero,
        { value: quote },
      ),
    );
    return {
      dispatchTx,
      message: this.getDispatchedMessages(dispatchTx)[0],
    };
  }

  async relayMessage(
>>>>>>> 8a665447
    message: DispatchedMessage,
  ): Promise<ethers.ContractReceipt> {
    const destinationChain = this.getDestination(message);
    const mailbox = this.contractsMap[destinationChain].mailbox;

    const processedBlock = await mailbox.processedAt(message.id);
    const events = await mailbox.queryFilter(
      mailbox.filters.ProcessId(message.id),
      processedBlock,
      processedBlock,
    );
    const processedEvent = events[0];
    return processedEvent.getTransactionReceipt();
  }

  protected waitForProcessReceipt(
    message: DispatchedMessage,
  ): Promise<ethers.ContractReceipt> {
    const id = messageId(message.message);
    const destinationChain = this.getDestination(message);
    const mailbox = this.contractsMap[destinationChain].mailbox;
    const filter = mailbox.filters.ProcessId(id);

    return new Promise<ethers.ContractReceipt>((resolve, reject) => {
      mailbox.once(filter, (emittedId, event) => {
        if (id !== emittedId) {
          reject(`Expected message id ${id} but got ${emittedId}`);
        }
        resolve(
          this.multiProvider.handleTx(destinationChain, event.getTransaction()),
        );
      });
    });
  }

  async waitForMessageIdProcessed(
    messageId: string,
    destination: ChainName,
    delayMs?: number,
    maxAttempts?: number,
  ): Promise<true> {
    await pollAsync(
      async () => {
        this.logger.debug(`Checking if message ${messageId} was processed`);
        const mailbox = this.contractsMap[destination].mailbox;
        const delivered = await mailbox.delivered(messageId);
        if (delivered) {
          this.logger.info(`Message ${messageId} was processed`);
          return true;
        } else {
          throw new Error(`Message ${messageId} not yet processed`);
        }
      },
      delayMs,
      maxAttempts,
    );
    return true;
  }

  waitForMessageProcessing(
    sourceTx: ethers.ContractReceipt | ViemTxReceipt,
  ): Promise<ethers.ContractReceipt[]> {
    const messages = HyperlaneCore.getDispatchedMessages(sourceTx);
    return Promise.all(messages.map((msg) => this.waitForProcessReceipt(msg)));
  }

  // TODO consider renaming this, all the waitForMessage* methods are confusing
  async waitForMessageProcessed(
    sourceTx: ethers.ContractReceipt | ViemTxReceipt,
    delay?: number,
    maxAttempts?: number,
  ): Promise<void> {
    const messages = HyperlaneCore.getDispatchedMessages(sourceTx);
    await Promise.all(
      messages.map((msg) =>
        this.waitForMessageIdProcessed(
          msg.id,
          this.getDestination(msg),
          delay,
          maxAttempts,
        ),
      ),
    );
    this.logger.info(
      `All messages processed for tx ${sourceTx.transactionHash}`,
    );
  }

  // Redundant with static method but keeping for backwards compatibility
  getDispatchedMessages(
    sourceTx: TransactionReceipt | ViemTxReceipt,
  ): DispatchedMessage[] {
    const messages = HyperlaneCore.getDispatchedMessages(sourceTx);
    return messages.map(({ parsed, ...other }) => {
      const originChain =
        this.multiProvider.tryGetChainName(parsed.origin) ?? undefined;
      const destinationChain =
        this.multiProvider.tryGetChainName(parsed.destination) ?? undefined;
      return { parsed: { ...parsed, originChain, destinationChain }, ...other };
    });
  }

  async getDispatchTx(
    originChain: ChainName,
    messageId: string,
    blockNumber?: number,
  ): Promise<TransactionReceipt> {
    const mailbox = this.contractsMap[originChain].mailbox;
    const filter = mailbox.filters.DispatchId(messageId);

    const { fromBlock, toBlock } = blockNumber
      ? { toBlock: blockNumber, fromBlock: blockNumber }
      : await this.multiProvider.getLatestBlockRange(originChain);

    const matching = await mailbox.queryFilter(filter, fromBlock, toBlock);
    if (matching.length === 0) {
      throw new Error(`No dispatch event found for message ${messageId}`);
    }
    const event = matching[0]; // only 1 event per message ID
    return event.getTransactionReceipt();
  }

  static parseDispatchedMessage(message: string): DispatchedMessage {
    const parsed = parseMessage(message);
    const id = messageId(message);
    return { id, message, parsed };
  }

  static getDispatchedMessages(
    sourceTx: TransactionReceipt | ViemTxReceipt,
  ): DispatchedMessage[] {
    const mailbox = Mailbox__factory.createInterface();
    const dispatchLogs = sourceTx.logs
      .map((log) => {
        try {
          return mailbox.parseLog(log);
        } catch (e) {
          return undefined;
        }
      })
      .filter(
        (log): log is ethers.utils.LogDescription =>
          !!log && log.name === 'Dispatch',
      );
    return dispatchLogs.map((log) =>
      this.parseDispatchedMessage(log.args['message']),
    );
  }
}<|MERGE_RESOLUTION|>--- conflicted
+++ resolved
@@ -27,11 +27,6 @@
 import { appFromAddressesMapHelper } from '../contracts/contracts.js';
 import { HyperlaneAddressesMap } from '../contracts/types.js';
 import { OwnableConfig } from '../deploy/types.js';
-<<<<<<< HEAD
-=======
-import { DerivedIsmConfig, EvmIsmReader } from '../ism/EvmIsmReader.js';
-import { IsmType, ModuleType, ismTypeToModuleType } from '../ism/types.js';
->>>>>>> 8a665447
 import { MultiProvider } from '../providers/MultiProvider.js';
 import { RouterConfig } from '../router/types.js';
 import { ChainMap, ChainName } from '../types.js';
@@ -91,6 +86,42 @@
       hook || ethers.constants.AddressZero,
     );
   };
+
+  async sendMessage(
+    origin: ChainName,
+    destination: ChainName,
+    recipient: Address,
+    body: string,
+    hook?: Address,
+    metadata?: string,
+  ): Promise<{ dispatchTx: TransactionReceipt; message: DispatchedMessage }> {
+    const mailbox = this.getContracts(origin).mailbox;
+    const destinationDomain = this.multiProvider.getDomainId(destination);
+    const recipientBytes32 = addressToBytes32(recipient);
+    const quote = await this.quoteGasPayment(
+      origin,
+      destination,
+      recipientBytes32,
+      body,
+      metadata,
+      hook,
+    );
+    const dispatchTx = await this.multiProvider.handleTx(
+      origin,
+      mailbox['dispatch(uint32,bytes32,bytes,bytes,address)'](
+        destinationDomain,
+        recipientBytes32,
+        body,
+        metadata || '0x',
+        hook || ethers.constants.AddressZero,
+        { value: quote },
+      ),
+    );
+    return {
+      dispatchTx,
+      message: this.getDispatchedMessages(dispatchTx)[0],
+    };
+  }
 
   onDispatch(
     handler: (
@@ -168,12 +199,8 @@
 
   deliver(
     message: DispatchedMessage,
-<<<<<<< HEAD
     ismMetadata: string,
   ): Promise<ethers.ContractReceipt> {
-=======
-  ): Promise<DerivedIsmConfig> {
->>>>>>> 8a665447
     const destinationChain = this.getDestination(message);
     return this.multiProvider.handleTx(
       destinationChain,
@@ -219,47 +246,7 @@
     return this.getHook(originChain, senderAddress);
   }
 
-<<<<<<< HEAD
   async getProcessedReceipt(
-=======
-  async sendMessage(
-    origin: ChainName,
-    destination: ChainName,
-    recipient: Address,
-    body: string,
-    hook?: Address,
-    metadata?: string,
-  ): Promise<{ dispatchTx: TransactionReceipt; message: DispatchedMessage }> {
-    const mailbox = this.getContracts(origin).mailbox;
-    const destinationDomain = this.multiProvider.getDomainId(destination);
-    const recipientBytes32 = addressToBytes32(recipient);
-    const quote = await this.quoteGasPayment(
-      origin,
-      destination,
-      recipientBytes32,
-      body,
-      metadata,
-      hook,
-    );
-    const dispatchTx = await this.multiProvider.handleTx(
-      origin,
-      mailbox['dispatch(uint32,bytes32,bytes,bytes,address)'](
-        destinationDomain,
-        recipientBytes32,
-        body,
-        metadata || '0x',
-        hook || ethers.constants.AddressZero,
-        { value: quote },
-      ),
-    );
-    return {
-      dispatchTx,
-      message: this.getDispatchedMessages(dispatchTx)[0],
-    };
-  }
-
-  async relayMessage(
->>>>>>> 8a665447
     message: DispatchedMessage,
   ): Promise<ethers.ContractReceipt> {
     const destinationChain = this.getDestination(message);
