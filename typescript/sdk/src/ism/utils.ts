import { ethers } from 'ethers';

import {
  DomainRoutingIsm__factory,
  IAggregationIsm__factory,
  IInterchainSecurityModule__factory,
  IMultisigIsm__factory,
  IRoutingIsm__factory,
  MailboxClient__factory,
  OPStackIsm__factory,
  PausableIsm__factory,
  StaticAggregationIsm__factory,
} from '@hyperlane-xyz/core';
import {
  Address,
  eqAddress,
  formatMessage,
  normalizeAddress,
  objMap,
  rootLogger,
} from '@hyperlane-xyz/utils';

import { chainMetadata } from '../consts/chainMetadata';
import { HyperlaneContracts } from '../contracts/types';
import { ProxyFactoryFactories } from '../deploy/contracts';
<<<<<<< HEAD
import { resolveAccountOwner } from '../deploy/types';
=======
import { resolveOrDeployAccountOwner } from '../deploy/types';
>>>>>>> 769f57d2
import { MultiProvider } from '../providers/MultiProvider';
import { ChainName } from '../types';

import {
  IsmConfig,
  IsmType,
  ModuleType,
  RoutingIsmConfig,
  RoutingIsmDelta,
  ismTypeToModuleType,
} from './types';

const logger = rootLogger.child({ module: 'IsmUtils' });

// Note that this function may return false negatives, but should
// not return false positives.
// This can happen if, for example, the module has sender, recipient, or
// body specific logic, as the sample message used when querying the ISM
// sets all of these to zero.
export async function moduleCanCertainlyVerify(
  destModule: Address | IsmConfig,
  multiProvider: MultiProvider,
  origin: ChainName,
  destination: ChainName,
): Promise<boolean> {
  const originDomainId = multiProvider.tryGetDomainId(origin);
  const destinationDomainId = multiProvider.tryGetDomainId(destination);
  if (!originDomainId || !destinationDomainId) {
    return false;
  }
  const message = formatMessage(
    0,
    0,
    originDomainId,
    ethers.constants.AddressZero,
    destinationDomainId,
    ethers.constants.AddressZero,
    '0x',
  );
  const provider = multiProvider.getSignerOrProvider(destination);

  if (typeof destModule === 'string') {
    const module = IInterchainSecurityModule__factory.connect(
      destModule,
      provider,
    );

    try {
      const moduleType = await module.moduleType();
      if (
        moduleType === ModuleType.MERKLE_ROOT_MULTISIG ||
        moduleType === ModuleType.MESSAGE_ID_MULTISIG
      ) {
        const multisigModule = IMultisigIsm__factory.connect(
          destModule,
          provider,
        );

        const [, threshold] = await multisigModule.validatorsAndThreshold(
          message,
        );
        return threshold > 0;
      } else if (moduleType === ModuleType.ROUTING) {
        const routingIsm = IRoutingIsm__factory.connect(destModule, provider);
        const subModule = await routingIsm.route(message);
        return moduleCanCertainlyVerify(
          subModule,
          multiProvider,
          origin,
          destination,
        );
      } else if (moduleType === ModuleType.AGGREGATION) {
        const aggregationIsm = IAggregationIsm__factory.connect(
          destModule,
          provider,
        );
        const [subModules, threshold] =
          await aggregationIsm.modulesAndThreshold(message);
        let verified = 0;
        for (const subModule of subModules) {
          const canVerify = await moduleCanCertainlyVerify(
            subModule,
            multiProvider,
            origin,
            destination,
          );
          if (canVerify) {
            verified += 1;
          }
        }
        return verified >= threshold;
      } else {
        throw new Error(`Unsupported module type: ${moduleType}`);
      }
    } catch (err) {
      logger.error(`Error checking module ${destModule}`, err);
      return false;
    }
  } else {
    // destModule is an IsmConfig
    switch (destModule.type) {
      case IsmType.MERKLE_ROOT_MULTISIG:
      case IsmType.MESSAGE_ID_MULTISIG:
        return destModule.threshold > 0;
      case IsmType.ROUTING: {
        const checking = moduleCanCertainlyVerify(
          destModule.domains[destination],
          multiProvider,
          origin,
          destination,
        );
        return checking;
      }
      case IsmType.AGGREGATION: {
        let verified = 0;
        for (const subModule of destModule.modules) {
          const canVerify = await moduleCanCertainlyVerify(
            subModule,
            multiProvider,
            origin,
            destination,
          );
          if (canVerify) {
            verified += 1;
          }
        }
        return verified >= destModule.threshold;
      }
      case IsmType.OP_STACK:
        return destModule.nativeBridge !== ethers.constants.AddressZero;
      case IsmType.TEST_ISM: {
        return true;
      }
      default:
        throw new Error(`Unsupported module type: ${(destModule as any).type}`);
    }
  }
}

export async function moduleMatchesConfig(
  chain: ChainName,
  moduleAddress: Address,
  config: IsmConfig,
  multiProvider: MultiProvider,
  contracts: HyperlaneContracts<ProxyFactoryFactories>,
  mailbox?: Address,
): Promise<boolean> {
  if (typeof config === 'string') {
    return eqAddress(moduleAddress, config);
  }

  // If the module address is zero, it can't match any object-based config.
  // The subsequent check of what moduleType it is will throw, so we fail here.
  if (eqAddress(moduleAddress, ethers.constants.AddressZero)) {
    return false;
  }

  const provider = multiProvider.getProvider(chain);
  const module = IInterchainSecurityModule__factory.connect(
    moduleAddress,
    provider,
  );
  const actualType = await module.moduleType();
  if (actualType !== ismTypeToModuleType(config.type)) return false;
  let matches = true;
  switch (config.type) {
    case IsmType.MERKLE_ROOT_MULTISIG: {
      // A MerkleRootMultisigIsm matches if validators and threshold match the config
      const expectedAddress =
        await contracts.staticMerkleRootMultisigIsmFactory.getAddress(
          config.validators.sort(),
          config.threshold,
        );
      matches = eqAddress(expectedAddress, module.address);
      break;
    }
    case IsmType.MESSAGE_ID_MULTISIG: {
      // A MessageIdMultisigIsm matches if validators and threshold match the config
      const expectedAddress =
        await contracts.staticMessageIdMultisigIsmFactory.getAddress(
          config.validators.sort(),
          config.threshold,
        );
      matches = eqAddress(expectedAddress, module.address);
      break;
    }
    case IsmType.FALLBACK_ROUTING:
    case IsmType.ROUTING: {
      // A RoutingIsm matches if:
      //   1. The set of domains in the config equals those on-chain
      //   2. The modules for each domain match the config
      // TODO: Check (1)
      const routingIsm = DomainRoutingIsm__factory.connect(
        moduleAddress,
        provider,
      );
      // Check that the RoutingISM owner matches the config
      const owner = await routingIsm.owner();
<<<<<<< HEAD
      const expectedOwner = await resolveAccountOwner(
=======
      const expectedOwner = await resolveOrDeployAccountOwner(
>>>>>>> 769f57d2
        multiProvider,
        chain,
        config.owner,
      );
      matches &&= eqAddress(owner, expectedOwner);
      // check if the mailbox matches the config for fallback routing
      if (config.type === IsmType.FALLBACK_ROUTING) {
        const client = MailboxClient__factory.connect(moduleAddress, provider);
        const mailboxAddress = await client.mailbox();
        matches =
          matches &&
          mailbox !== undefined &&
          eqAddress(mailboxAddress, mailbox);
      }
      const delta = await routingModuleDelta(
        chain,
        moduleAddress,
        config,
        multiProvider,
        contracts,
        mailbox,
      );
      matches =
        matches &&
        delta.domainsToEnroll.length === 0 &&
        delta.domainsToUnenroll.length === 0 &&
        !delta.mailbox &&
        !delta.owner;
      break;
    }
    case IsmType.AGGREGATION: {
      // An AggregationIsm matches if:
      //   1. The threshold matches the config
      //   2. There is a bijection between on and off-chain configured modules
      const aggregationIsm = StaticAggregationIsm__factory.connect(
        moduleAddress,
        provider,
      );
      const [subModules, threshold] = await aggregationIsm.modulesAndThreshold(
        '0x',
      );
      matches &&= threshold === config.threshold;
      matches &&= subModules.length === config.modules.length;

      const configIndexMatched = new Map();
      for (const subModule of subModules) {
        const subModuleMatchesConfig = await Promise.all(
          config.modules.map((c) =>
            moduleMatchesConfig(chain, subModule, c, multiProvider, contracts),
          ),
        );
        // The submodule returned by the ISM must match exactly one
        // entry in the config.
        const count = subModuleMatchesConfig.filter(Boolean).length;
        matches &&= count === 1;

        // That entry in the config should not have been matched already.
        subModuleMatchesConfig.forEach((matched, index) => {
          if (matched) {
            matches &&= !configIndexMatched.has(index);
            configIndexMatched.set(index, true);
          }
        });
      }
      break;
    }
    case IsmType.OP_STACK: {
      const opStackIsm = OPStackIsm__factory.connect(moduleAddress, provider);
      const type = await opStackIsm.moduleType();
      matches &&= type === ModuleType.NULL;
      break;
    }
    case IsmType.TEST_ISM: {
      // This is just a TestISM
      matches = true;
      break;
    }
    case IsmType.PAUSABLE: {
      const pausableIsm = PausableIsm__factory.connect(moduleAddress, provider);
      const owner = await pausableIsm.owner();
<<<<<<< HEAD
      const expectedOwner = await resolveAccountOwner(
=======
      const expectedOwner = await resolveOrDeployAccountOwner(
>>>>>>> 769f57d2
        multiProvider,
        chain,
        config.owner,
      );
      matches &&= eqAddress(owner, expectedOwner);

      if (config.paused) {
        const isPaused = await pausableIsm.paused();
        matches &&= config.paused === isPaused;
      }
      break;
    }
    default: {
      throw new Error('Unsupported ModuleType');
    }
  }

  return matches;
}

export async function routingModuleDelta(
  destination: ChainName,
  moduleAddress: Address,
  config: RoutingIsmConfig,
  multiProvider: MultiProvider,
  contracts: HyperlaneContracts<ProxyFactoryFactories>,
  mailbox?: Address,
): Promise<RoutingIsmDelta> {
  const provider = multiProvider.getProvider(destination);
  const routingIsm = DomainRoutingIsm__factory.connect(moduleAddress, provider);
  const owner = await routingIsm.owner();
  const deployedDomains = (await routingIsm.domains()).map((domain) =>
    domain.toNumber(),
  );
  // config.domains is already filtered to only include domains in the multiprovider
  const safeConfigDomains = objMap(
    config.domains,
    (chainName) =>
      chainMetadata[chainName]?.domainId ??
      multiProvider.getDomainId(chainName),
  );

  const delta: RoutingIsmDelta = {
    domainsToUnenroll: [],
    domainsToEnroll: [],
  };

  // if owners don't match, we need to transfer ownership
<<<<<<< HEAD
  const expectedOwner = await resolveAccountOwner(
=======
  const expectedOwner = await resolveOrDeployAccountOwner(
>>>>>>> 769f57d2
    multiProvider,
    destination,
    config.owner,
  );
  if (!eqAddress(owner, normalizeAddress(expectedOwner)))
    delta.owner = expectedOwner;
  if (config.type === IsmType.FALLBACK_ROUTING) {
    const client = MailboxClient__factory.connect(moduleAddress, provider);
    const mailboxAddress = await client.mailbox();
    if (mailbox && !eqAddress(mailboxAddress, mailbox)) delta.mailbox = mailbox;
  }
  // check for exclusion of domains in the config
  delta.domainsToUnenroll = deployedDomains.filter(
    (domain) => !Object.values(safeConfigDomains).includes(domain),
  );
  // check for inclusion of domains in the config
  for (const [origin, subConfig] of Object.entries(config.domains)) {
    const originDomain = safeConfigDomains[origin];
    if (!deployedDomains.includes(originDomain)) {
      delta.domainsToEnroll.push(originDomain);
    } else {
      const subModule = await routingIsm.module(originDomain);
      // Recursively check that the submodule for each configured
      // domain matches the submodule config.
      const subModuleMatches = await moduleMatchesConfig(
        destination,
        subModule,
        subConfig,
        multiProvider,
        contracts,
        mailbox,
      );
      if (!subModuleMatches) delta.domainsToEnroll.push(originDomain);
    }
  }
  return delta;
}

export function collectValidators(
  origin: ChainName,
  config: IsmConfig,
): Set<string> {
  // TODO: support address configurations in collectValidators
  if (typeof config === 'string') {
    logger
      .child({ origin })
      .debug('Address config unimplemented in collectValidators');
    return new Set([]);
  }

  let validators: string[] = [];
  if (
    config.type === IsmType.MERKLE_ROOT_MULTISIG ||
    config.type === IsmType.MESSAGE_ID_MULTISIG
  ) {
    validators = config.validators;
  } else if (config.type === IsmType.ROUTING) {
    if (Object.keys(config.domains).includes(origin)) {
      const domainValidators = collectValidators(
        origin,
        config.domains[origin],
      );
      validators = [...domainValidators];
    }
  } else if (config.type === IsmType.AGGREGATION) {
    const aggregatedValidators = config.modules.map((c) =>
      collectValidators(origin, c),
    );
    aggregatedValidators.forEach((set) => {
      validators = validators.concat([...set]);
    });
  } else if (
    config.type === IsmType.TEST_ISM ||
    config.type === IsmType.PAUSABLE
  ) {
    return new Set([]);
  } else {
    throw new Error('Unsupported ModuleType');
  }

  return new Set(validators);
}<|MERGE_RESOLUTION|>--- conflicted
+++ resolved
@@ -23,11 +23,7 @@
 import { chainMetadata } from '../consts/chainMetadata';
 import { HyperlaneContracts } from '../contracts/types';
 import { ProxyFactoryFactories } from '../deploy/contracts';
-<<<<<<< HEAD
-import { resolveAccountOwner } from '../deploy/types';
-=======
 import { resolveOrDeployAccountOwner } from '../deploy/types';
->>>>>>> 769f57d2
 import { MultiProvider } from '../providers/MultiProvider';
 import { ChainName } from '../types';
 
@@ -226,11 +222,7 @@
       );
       // Check that the RoutingISM owner matches the config
       const owner = await routingIsm.owner();
-<<<<<<< HEAD
-      const expectedOwner = await resolveAccountOwner(
-=======
       const expectedOwner = await resolveOrDeployAccountOwner(
->>>>>>> 769f57d2
         multiProvider,
         chain,
         config.owner,
@@ -311,11 +303,7 @@
     case IsmType.PAUSABLE: {
       const pausableIsm = PausableIsm__factory.connect(moduleAddress, provider);
       const owner = await pausableIsm.owner();
-<<<<<<< HEAD
-      const expectedOwner = await resolveAccountOwner(
-=======
       const expectedOwner = await resolveOrDeployAccountOwner(
->>>>>>> 769f57d2
         multiProvider,
         chain,
         config.owner,
@@ -364,11 +352,7 @@
   };
 
   // if owners don't match, we need to transfer ownership
-<<<<<<< HEAD
-  const expectedOwner = await resolveAccountOwner(
-=======
   const expectedOwner = await resolveOrDeployAccountOwner(
->>>>>>> 769f57d2
     multiProvider,
     destination,
     config.owner,
