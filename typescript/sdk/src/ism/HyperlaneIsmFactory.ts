import debug, { Debugger } from 'debug';
import { ethers } from 'ethers';

import {
  DefaultFallbackRoutingIsm,
  DefaultFallbackRoutingIsm__factory,
  DomainRoutingIsm,
  DomainRoutingIsm__factory,
  IAggregationIsm,
  IAggregationIsm__factory,
  IInterchainSecurityModule__factory,
  IMultisigIsm,
  IMultisigIsm__factory,
  IRoutingIsm,
  OPStackIsm__factory,
  PausableIsm__factory,
  StaticAddressSetFactory,
  StaticThresholdAddressSetFactory,
  TestIsm__factory,
} from '@hyperlane-xyz/core';
import {
  Address,
  Domain,
  eqAddress,
  objFilter,
  warn,
} from '@hyperlane-xyz/utils';

import { HyperlaneApp } from '../app/HyperlaneApp';
import { chainMetadata } from '../consts/chainMetadata';
import {
  HyperlaneEnvironment,
  hyperlaneEnvironments,
} from '../consts/environments';
import { appFromAddressesMapHelper } from '../contracts/contracts';
import { HyperlaneAddressesMap } from '../contracts/types';
import { HyperlaneDeployer } from '../deploy/HyperlaneDeployer';
import {
  ProxyFactoryFactories,
  proxyFactoryFactories,
} from '../deploy/contracts';
import { resolveAccountOwner } from '../deploy/types';
import { MultiProvider } from '../providers/MultiProvider';
import { ChainMap, ChainName } from '../types';

import {
  AggregationIsmConfig,
  DeployedIsm,
  DeployedIsmType,
  IsmConfig,
  IsmType,
  MultisigIsmConfig,
  RoutingIsmConfig,
  RoutingIsmDelta,
} from './types';
import { routingModuleDelta } from './utils';

export class HyperlaneIsmFactory extends HyperlaneApp<ProxyFactoryFactories> {
  // The shape of this object is `ChainMap<Address | ChainMap<Address>`,
  // although `any` is use here because that type breaks a lot of signatures.
  // TODO: fix this in the next refactoring
  public deployedIsms: ChainMap<any> = {};

  protected deployer?: HyperlaneDeployer<any, any>;
  setDeployer(deployer: HyperlaneDeployer<any, any>): void {
    this.deployer = deployer;
  }

  static fromEnvironment<Env extends HyperlaneEnvironment>(
    env: Env,
    multiProvider: MultiProvider,
  ): HyperlaneIsmFactory {
    const envAddresses = hyperlaneEnvironments[env];
    if (!envAddresses) {
      throw new Error(`No addresses found for ${env}`);
    }
    /// @ts-ignore
    return HyperlaneIsmFactory.fromAddressesMap(envAddresses, multiProvider);
  }

  static fromAddressesMap(
    addressesMap: HyperlaneAddressesMap<any>,
    multiProvider: MultiProvider,
  ): HyperlaneIsmFactory {
    const helper = appFromAddressesMapHelper(
      addressesMap,
      proxyFactoryFactories,
      multiProvider,
    );
    return new HyperlaneIsmFactory(
      helper.contractsMap,
      multiProvider,
      debug('hyperlane:IsmFactoryApp'),
    );
  }

  async deploy<C extends IsmConfig>(params: {
    destination: ChainName;
    config: C;
    origin?: ChainName;
    mailbox?: Address;
    existingIsmAddress?: Address;
  }): Promise<DeployedIsm> {
    const { destination, config, origin, mailbox, existingIsmAddress } = params;
    if (typeof config === 'string') {
      // @ts-ignore
      return IInterchainSecurityModule__factory.connect(
        config,
        this.multiProvider.getSignerOrProvider(destination),
      );
    }

    const ismType = config.type;
    const logger = this.logger.extend(`${destination}:${ismType}`);

    logger(
      `Deploying ${ismType} to ${destination} ${
        origin ? `(for verifying ${origin})` : ''
      }`,
    );

    let contract: DeployedIsmType[typeof ismType];
    switch (ismType) {
      case IsmType.MESSAGE_ID_MULTISIG:
      case IsmType.MERKLE_ROOT_MULTISIG:
        contract = await this.deployMultisigIsm(destination, config, logger);
        break;
      case IsmType.ROUTING:
      case IsmType.FALLBACK_ROUTING:
        contract = await this.deployRoutingIsm({
          destination,
          config,
          origin,
          mailbox,
          existingIsmAddress,
          logger,
        });
        break;
      case IsmType.AGGREGATION:
        contract = await this.deployAggregationIsm({
          destination,
          config,
          origin,
          mailbox,
          logger,
        });
        break;
      case IsmType.OP_STACK:
        if (!this.deployer) {
          throw new Error(`HyperlaneDeployer must be set to deploy ${ismType}`);
        }
        contract = await this.deployer?.deployContractFromFactory(
          destination,
          new OPStackIsm__factory(),
          IsmType.OP_STACK,
          [config.nativeBridge],
        );
        break;
      case IsmType.PAUSABLE:
        if (!this.deployer) {
          throw new Error(`HyperlaneDeployer must be set to deploy ${ismType}`);
        }
        contract = await this.deployer?.deployContractFromFactory(
          destination,
          new PausableIsm__factory(),
          IsmType.PAUSABLE,
          [
            await resolveAccountOwner(
              this.multiProvider,
              destination,
              config.owner,
            ),
          ],
        );
        await this.deployer?.transferOwnershipOfContracts(destination, config, {
          [IsmType.PAUSABLE]: contract,
        });
        break;
      case IsmType.TEST_ISM:
        if (!this.deployer) {
          throw new Error(`HyperlaneDeployer must be set to deploy ${ismType}`);
        }
        contract = await this.deployer?.deployContractFromFactory(
          destination,
          new TestIsm__factory(),
          IsmType.TEST_ISM,
          [],
        );
        break;
      default:
        throw new Error(`Unsupported ISM type ${ismType}`);
    }

    if (!this.deployedIsms[destination]) {
      this.deployedIsms[destination] = {};
    }
    if (origin) {
      // if we're deploying network-specific contracts (e.g. ISMs), store them as sub-entry
      // under that network's key (`origin`)
      if (!this.deployedIsms[destination][origin]) {
        this.deployedIsms[destination][origin] = {};
      }
      this.deployedIsms[destination][origin][ismType] = contract;
    } else {
      // otherwise store the entry directly
      this.deployedIsms[destination][ismType] = contract;
    }

    return contract;
  }

  protected async deployMultisigIsm(
    destination: ChainName,
    config: MultisigIsmConfig,
    logger: Debugger,
  ): Promise<IMultisigIsm> {
    const signer = this.multiProvider.getSigner(destination);
    const multisigIsmFactory =
      config.type === IsmType.MERKLE_ROOT_MULTISIG
        ? this.getContracts(destination).staticMerkleRootMultisigIsmFactory
        : this.getContracts(destination).staticMessageIdMultisigIsmFactory;

    const address = await this.deployStaticAddressSet(
      destination,
      multisigIsmFactory,
      config.validators,
      logger,
      config.threshold,
    );

    return IMultisigIsm__factory.connect(address, signer);
  }

  protected async deployRoutingIsm(params: {
    destination: ChainName;
    config: RoutingIsmConfig;
    origin?: ChainName;
    mailbox?: Address;
    existingIsmAddress?: Address;
    logger: Debugger;
  }): Promise<IRoutingIsm> {
    const { destination, config, mailbox, existingIsmAddress } = params;
    const overrides = this.multiProvider.getTransactionOverrides(destination);
    const domainRoutingIsmFactory =
      this.getContracts(destination).domainRoutingIsmFactory;
    let routingIsm: DomainRoutingIsm | DefaultFallbackRoutingIsm;
    // filtering out domains which are not part of the multiprovider
    config.domains = objFilter(
      config.domains,
      (domain, config): config is IsmConfig => {
        const domainId =
          chainMetadata[domain]?.domainId ??
          this.multiProvider.tryGetDomainId(domain);
        if (domainId === null) {
          warn(
            `Domain ${domain} doesn't have chain metadata provided, skipping ...`,
          );
        }
        return domainId !== null;
      },
    );
    const safeConfigDomains = Object.keys(config.domains).map(
      (domain) =>
        chainMetadata[domain]?.domainId ??
        this.multiProvider.getDomainId(domain),
    );
    const delta: RoutingIsmDelta = existingIsmAddress
      ? await routingModuleDelta(
          destination,
          existingIsmAddress,
          config,
          this.multiProvider,
          this.getContracts(destination),
          mailbox,
        )
      : {
          domainsToUnenroll: [],
          domainsToEnroll: safeConfigDomains,
        };

    const signer = this.multiProvider.getSigner(destination);
    const provider = this.multiProvider.getProvider(destination);
    let isOwner = false;
    if (existingIsmAddress) {
      const owner = await DomainRoutingIsm__factory.connect(
        existingIsmAddress,
        provider,
      ).owner();
      isOwner = eqAddress(await signer.getAddress(), owner);
    }
    // reconfiguring existing routing ISM
    if (existingIsmAddress && isOwner && !delta.mailbox) {
      const isms: Record<Domain, Address> = {};
      routingIsm = DomainRoutingIsm__factory.connect(
        existingIsmAddress,
        this.multiProvider.getSigner(destination),
      );
      // deploying all the ISMs which have to be updated
      for (const originDomain of delta.domainsToEnroll) {
        const origin = this.multiProvider.getChainName(originDomain); // already filtered to only include domains in the multiprovider
        params.logger(
          `Reconfiguring preexisting routing ISM at for origin ${origin}...`,
        );
        const ism = await this.deploy({
          destination,
          config: config.domains[origin],
          origin,
          mailbox,
        });
        isms[originDomain] = ism.address;
        const tx = await routingIsm.set(
          originDomain,
          isms[originDomain],
          overrides,
        );
        await this.multiProvider.handleTx(destination, tx);
      }
      // unenrolling domains if needed
      for (const originDomain of delta.domainsToUnenroll) {
        params.logger(
          `Unenrolling originDomain ${originDomain} from preexisting routing ISM at ${existingIsmAddress}...`,
        );
        const tx = await routingIsm.remove(originDomain, overrides);
        await this.multiProvider.handleTx(destination, tx);
      }
      // transfer ownership if needed
      if (delta.owner) {
        params.logger(`Transferring ownership of routing ISM...`);
        const tx = await routingIsm.transferOwnership(delta.owner, overrides);
        await this.multiProvider.handleTx(destination, tx);
      }
    } else {
      const isms: ChainMap<Address> = {};
      const owner = await resolveAccountOwner(
        this.multiProvider,
        destination,
        config.owner,
      );
      for (const origin of Object.keys(config.domains)) {
        const ism = await this.deploy({
          destination,
          config: config.domains[origin],
          origin,
          mailbox,
        });
        isms[origin] = ism.address;
      }
      const submoduleAddresses = Object.values(isms);
      let receipt: ethers.providers.TransactionReceipt;
      if (config.type === IsmType.FALLBACK_ROUTING) {
        // deploying new fallback routing ISM
        if (!mailbox) {
          throw new Error(
            'Mailbox address is required for deploying fallback routing ISM',
          );
        }
        params.logger('Deploying fallback routing ISM ...');
        routingIsm = await this.multiProvider.handleDeploy(
          destination,
          new DefaultFallbackRoutingIsm__factory(),
          [mailbox],
        );
        params.logger('Initialising fallback routing ISM ...');
        receipt = await this.multiProvider.handleTx(
          destination,
          routingIsm['initialize(address,uint32[],address[])'](
            owner,
            safeConfigDomains,
            submoduleAddresses,
            overrides,
          ),
        );
      } else {
        // deploying new domain routing ISM
<<<<<<< HEAD
        const tx = await routingIsmFactory.deploy(
          owner,
=======
        const tx = await domainRoutingIsmFactory.deploy(
          config.owner,
>>>>>>> 09938ed5
          safeConfigDomains,
          submoduleAddresses,
          overrides,
        );
        receipt = await this.multiProvider.handleTx(destination, tx);

        // TODO: Break this out into a generalized function
        const dispatchLogs = receipt.logs
          .map((log) => {
            try {
              return domainRoutingIsmFactory.interface.parseLog(log);
            } catch (e) {
              return undefined;
            }
          })
          .filter(
            (log): log is ethers.utils.LogDescription =>
              !!log && log.name === 'ModuleDeployed',
          );
        if (dispatchLogs.length === 0) {
          throw new Error('No ModuleDeployed event found');
        }
        const moduleAddress = dispatchLogs[0].args['module'];
        routingIsm = DomainRoutingIsm__factory.connect(
          moduleAddress,
          this.multiProvider.getSigner(destination),
        );
      }
    }
    return routingIsm;
  }

  protected async deployAggregationIsm(params: {
    destination: ChainName;
    config: AggregationIsmConfig;
    origin?: ChainName;
    mailbox?: Address;
    logger: Debugger;
  }): Promise<IAggregationIsm> {
    const { destination, config, origin, mailbox } = params;
    const signer = this.multiProvider.getSigner(destination);
    const staticAggregationIsmFactory =
      this.getContracts(destination).staticAggregationIsmFactory;
    const addresses: Address[] = [];
    for (const module of config.modules) {
      const submodule = await this.deploy({
        destination,
        config: module,
        origin,
        mailbox,
      });
      addresses.push(submodule.address);
    }
    const address = await this.deployStaticAddressSet(
      destination,
      staticAggregationIsmFactory,
      addresses,
      params.logger,
      config.threshold,
    );
    return IAggregationIsm__factory.connect(address, signer);
  }

  async deployStaticAddressSet(
    chain: ChainName,
    factory: StaticThresholdAddressSetFactory | StaticAddressSetFactory,
    values: Address[],
    logger: Debugger,
    threshold = values.length,
  ): Promise<Address> {
    const sorted = [...values].sort();

    const address = await factory['getAddress(address[],uint8)'](
      sorted,
      threshold,
    );
    const code = await this.multiProvider.getProvider(chain).getCode(address);
    if (code === '0x') {
      logger(
        `Deploying new ${threshold} of ${values.length} address set to ${chain}`,
      );
      const overrides = this.multiProvider.getTransactionOverrides(chain);
      const hash = await factory['deploy(address[],uint8)'](
        sorted,
        threshold,
        overrides,
      );
      await this.multiProvider.handleTx(chain, hash);
      // TODO: add proxy verification artifact?
    } else {
      logger(
        `Recovered ${threshold} of ${values.length} address set on ${chain}`,
      );
    }
    return address;
  }
}<|MERGE_RESOLUTION|>--- conflicted
+++ resolved
@@ -372,13 +372,13 @@
         );
       } else {
         // deploying new domain routing ISM
-<<<<<<< HEAD
-        const tx = await routingIsmFactory.deploy(
+        const owner = await resolveAccountOwner(
+          this.multiProvider,
+          destination,
+          config.owner,
+        );
+        const tx = await domainRoutingIsmFactory.deploy(
           owner,
-=======
-        const tx = await domainRoutingIsmFactory.deploy(
-          config.owner,
->>>>>>> 09938ed5
           safeConfigDomains,
           submoduleAddresses,
           overrides,
