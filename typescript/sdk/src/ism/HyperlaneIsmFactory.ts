import { debug } from 'debug';
import { ethers } from 'ethers';

import {
  DomainRoutingIsm__factory,
  IAggregationIsm__factory,
  IInterchainSecurityModule__factory,
  IMultisigIsm__factory,
  IRoutingIsm__factory,
  StaticAddressSetFactory,
  StaticAggregationIsm__factory,
  StaticThresholdAddressSetFactory,
} from '@hyperlane-xyz/core';
import { Address, eqAddress, formatMessage, warn } from '@hyperlane-xyz/utils';

import { HyperlaneApp } from '../app/HyperlaneApp';
import {
  HyperlaneEnvironment,
  hyperlaneEnvironments,
} from '../consts/environments';
import { appFromAddressesMapHelper } from '../contracts/contracts';
import { HyperlaneAddressesMap, HyperlaneContracts } from '../contracts/types';
import { MultiProvider } from '../providers/MultiProvider';
import { ChainMap, ChainName } from '../types';

import { FactoryFactories, factoryFactories } from './contracts';
import {
  AggregationIsmConfig,
  DeployedIsm,
  IsmConfig,
  ModuleType,
  MultisigIsmConfig,
  RoutingIsmConfig,
} from './types';

<<<<<<< HEAD
// TODO this should handle cached addresses like the other deployers
export class HyperlaneIsmFactory extends HyperlaneApp<IsmFactoryFactories> {
=======
export class HyperlaneIsmFactory extends HyperlaneApp<FactoryFactories> {
>>>>>>> 1d185497
  static fromEnvironment<Env extends HyperlaneEnvironment>(
    env: Env,
    multiProvider: MultiProvider,
  ): HyperlaneIsmFactory {
    const envAddresses = hyperlaneEnvironments[env];
    if (!envAddresses) {
      throw new Error(`No addresses found for ${env}`);
    }
    return HyperlaneIsmFactory.fromAddressesMap(envAddresses, multiProvider);
  }

  static fromAddressesMap(
    addressesMap: HyperlaneAddressesMap<any>,
    multiProvider: MultiProvider,
  ): HyperlaneIsmFactory {
    const helper = appFromAddressesMapHelper(
      addressesMap,
      factoryFactories,
      multiProvider,
    );
    return new HyperlaneIsmFactory(
      helper.contractsMap,
      helper.multiProvider,
      debug('hyperlane:IsmFactoryApp'),
    );
  }

  async deploy(
    chain: ChainName,
    config: IsmConfig,
    origin?: ChainName,
  ): Promise<DeployedIsm> {
    if (typeof config === 'string') {
      // TODO: return the appropriate ISM type
      return IInterchainSecurityModule__factory.connect(
        config,
        this.multiProvider.getSignerOrProvider(chain),
      );
    }

    if (
      config.type === ModuleType.MERKLE_ROOT_MULTISIG ||
      config.type === ModuleType.MESSAGE_ID_MULTISIG
    ) {
      switch (config.type) {
        case ModuleType.MERKLE_ROOT_MULTISIG:
          this.logger(
            `Deploying Merkle Root Multisig ISM to ${chain} for verifying ${origin}`,
          );
          break;
        case ModuleType.MESSAGE_ID_MULTISIG:
          this.logger(
            `Deploying Message ID Multisig ISM to ${chain} for verifying ${origin}`,
          );
          break;
      }
      return this.deployMultisigIsm(chain, config);
    } else if (config.type === ModuleType.ROUTING) {
      this.logger(
        `Deploying Routing ISM to ${chain} for verifying ${Object.keys(
          config.domains,
        )}`,
      );
      return this.deployRoutingIsm(chain, config);
    } else if (config.type === ModuleType.AGGREGATION) {
      this.logger(`Deploying Aggregation ISM to ${chain}`);
      return this.deployAggregationIsm(chain, config);
    } else {
      throw new Error(`Unsupported ISM type`);
    }
  }

  private async deployMultisigIsm(chain: ChainName, config: MultisigIsmConfig) {
    const signer = this.multiProvider.getSigner(chain);
    const multisigIsmFactory =
      config.type === ModuleType.MERKLE_ROOT_MULTISIG
        ? this.getContracts(chain).merkleRootMultisigIsmFactory
        : this.getContracts(chain).messageIdMultisigIsmFactory;

    const address = await this.deployStaticAddressSet(
      chain,
      multisigIsmFactory,
      config.validators,
      config.threshold,
    );

    return IMultisigIsm__factory.connect(address, signer);
  }

  private async deployRoutingIsm(chain: ChainName, config: RoutingIsmConfig) {
    const signer = this.multiProvider.getSigner(chain);
    const routingIsmFactory = this.getContracts(chain).routingIsmFactory;
    const isms: ChainMap<Address> = {};
    for (const origin in config.domains) {
      const ism = await this.deploy(chain, config.domains[origin], origin);
      isms[origin] = ism.address;
    }
    const domains = Object.keys(isms).map((chain) =>
      this.multiProvider.getDomainId(chain),
    );
    const submoduleAddresses = Object.values(isms);
    const overrides = this.multiProvider.getTransactionOverrides(chain);
    const tx = await routingIsmFactory.deploy(
      domains,
      submoduleAddresses,
      overrides,
    );
    const receipt = await this.multiProvider.handleTx(chain, tx);
    // TODO: Break this out into a generalized function
    const dispatchLogs = receipt.logs
      .map((log) => {
        try {
          return routingIsmFactory.interface.parseLog(log);
        } catch (e) {
          return undefined;
        }
      })
      .filter(
        (log): log is ethers.utils.LogDescription =>
          !!log && log.name === 'ModuleDeployed',
      );
    const moduleAddress = dispatchLogs[0].args['module'];
    const routingIsm = DomainRoutingIsm__factory.connect(
      moduleAddress,
      this.multiProvider.getSigner(chain),
    );
    this.logger(`Transferring ownership of routing ISM to ${config.owner}`);
    await this.multiProvider.handleTx(
      chain,
      await routingIsm.transferOwnership(config.owner, overrides),
    );
    const address = dispatchLogs[0].args['module'];
    return IRoutingIsm__factory.connect(address, signer);
  }

  private async deployAggregationIsm(
    chain: ChainName,
    config: AggregationIsmConfig,
  ) {
    const signer = this.multiProvider.getSigner(chain);
    const aggregationIsmFactory =
      this.getContracts(chain).aggregationIsmFactory;
    const addresses: Address[] = [];
    for (const module of config.modules) {
      addresses.push((await this.deploy(chain, module)).address);
    }
    const address = await this.deployStaticAddressSet(
      chain,
      aggregationIsmFactory,
      addresses,
      config.threshold,
    );
    return IAggregationIsm__factory.connect(address, signer);
  }

  async deployStaticAddressSet(
    chain: ChainName,
    factory: StaticThresholdAddressSetFactory | StaticAddressSetFactory,
    values: Address[],
    threshold = values.length,
  ): Promise<Address> {
    const sorted = [...values].sort();

    const address = await factory['getAddress(address[],uint8)'](
      sorted,
      threshold,
    );
    const code = await this.multiProvider.getProvider(chain).getCode(address);
    if (code === '0x') {
      this.logger(
        `Deploying new ${threshold} of ${values.length} address set to ${chain}`,
      );
      const overrides = this.multiProvider.getTransactionOverrides(chain);
      const hash = await factory['deploy(address[],uint8)'](
        sorted,
        threshold,
        overrides,
      );
      await this.multiProvider.handleTx(chain, hash);
      // TODO: add proxy verification artifact?
    } else {
      this.logger(
        `Recovered ${threshold} of ${values.length} address set on ${chain}`,
      );
    }
    return address;
  }
}

// Note that this function may return false negatives, but should
// not return false positives.
// This can happen if, for example, the module has sender, recipient, or
// body specific logic, as the sample message used when querying the ISM
// sets all of these to zero.
export async function moduleCanCertainlyVerify(
  destModule: Address | IsmConfig,
  multiProvider: MultiProvider,
  origin: ChainName,
  destination: ChainName,
): Promise<boolean> {
  const message = formatMessage(
    0,
    0,
    multiProvider.getDomainId(origin),
    ethers.constants.AddressZero,
    multiProvider.getDomainId(destination),
    ethers.constants.AddressZero,
    '0x',
  );
  const provider = multiProvider.getSignerOrProvider(destination);

  if (typeof destModule === 'string') {
    const module = IInterchainSecurityModule__factory.connect(
      destModule,
      provider,
    );

    try {
      const moduleType = await module.moduleType();
      if (
        moduleType === ModuleType.MERKLE_ROOT_MULTISIG ||
        moduleType === ModuleType.MESSAGE_ID_MULTISIG
      ) {
        const multisigModule = IMultisigIsm__factory.connect(
          destModule,
          provider,
        );

        const [, threshold] = await multisigModule.validatorsAndThreshold(
          message,
        );
        return threshold > 0;
      } else if (moduleType === ModuleType.ROUTING) {
        const routingIsm = IRoutingIsm__factory.connect(destModule, provider);
        const subModule = await routingIsm.route(message);
        return moduleCanCertainlyVerify(
          subModule,
          multiProvider,
          origin,
          destination,
        );
      } else if (moduleType === ModuleType.AGGREGATION) {
        const aggregationIsm = IAggregationIsm__factory.connect(
          destModule,
          provider,
        );
        const [subModules, threshold] =
          await aggregationIsm.modulesAndThreshold(message);
        let verified = 0;
        for (const subModule of subModules) {
          const canVerify = await moduleCanCertainlyVerify(
            subModule,
            multiProvider,
            origin,
            destination,
          );
          if (canVerify) {
            verified += 1;
          }
        }
        return verified >= threshold;
      } else {
        throw new Error(`Unsupported module type: ${moduleType}`);
      }
    } catch (e) {
      warn(`Error checking module ${destModule}: ${e}`);
      return false;
    }
  } else {
    // destModule is an IsmConfig
    switch (destModule.type) {
      case ModuleType.MERKLE_ROOT_MULTISIG:
      case ModuleType.MESSAGE_ID_MULTISIG:
        return destModule.threshold > 0;
      case ModuleType.ROUTING:
        return moduleCanCertainlyVerify(
          destModule.domains[destination],
          multiProvider,
          origin,
          destination,
        );
      case ModuleType.AGGREGATION: {
        let verified = 0;
        for (const subModule of destModule.modules) {
          const canVerify = await moduleCanCertainlyVerify(
            subModule,
            multiProvider,
            origin,
            destination,
          );
          if (canVerify) {
            verified += 1;
          }
        }
        return verified >= destModule.threshold;
      }
    }
  }
}

export async function moduleMatchesConfig(
  chain: ChainName,
  moduleAddress: Address,
  config: IsmConfig,
  multiProvider: MultiProvider,
  contracts: HyperlaneContracts<FactoryFactories>,
  _origin?: ChainName,
): Promise<boolean> {
  if (typeof config === 'string') {
    return eqAddress(moduleAddress, config);
  }

  // If the module address is zero, it can't match any object-based config.
  // The subsequent check of what moduleType it is will throw, so we fail here.
  if (eqAddress(moduleAddress, ethers.constants.AddressZero)) {
    return false;
  }

  const provider = multiProvider.getProvider(chain);
  const module = IInterchainSecurityModule__factory.connect(
    moduleAddress,
    provider,
  );
  const actualType = await module.moduleType();
  if (actualType !== config.type) return false;
  let matches = true;
  switch (config.type) {
    case ModuleType.MERKLE_ROOT_MULTISIG: {
      // A MerkleRootMultisigIsm matches if validators and threshold match the config
      const expectedAddress =
        await contracts.merkleRootMultisigIsmFactory.getAddress(
          config.validators.sort(),
          config.threshold,
        );
      matches = eqAddress(expectedAddress, module.address);
      break;
    }
    case ModuleType.MESSAGE_ID_MULTISIG: {
      // A MessageIdMultisigIsm matches if validators and threshold match the config
      const expectedAddress =
        await contracts.messageIdMultisigIsmFactory.getAddress(
          config.validators.sort(),
          config.threshold,
        );
      matches = eqAddress(expectedAddress, module.address);
      break;
    }
    case ModuleType.ROUTING: {
      // A RoutingIsm matches if:
      //   1. The set of domains in the config equals those on-chain
      //   2. The modules for each domain match the config
      // TODO: Check (1)
      const routingIsm = DomainRoutingIsm__factory.connect(
        moduleAddress,
        provider,
      );
      // Check that the RoutingISM owner matches the config
      const owner = await routingIsm.owner();
      matches = matches && eqAddress(owner, config.owner);
      // Recursively check that the submodule for each configured
      // domain matches the submodule config.
      for (const [origin, subConfig] of Object.entries(config.domains)) {
        const subModule = await routingIsm.module(
          multiProvider.getDomainId(origin),
        );
        const subModuleMatches = await moduleMatchesConfig(
          chain,
          subModule,
          subConfig,
          multiProvider,
          contracts,
          origin,
        );
        matches = matches && subModuleMatches;
      }
      break;
    }
    case ModuleType.AGGREGATION: {
      // An AggregationIsm matches if:
      //   1. The threshold matches the config
      //   2. There is a bijection between on and off-chain configured modules
      const aggregationIsm = StaticAggregationIsm__factory.connect(
        moduleAddress,
        provider,
      );
      const [subModules, threshold] = await aggregationIsm.modulesAndThreshold(
        '0x',
      );
      matches = matches && threshold === config.threshold;
      matches = matches && subModules.length === config.modules.length;

      const configIndexMatched = new Map();
      for (const subModule of subModules) {
        const subModuleMatchesConfig = await Promise.all(
          config.modules.map((c) =>
            moduleMatchesConfig(chain, subModule, c, multiProvider, contracts),
          ),
        );
        // The submodule returned by the ISM must match exactly one
        // entry in the config.
        const count = subModuleMatchesConfig.filter(Boolean).length;
        matches = matches && count === 1;

        // That entry in the config should not have been matched already.
        subModuleMatchesConfig.forEach((matched, index) => {
          if (matched) {
            matches = matches && !configIndexMatched.has(index);
            configIndexMatched.set(index, true);
          }
        });
      }
      break;
    }
    default: {
      throw new Error('Unsupported ModuleType');
    }
  }

  return matches;
}

export function collectValidators(
  origin: ChainName,
  config: IsmConfig,
): Set<string> {
  // TODO: support address configurations in collectValidators
  if (typeof config === 'string') {
    debug('hyperlane:IsmFactory')(
      'Address config unimplemented in collectValidators',
    );
    return new Set([]);
  }

  let validators: string[] = [];
  if (
    config.type === ModuleType.MERKLE_ROOT_MULTISIG ||
    config.type === ModuleType.MESSAGE_ID_MULTISIG
  ) {
    validators = config.validators;
  } else if (config.type === ModuleType.ROUTING) {
    if (Object.keys(config.domains).includes(origin)) {
      const domainValidators = collectValidators(
        origin,
        config.domains[origin],
      );
      validators = [...domainValidators];
    }
  } else if (config.type === ModuleType.AGGREGATION) {
    const aggregatedValidators = config.modules.map((c) =>
      collectValidators(origin, c),
    );
    aggregatedValidators.forEach((set) => {
      validators = validators.concat([...set]);
    });
  } else {
    throw new Error('Unsupported ModuleType');
  }

  return new Set(validators);
}<|MERGE_RESOLUTION|>--- conflicted
+++ resolved
@@ -33,12 +33,7 @@
   RoutingIsmConfig,
 } from './types';
 
-<<<<<<< HEAD
-// TODO this should handle cached addresses like the other deployers
-export class HyperlaneIsmFactory extends HyperlaneApp<IsmFactoryFactories> {
-=======
 export class HyperlaneIsmFactory extends HyperlaneApp<FactoryFactories> {
->>>>>>> 1d185497
   static fromEnvironment<Env extends HyperlaneEnvironment>(
     env: Env,
     multiProvider: MultiProvider,
