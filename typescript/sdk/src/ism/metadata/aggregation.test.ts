import { expect } from 'chai';
<<<<<<< HEAD
import { ethers } from 'ethers';
import { readFileSync, readdirSync } from 'fs';
=======
import { existsSync, readFileSync, readdirSync } from 'fs';
>>>>>>> b6b26e2b

import { IsmType } from '../types.js';

import {
  AggregationMetadata,
  AggregationMetadataBuilder,
} from './aggregation.js';
import { Fixture } from './types.test.js';

const path = '../../solidity/fixtures/aggregation';
<<<<<<< HEAD
const files = readdirSync(path);
const fixtures: Fixture<AggregationMetadata>[] = files
=======
const files = existsSync(path) ? readdirSync(path) : [];
const fixtures: Fixture<AggregationIsmMetadata>[] = files
>>>>>>> b6b26e2b
  .map((f) => JSON.parse(readFileSync(`${path}/${f}`, 'utf8')))
  .map((contents) => {
    const { encoded, ...values } = contents;
    return {
      encoded,
      decoded: {
        type: IsmType.AGGREGATION,
        submoduleMetadata: Object.values(values),
      },
    };
  });

describe('AggregationMetadataBuilder', () => {
  fixtures.forEach((fixture, i) => {
    it(`should encode fixture ${i}`, () => {
      expect(AggregationMetadataBuilder.encode(fixture.decoded)).to.equal(
        fixture.encoded,
      );
    });

    it(`should decode fixture ${i}`, () => {
      const count = fixture.decoded.submoduleMetadata.length;
      expect(
        AggregationMetadataBuilder.decode(fixture.encoded, {
          ism: {
            type: IsmType.AGGREGATION,
            modules: new Array(count).fill(ethers.constants.AddressZero),
            threshold: count,
          },
        } as any),
      ).to.deep.equal(fixture.decoded);
    });
  });
});<|MERGE_RESOLUTION|>--- conflicted
+++ resolved
@@ -1,10 +1,6 @@
 import { expect } from 'chai';
-<<<<<<< HEAD
 import { ethers } from 'ethers';
-import { readFileSync, readdirSync } from 'fs';
-=======
 import { existsSync, readFileSync, readdirSync } from 'fs';
->>>>>>> b6b26e2b
 
 import { IsmType } from '../types.js';
 
@@ -15,13 +11,8 @@
 import { Fixture } from './types.test.js';
 
 const path = '../../solidity/fixtures/aggregation';
-<<<<<<< HEAD
-const files = readdirSync(path);
+const files = existsSync(path) ? readdirSync(path) : [];
 const fixtures: Fixture<AggregationMetadata>[] = files
-=======
-const files = existsSync(path) ? readdirSync(path) : [];
-const fixtures: Fixture<AggregationIsmMetadata>[] = files
->>>>>>> b6b26e2b
   .map((f) => JSON.parse(readFileSync(`${path}/${f}`, 'utf8')))
   .map((contents) => {
     const { encoded, ...values } = contents;
