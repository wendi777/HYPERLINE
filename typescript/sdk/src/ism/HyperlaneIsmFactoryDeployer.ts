import debug from 'debug';

<<<<<<< HEAD
import { HyperlaneContracts, HyperlaneContractsMap } from '../contracts/types';
=======
import { isObject } from '@hyperlane-xyz/utils';

import { HyperlaneContracts, HyperlaneContractsMap } from '../contracts';
>>>>>>> b2c956d1
import { HyperlaneDeployer } from '../deploy/HyperlaneDeployer';
import { MultiProvider } from '../providers/MultiProvider';
import { ChainMap, ChainName } from '../types';

import { IsmFactoryFactories, ismFactoryFactories } from './contracts';

export class HyperlaneIsmFactoryDeployer extends HyperlaneDeployer<
  boolean,
  IsmFactoryFactories
> {
  constructor(multiProvider: MultiProvider) {
    super(multiProvider, ismFactoryFactories, {
      logger: debug('hyperlane:IsmFactoryDeployer'),
    });
  }

  async deploy(
    config: ChainName[] | ChainMap<boolean>,
  ): Promise<HyperlaneContractsMap<IsmFactoryFactories>> {
    if (isObject(config)) {
      return super.deploy(config as ChainMap<boolean>);
    } else {
      return super.deploy(
        Object.fromEntries((config as ChainName[]).map((c) => [c, true])),
      );
    }
  }

  async deployContracts(
    chain: ChainName,
  ): Promise<HyperlaneContracts<IsmFactoryFactories>> {
    const merkleRootMultisigIsmFactory = await this.deployContract(
      chain,
      'merkleRootMultisigIsmFactory',
      [],
    );
    const messageIdMultisigIsmFactory = await this.deployContract(
      chain,
      'messageIdMultisigIsmFactory',
      [],
    );
    const aggregationIsmFactory = await this.deployContract(
      chain,
      'aggregationIsmFactory',
      [],
    );
    const routingIsmFactory = await this.deployContract(
      chain,
      'routingIsmFactory',
      [],
    );
    return {
      merkleRootMultisigIsmFactory,
      messageIdMultisigIsmFactory,
      aggregationIsmFactory,
      routingIsmFactory,
    };
  }
}<|MERGE_RESOLUTION|>--- conflicted
+++ resolved
@@ -1,12 +1,8 @@
 import debug from 'debug';
 
-<<<<<<< HEAD
-import { HyperlaneContracts, HyperlaneContractsMap } from '../contracts/types';
-=======
 import { isObject } from '@hyperlane-xyz/utils';
 
-import { HyperlaneContracts, HyperlaneContractsMap } from '../contracts';
->>>>>>> b2c956d1
+import { HyperlaneContracts, HyperlaneContractsMap } from '../contracts/types';
 import { HyperlaneDeployer } from '../deploy/HyperlaneDeployer';
 import { MultiProvider } from '../providers/MultiProvider';
 import { ChainMap, ChainName } from '../types';
