import { defaultAbiCoder } from 'ethers/lib/utils';

import { utils } from '@hyperlane-xyz/utils';
import { eqAddress } from '@hyperlane-xyz/utils/dist/src/utils';

import { HyperlaneCore } from '../../core/HyperlaneCore';
import { ChainName } from '../../types';
import { HyperlaneAppChecker } from '../HyperlaneAppChecker';

import {
  CoreConfig,
  CoreViolationType,
  EnrolledValidatorsViolation,
  MailboxViolation,
  MailboxViolationType,
  MultisigIsmViolationType,
  ThresholdViolation,
  ValidatorAnnounceViolation,
} from './types';

<<<<<<< HEAD
export class HyperlaneCoreChecker extends HyperlaneAppChecker<
  HyperlaneCore,
  CoreConfig
> {
  async checkChain(chain: ChainName): Promise<void> {
=======
const MAILBOX_WITHOUT_LOCAL_DOMAIN_BYTE_CODE_HASH =
  '0x29b7294ab3ad2e8587e5cce0e2289ce65e12a2ea2f1e7ab34a05e7737616f457';
const TRANSPARENT_PROXY_BYTECODE_HASH =
  '0x4dde3d0906b6492bf1d4947f667afe8d53c8899f1d8788cabafd082938dceb2d';
const MULTISIG_ISM_BYTECODE_HASH =
  '0x5565704ffa5b10fdf37d57abfddcf137101d5fb418ded21fa6c5f90262c57dc2';
const PROXY_ADMIN_BYTECODE_HASH =
  '0x7c378e9d49408861ca754fe684b9f7d1ea525bddf095ee0463902df701453ba0';
const INTERCHAIN_GAS_PAYMASTER_BYTECODE_HASH =
  '0xcee48ab556ae2ff12b6458fa92e5e31f4a07f7852a0ed06e43a7f06f3c4c6d76';
const OVERHEAD_IGP_BYTECODE_HASH =
  '0x3cfed1f24f1e9b28a76d5a8c61696a04f7bc474404b823a2fcc210ea52346252';
export class HyperlaneCoreChecker<
  Chain extends ChainName,
> extends HyperlaneAppChecker<Chain, HyperlaneCore<Chain>, CoreConfig> {
  async checkChain(chain: Chain): Promise<void> {
>>>>>>> 8981ff89
    const config = this.configMap[chain];
    // skip chains that are configured to be removed
    if (config.remove) {
      return;
    }

    await this.checkDomainOwnership(chain);
    await this.checkProxiedContracts(chain);
    await this.checkMailbox(chain);
    await this.checkMultisigIsm(chain);
    await this.checkBytecodes(chain);
    await this.checkValidatorAnnounce(chain);
  }

  async checkDomainOwnership(chain: ChainName): Promise<void> {
    const config = this.configMap[chain];
    if (config.owner) {
      const contracts = this.app.getContracts(chain);
      const ownables = [
        contracts.proxyAdmin,
        contracts.mailbox.contract,
        contracts.multisigIsm,
      ];
      return this.checkOwnership(chain, config.owner, ownables);
    }
  }

  async checkMailbox(chain: ChainName): Promise<void> {
    const contracts = this.app.getContracts(chain);
    const mailbox = contracts.mailbox.contract;
    const localDomain = await mailbox.localDomain();
    utils.assert(localDomain === this.multiProvider.getDomainId(chain));

    const actualIsm = await mailbox.defaultIsm();
    const expectedIsm = contracts.multisigIsm.address;
    if (actualIsm !== expectedIsm) {
      const violation: MailboxViolation = {
        type: CoreViolationType.Mailbox,
        mailboxType: MailboxViolationType.DefaultIsm,
        contract: mailbox,
        chain,
        actual: actualIsm,
        expected: expectedIsm,
      };
      this.addViolation(violation);
    }
  }

<<<<<<< HEAD
  async checkProxiedContracts(chain: ChainName): Promise<void> {
=======
  async checkBytecodes(chain: Chain): Promise<void> {
    const contracts = this.app.getContracts(chain);
    const mailbox = contracts.mailbox.contract;
    const localDomain = await mailbox.localDomain();

    await this.checkBytecode(
      chain,
      'Mailbox implementation',
      contracts.mailbox.addresses.implementation,
      MAILBOX_WITHOUT_LOCAL_DOMAIN_BYTE_CODE_HASH,
      (_) =>
        // This is obviously super janky but basically we are searching
        //  for the ocurrences of localDomain in the bytecode and remove
        //  that to compare, but some coincidental ocurrences of
        // localDomain in the bytecode should be not be removed which
        // are just done via an offset guard
        _.replaceAll(
          defaultAbiCoder.encode(['uint32'], [localDomain]).slice(2),
          (match, offset) => (offset > 8000 ? match : ''),
        ),
    );

    await this.checkBytecode(
      chain,
      'Mailbox proxy',
      contracts.mailbox.address,
      TRANSPARENT_PROXY_BYTECODE_HASH,
    );
    await this.checkBytecode(
      chain,
      'InterchainGasPaymaster proxy',
      contracts.interchainGasPaymaster.address,
      TRANSPARENT_PROXY_BYTECODE_HASH,
    );
    await this.checkBytecode(
      chain,
      'ProxyAdmin',
      contracts.proxyAdmin.address,
      PROXY_ADMIN_BYTECODE_HASH,
    );
    await this.checkBytecode(
      chain,
      'MultisigIsm implementation',
      contracts.multisigIsm.address,
      MULTISIG_ISM_BYTECODE_HASH,
    );
    await this.checkBytecode(
      chain,
      'InterchainGasPaymaster implementation',
      contracts.interchainGasPaymaster.addresses.implementation,
      INTERCHAIN_GAS_PAYMASTER_BYTECODE_HASH,
    );

    await this.checkBytecode(
      chain,
      'OverheadIGP',
      contracts.defaultIsmInterchainGasPaymaster.address,
      OVERHEAD_IGP_BYTECODE_HASH,
      (_) =>
        // Remove the address of the wrapped ISM from the bytecode
        _.replaceAll(
          defaultAbiCoder
            .encode(
              ['address'],
              [contracts.interchainGasPaymaster.addresses.proxy],
            )
            .slice(2),
          '',
        ),
    );
  }

  async checkProxiedContracts(chain: Chain): Promise<void> {
>>>>>>> 8981ff89
    const contracts = this.app.getContracts(chain);
    await this.checkProxiedContract(
      chain,
      'Mailbox',
      contracts.mailbox.addresses,
      contracts.proxyAdmin.address,
    );
    await this.checkProxiedContract(
      chain,
      'InterchainGasPaymaster',
      contracts.interchainGasPaymaster.addresses,
      contracts.proxyAdmin.address,
    );
    await this.checkProxiedContract(
      chain,
      'DefaultIsmInterchainGasPaymaster',
      contracts.interchainGasPaymaster.addresses,
      contracts.proxyAdmin.address,
    );
  }

  async checkValidatorAnnounce(chain: ChainName): Promise<void> {
    const expectedValidators = this.configMap[chain].multisigIsm.validators;
    const validatorAnnounce = this.app.getContracts(chain).validatorAnnounce;
    const announcedValidators =
      await validatorAnnounce.getAnnouncedValidators();
    expectedValidators.map((validator) => {
      const matches = announcedValidators.filter((x) =>
        eqAddress(x, validator),
      );
      if (matches.length == 0) {
        const violation: ValidatorAnnounceViolation = {
          type: CoreViolationType.ValidatorAnnounce,
          chain,
          validator,
          actual: false,
          expected: true,
        };
        this.addViolation(violation);
      }
    });
  }

  async checkMultisigIsm(local: ChainName): Promise<void> {
    await Promise.all(
      this.app
        .remoteChains(local)
        .map((remote) => this.checkMultisigIsmForRemote(local, remote)),
    );
  }

  async checkMultisigIsmForRemote(
    local: ChainName,
    remote: ChainName,
  ): Promise<void> {
    const coreContracts = this.app.getContracts(local);
    const multisigIsm = coreContracts.multisigIsm;
    const config = this.configMap[remote];

    const remoteDomain = this.multiProvider.getDomainId(remote);
    const multisigIsmConfig = config.multisigIsm;
    const expectedValidators = multisigIsmConfig.validators;
    const actualValidators = await multisigIsm.validators(remoteDomain);

    const expectedSet = new Set<string>(
      expectedValidators.map((_) => _.toLowerCase()),
    );
    const actualSet = new Set<string>(
      actualValidators.map((_) => _.toLowerCase()),
    );

    if (!utils.setEquality(expectedSet, actualSet)) {
      const violation: EnrolledValidatorsViolation = {
        type: CoreViolationType.MultisigIsm,
        subType: MultisigIsmViolationType.EnrolledValidators,
        contract: multisigIsm,
        chain: local,
        remote,
        actual: actualSet,
        expected: expectedSet,
      };
      this.addViolation(violation);
    }

    const expectedThreshold = multisigIsmConfig.threshold;
    utils.assert(expectedThreshold !== undefined);

    const actualThreshold = await multisigIsm.threshold(remoteDomain);

    if (expectedThreshold !== actualThreshold) {
      const violation: ThresholdViolation = {
        type: CoreViolationType.MultisigIsm,
        subType: MultisigIsmViolationType.Threshold,
        contract: multisigIsm,
        chain: local,
        remote,
        actual: actualThreshold,
        expected: expectedThreshold,
      };
      this.addViolation(violation);
    }
  }
}<|MERGE_RESOLUTION|>--- conflicted
+++ resolved
@@ -1,7 +1,6 @@
-import { defaultAbiCoder } from 'ethers/lib/utils';
+import { utils as ethersUtils } from 'ethers';
 
 import { utils } from '@hyperlane-xyz/utils';
-import { eqAddress } from '@hyperlane-xyz/utils/dist/src/utils';
 
 import { HyperlaneCore } from '../../core/HyperlaneCore';
 import { ChainName } from '../../types';
@@ -18,13 +17,6 @@
   ValidatorAnnounceViolation,
 } from './types';
 
-<<<<<<< HEAD
-export class HyperlaneCoreChecker extends HyperlaneAppChecker<
-  HyperlaneCore,
-  CoreConfig
-> {
-  async checkChain(chain: ChainName): Promise<void> {
-=======
 const MAILBOX_WITHOUT_LOCAL_DOMAIN_BYTE_CODE_HASH =
   '0x29b7294ab3ad2e8587e5cce0e2289ce65e12a2ea2f1e7ab34a05e7737616f457';
 const TRANSPARENT_PROXY_BYTECODE_HASH =
@@ -37,11 +29,12 @@
   '0xcee48ab556ae2ff12b6458fa92e5e31f4a07f7852a0ed06e43a7f06f3c4c6d76';
 const OVERHEAD_IGP_BYTECODE_HASH =
   '0x3cfed1f24f1e9b28a76d5a8c61696a04f7bc474404b823a2fcc210ea52346252';
-export class HyperlaneCoreChecker<
-  Chain extends ChainName,
-> extends HyperlaneAppChecker<Chain, HyperlaneCore<Chain>, CoreConfig> {
-  async checkChain(chain: Chain): Promise<void> {
->>>>>>> 8981ff89
+
+export class HyperlaneCoreChecker extends HyperlaneAppChecker<
+  HyperlaneCore,
+  CoreConfig
+> {
+  async checkChain(chain: ChainName): Promise<void> {
     const config = this.configMap[chain];
     // skip chains that are configured to be removed
     if (config.remove) {
@@ -90,10 +83,7 @@
     }
   }
 
-<<<<<<< HEAD
-  async checkProxiedContracts(chain: ChainName): Promise<void> {
-=======
-  async checkBytecodes(chain: Chain): Promise<void> {
+  async checkBytecodes(chain: ChainName): Promise<void> {
     const contracts = this.app.getContracts(chain);
     const mailbox = contracts.mailbox.contract;
     const localDomain = await mailbox.localDomain();
@@ -110,7 +100,9 @@
         // localDomain in the bytecode should be not be removed which
         // are just done via an offset guard
         _.replaceAll(
-          defaultAbiCoder.encode(['uint32'], [localDomain]).slice(2),
+          ethersUtils.defaultAbiCoder
+            .encode(['uint32'], [localDomain])
+            .slice(2),
           (match, offset) => (offset > 8000 ? match : ''),
         ),
     );
@@ -154,7 +146,7 @@
       (_) =>
         // Remove the address of the wrapped ISM from the bytecode
         _.replaceAll(
-          defaultAbiCoder
+          ethersUtils.defaultAbiCoder
             .encode(
               ['address'],
               [contracts.interchainGasPaymaster.addresses.proxy],
@@ -165,8 +157,7 @@
     );
   }
 
-  async checkProxiedContracts(chain: Chain): Promise<void> {
->>>>>>> 8981ff89
+  async checkProxiedContracts(chain: ChainName): Promise<void> {
     const contracts = this.app.getContracts(chain);
     await this.checkProxiedContract(
       chain,
@@ -195,7 +186,7 @@
       await validatorAnnounce.getAnnouncedValidators();
     expectedValidators.map((validator) => {
       const matches = announcedValidators.filter((x) =>
-        eqAddress(x, validator),
+        utils.eqAddress(x, validator),
       );
       if (matches.length == 0) {
         const violation: ValidatorAnnounceViolation = {
