import { Contract, PopulatedTransaction, ethers } from 'ethers';
import { Logger } from 'pino';

import {
  IPostDispatchHook,
  IPostDispatchHook__factory,
  ITransparentUpgradeableProxy,
  MailboxClient,
  Ownable,
  ProxyAdmin,
  ProxyAdmin__factory,
  TimelockController,
  TimelockController__factory,
  TransparentUpgradeableProxy__factory,
} from '@hyperlane-xyz/core';
import SdkBuildArtifact from '@hyperlane-xyz/core/buildArtifact.json';
import {
  Address,
  ProtocolType,
  eqAddress,
  rootLogger,
  runWithTimeout,
} from '@hyperlane-xyz/utils';

import {
  HyperlaneAddressesMap,
  HyperlaneContracts,
  HyperlaneContractsMap,
  HyperlaneFactories,
} from '../contracts/types';
import { HyperlaneIsmFactory } from '../ism/HyperlaneIsmFactory';
import { IsmConfig } from '../ism/types';
import { moduleMatchesConfig } from '../ism/utils';
import { InterchainAccount } from '../middleware/account/InterchainAccount';
import { MultiProvider } from '../providers/MultiProvider';
import { MailboxClientConfig } from '../router/types';
import { ChainMap, ChainName } from '../types';

import {
  UpgradeConfig,
  isProxy,
  proxyAdmin,
  proxyConstructorArgs,
  proxyImplementation,
} from './proxy';
import { OwnableConfig, Owner } from './types';
import { ContractVerifier } from './verify/ContractVerifier';
import { ContractVerificationInput, ExplorerLicenseType } from './verify/types';
import {
  buildVerificationInput,
  getContractVerificationInput,
} from './verify/utils';

export interface DeployerOptions {
  logger?: Logger;
  chainTimeoutMs?: number;
  ismFactory?: HyperlaneIsmFactory;
  icaApp?: InterchainAccount;
  contractVerifier?: ContractVerifier;
}

export abstract class HyperlaneDeployer<
  Config extends object,
  Factories extends HyperlaneFactories,
> {
  public verificationInputs: ChainMap<ContractVerificationInput[]> = {};
  public cachedAddresses: HyperlaneAddressesMap<any> = {};
  public deployedContracts: HyperlaneContractsMap<Factories> = {};
  public startingBlockNumbers: ChainMap<number | undefined> = {};

  protected logger: Logger;
  protected chainTimeoutMs: number;

  constructor(
    protected readonly multiProvider: MultiProvider,
    protected readonly factories: Factories,
    protected readonly options: DeployerOptions = {},
    protected readonly recoverVerificationInputs = false,
    protected readonly icaAddresses = {},
  ) {
    this.logger = options?.logger ?? rootLogger.child({ module: 'deployer' });
    this.chainTimeoutMs = options?.chainTimeoutMs ?? 5 * 60 * 1000; // 5 minute timeout per chain
    this.options.ismFactory?.setDeployer(this);
    if (Object.keys(icaAddresses).length > 0) {
      this.options.icaApp = InterchainAccount.fromAddressesMap(
        icaAddresses,
        multiProvider,
      );
    }

    // if none provided, instantiate a default verifier with SDK's included build artifact
    this.options.contractVerifier ??= new ContractVerifier(
      multiProvider,
      {},
      SdkBuildArtifact,
      ExplorerLicenseType.MIT,
    );
  }

  cacheAddressesMap(addressesMap: HyperlaneAddressesMap<any>): void {
    this.cachedAddresses = addressesMap;
  }

  abstract deployContracts(
    chain: ChainName,
    config: Config,
  ): Promise<HyperlaneContracts<Factories>>;

  async deploy(
    configMap: ChainMap<Config>,
  ): Promise<HyperlaneContractsMap<Factories>> {
    const configChains = Object.keys(configMap);
    const ethereumConfigChains = configChains.filter(
      (chain) =>
        this.multiProvider.getChainMetadata(chain).protocol ===
        ProtocolType.Ethereum,
    );

    const targetChains = this.multiProvider.intersect(
      ethereumConfigChains,
      true,
    ).intersection;

    this.logger.debug(`Start deploy to ${targetChains}`);
    for (const chain of targetChains) {
      const signerUrl = await this.multiProvider.tryGetExplorerAddressUrl(
        chain,
      );
      const signerAddress = await this.multiProvider.getSignerAddress(chain);
      const fromString = signerUrl || signerAddress;
      this.logger.info(`Deploying to ${chain} from ${fromString}`);
      this.startingBlockNumbers[chain] = await this.multiProvider
        .getProvider(chain)
        .getBlockNumber();
      await runWithTimeout(this.chainTimeoutMs, async () => {
        const contracts = await this.deployContracts(chain, configMap[chain]);
        this.addDeployedContracts(chain, contracts);
      });
    }
    return this.deployedContracts;
  }

  protected addDeployedContracts(
    chain: ChainName,
    contracts: HyperlaneContracts<any>,
    verificationInputs?: ContractVerificationInput[],
  ): void {
    this.deployedContracts[chain] = {
      ...this.deployedContracts[chain],
      ...contracts,
    };
    if (verificationInputs)
      this.addVerificationArtifacts(chain, verificationInputs);
  }

  protected addVerificationArtifacts(
    chain: ChainName,
    artifacts: ContractVerificationInput[],
  ): void {
    this.verificationInputs[chain] = this.verificationInputs[chain] || [];
    artifacts.forEach((artifact) => {
      this.verificationInputs[chain].push(artifact);
    });

    // TODO: deduplicate
  }

  protected async runIf<T>(
    chain: ChainName,
    address: string,
    fn: () => Promise<T>,
    label = 'address',
  ): Promise<T | undefined> {
    const signer = await this.multiProvider.getSignerAddress(chain);
    if (eqAddress(address, signer)) {
      return fn();
    } else {
      this.logger.debug(
        `Signer (${signer}) does not match ${label} (${address})`,
      );
    }
    return undefined;
  }

  protected async runIfOwner<T>(
    chain: ChainName,
    ownable: Ownable,
    fn: () => Promise<T>,
  ): Promise<T | undefined> {
    return this.runIf(chain, await ownable.callStatic.owner(), fn, 'owner');
  }

  protected async runIfAdmin<T>(
    chain: ChainName,
    proxy: Contract,
    signerAdminFn: () => Promise<T>,
    proxyAdminOwnerFn: (proxyAdmin: ProxyAdmin) => Promise<T>,
  ): Promise<T | undefined> {
    const admin = await proxyAdmin(
      this.multiProvider.getProvider(chain),
      proxy.address,
    );
    const code = await this.multiProvider.getProvider(chain).getCode(admin);
    // if admin is a ProxyAdmin, run the proxyAdminOwnerFn (if deployer is owner)
    if (code !== '0x') {
      this.logger.debug(`Admin is a ProxyAdmin (${admin})`);
      const proxyAdmin = ProxyAdmin__factory.connect(admin, proxy.signer);
      return this.runIfOwner(chain, proxyAdmin, () =>
        proxyAdminOwnerFn(proxyAdmin),
      );
    } else {
      this.logger.debug(`Admin is an EOA (${admin})`);
      // if admin is an EOA, run the signerAdminFn (if deployer is admin)
      return this.runIf(chain, admin, () => signerAdminFn(), 'admin');
    }
  }

  protected async configureIsm<C extends Ownable>(
    chain: ChainName,
    contract: C,
    config: IsmConfig,
    getIsm: (contract: C) => Promise<Address>,
    setIsm: (contract: C, ism: Address) => Promise<PopulatedTransaction>,
  ): Promise<void> {
    const configuredIsm = await getIsm(contract);
    let matches = false;
    let targetIsm: Address;
    if (typeof config === 'string') {
      if (eqAddress(configuredIsm, config)) {
        matches = true;
      } else {
        targetIsm = config;
      }
    } else {
      const ismFactory =
        this.options.ismFactory ??
        (() => {
          throw new Error('No ISM factory provided');
        })();

      matches = await moduleMatchesConfig(
        chain,
        configuredIsm,
        config,
        this.multiProvider,
        ismFactory.getContracts(chain),
      );
      targetIsm = (await ismFactory.deploy({ destination: chain, config }))
        .address;
    }
    if (!matches) {
      await this.runIfOwner(chain, contract, async () => {
        this.logger.debug(`Set ISM on ${chain} with address ${targetIsm}`);
        await this.multiProvider.sendTransaction(
          chain,
          setIsm(contract, targetIsm),
        );
        if (!eqAddress(targetIsm, await getIsm(contract))) {
          throw new Error(`Set ISM failed on ${chain}`);
        }
      });
    }
  }

  protected async configureHook<C extends Ownable>(
    chain: ChainName,
    contract: C,
    targetHook: IPostDispatchHook,
    getHook: (contract: C) => Promise<Address>,
    setHook: (contract: C, hook: Address) => Promise<PopulatedTransaction>,
  ): Promise<void> {
    const configuredHook = await getHook(contract);
    if (!eqAddress(targetHook.address, configuredHook)) {
      const result = await this.runIfOwner(chain, contract, async () => {
        this.logger.debug(
          `Set hook on ${chain} to ${targetHook.address}, currently is ${configuredHook}`,
        );
        await this.multiProvider.sendTransaction(
          chain,
          setHook(contract, targetHook.address),
        );
        const actualHook = await getHook(contract);
        if (!eqAddress(targetHook.address, actualHook)) {
          throw new Error(
            `Set hook failed on ${chain}, wanted ${targetHook.address}, got ${actualHook}`,
          );
        }
        return true;
      });
      // if the signer is not the owner, saving the hook address in the artifacts for later use for sending test messages, etc
      if (!result) {
        this.addDeployedContracts(chain, { customHook: targetHook });
      }
    }
  }

  protected async configureClient(
    local: ChainName,
    client: MailboxClient,
    config: MailboxClientConfig,
  ): Promise<void> {
    this.logger.debug(
      `Initializing mailbox client (if not already) on ${local}...`,
    );
    if (config.hook) {
      await this.configureHook(
        local,
        client,
        IPostDispatchHook__factory.connect(
          config.hook,
          this.multiProvider.getSignerOrProvider(local),
        ),
        (_client) => _client.hook(),
        (_client, _hook) => _client.populateTransaction.setHook(_hook),
      );
    }

    if (config.interchainSecurityModule) {
      await this.configureIsm(
        local,
        client,
        config.interchainSecurityModule,
        (_client) => _client.interchainSecurityModule(),
        (_client, _module) =>
          _client.populateTransaction.setInterchainSecurityModule(_module),
      );
    }

    this.logger.debug(`Mailbox client on ${local} initialized...`);
  }

  public async deployContractFromFactory<F extends ethers.ContractFactory>(
    chain: ChainName,
    factory: F,
    contractName: string,
    constructorArgs: Parameters<F['deploy']>,
    initializeArgs?: Parameters<Awaited<ReturnType<F['deploy']>>['initialize']>,
    shouldRecover = true,
  ): Promise<ReturnType<F['deploy']>> {
    if (shouldRecover) {
      const cachedContract = this.readCache(chain, factory, contractName);
      if (cachedContract) {
        if (this.recoverVerificationInputs) {
          const recoveredInputs = await this.recoverVerificationArtifacts(
            chain,
            contractName,
            cachedContract,
            constructorArgs,
            initializeArgs,
          );
          this.addVerificationArtifacts(chain, recoveredInputs);
        }
        return cachedContract;
      }
    }

    this.logger.info(
      `Deploy ${contractName} on ${chain} with constructor args (${constructorArgs.join(
        ', ',
      )})`,
    );
    const contract = await this.multiProvider.handleDeploy(
      chain,
      factory,
      constructorArgs,
    );

    if (initializeArgs) {
      this.logger.debug(`Initialize ${contractName} on ${chain}`);
      const overrides = this.multiProvider.getTransactionOverrides(chain);
      const initTx = await contract.initialize(...initializeArgs, overrides);
      await this.multiProvider.handleTx(chain, initTx);
    }

    const verificationInput = getContractVerificationInput(
      contractName,
      contract,
      factory.bytecode,
    );
    this.addVerificationArtifacts(chain, [verificationInput]);

    // try verifying contract
    try {
      await this.options.contractVerifier?.verifyContract(
        chain,
        verificationInput,
      );
    } catch (error) {
      // log error but keep deploying, can also verify post-deployment if needed
      this.logger.debug(`Error verifying contract: ${error}`);
    }

    return contract;
  }

  /**
   * Deploys a contract with a specified name.
   *
   * This is a generic function capable of deploying any contract type, defined within the `Factories` type, to a specified chain.
   *
   * @param {ChainName} chain - The name of the chain on which the contract is to be deployed.
   * @param {K} contractKey - The key identifying the factory to use for deployment.
   * @param {string} contractName - The name of the contract to deploy. This must match the contract source code.
   * @param {Parameters<Factories[K]['deploy']>} constructorArgs - Arguments for the contract's constructor.
   * @param {Parameters<Awaited<ReturnType<Factories[K]['deploy']>>['initialize']>?} initializeArgs - Optional arguments for the contract's initialization function.
   * @param {boolean} shouldRecover - Flag indicating whether to attempt recovery if deployment fails.
   * @returns {Promise<HyperlaneContracts<Factories>[K]>} A promise that resolves to the deployed contract instance.
   */
  async deployContractWithName<K extends keyof Factories>(
    chain: ChainName,
    contractKey: K,
    contractName: string,
    constructorArgs: Parameters<Factories[K]['deploy']>,
    initializeArgs?: Parameters<
      Awaited<ReturnType<Factories[K]['deploy']>>['initialize']
    >,
    shouldRecover = true,
  ): Promise<HyperlaneContracts<Factories>[K]> {
    const contract = await this.deployContractFromFactory(
      chain,
      this.factories[contractKey],
      contractName,
      constructorArgs,
      initializeArgs,
      shouldRecover,
    );
    this.writeCache(chain, contractName, contract.address);
    return contract;
  }

  async deployContract<K extends keyof Factories>(
    chain: ChainName,
    contractKey: K,
    constructorArgs: Parameters<Factories[K]['deploy']>,
    initializeArgs?: Parameters<
      Awaited<ReturnType<Factories[K]['deploy']>>['initialize']
    >,
    shouldRecover = true,
  ): Promise<HyperlaneContracts<Factories>[K]> {
    return this.deployContractWithName(
      chain,
      contractKey,
      contractKey.toString(),
      constructorArgs,
      initializeArgs,
      shouldRecover,
    );
  }

  protected async changeAdmin(
    chain: ChainName,
    proxy: ITransparentUpgradeableProxy,
    admin: string,
  ): Promise<void> {
    const actualAdmin = await proxyAdmin(
      this.multiProvider.getProvider(chain),
      proxy.address,
    );
    if (eqAddress(admin, actualAdmin)) {
      this.logger.debug(`Admin set correctly, skipping admin change`);
      return;
    }

    const txOverrides = this.multiProvider.getTransactionOverrides(chain);
    this.logger.debug(`Changing proxy admin`);
    await this.runIfAdmin(
      chain,
      proxy,
      () =>
        this.multiProvider.handleTx(
          chain,
          proxy.changeAdmin(admin, txOverrides),
        ),
      (proxyAdmin: ProxyAdmin) =>
        this.multiProvider.handleTx(
          chain,
          proxyAdmin.changeProxyAdmin(proxy.address, admin, txOverrides),
        ),
    );
  }

  protected async upgradeAndInitialize<C extends ethers.Contract>(
    chain: ChainName,
    proxy: ITransparentUpgradeableProxy,
    implementation: C,
    initializeArgs: Parameters<C['initialize']>,
  ): Promise<void> {
    const current = await proxy.callStatic.implementation();
    if (eqAddress(implementation.address, current)) {
      this.logger.debug(`Implementation set correctly, skipping upgrade`);
      return;
    }

    this.logger.debug(`Upgrading and initializing implementation`);
    const initData = implementation.interface.encodeFunctionData(
      'initialize',
      initializeArgs,
    );
    const overrides = this.multiProvider.getTransactionOverrides(chain);
    await this.runIfAdmin(
      chain,
      proxy,
      () =>
        this.multiProvider.handleTx(
          chain,
          proxy.upgradeToAndCall(implementation.address, initData, overrides),
        ),
      (proxyAdmin: ProxyAdmin) =>
        this.multiProvider.handleTx(
          chain,
          proxyAdmin.upgradeAndCall(
            proxy.address,
            implementation.address,
            initData,
            overrides,
          ),
        ),
    );
  }

  protected async deployProxy<C extends ethers.Contract>(
    chain: ChainName,
    implementation: C,
    proxyAdmin: string,
    initializeArgs?: Parameters<C['initialize']>,
  ): Promise<C> {
    const isProxied = await isProxy(
      this.multiProvider.getProvider(chain),
      implementation.address,
    );
    if (isProxied) {
      // if the implementation is already a proxy, do not deploy a new proxy
      return implementation;
    }

    const constructorArgs = proxyConstructorArgs(
      implementation,
      proxyAdmin,
      initializeArgs,
    );
    const proxy = await this.deployContractFromFactory(
      chain,
      new TransparentUpgradeableProxy__factory(),
      'TransparentUpgradeableProxy',
      constructorArgs,
    );

    return implementation.attach(proxy.address) as C;
  }

  async deployTimelock(
    chain: ChainName,
    timelockConfig: UpgradeConfig['timelock'],
  ): Promise<TimelockController> {
    return this.multiProvider.handleDeploy(
      chain,
      new TimelockController__factory(),
      // delay, [proposers], [executors], admin
      [
        timelockConfig.delay,
        [timelockConfig.roles.proposer],
        [timelockConfig.roles.executor],
        ethers.constants.AddressZero,
      ],
    );
  }

  writeCache<K extends keyof Factories>(
    chain: ChainName,
    contractName: K,
    address: Address,
  ): void {
    if (!this.cachedAddresses[chain]) {
      this.cachedAddresses[chain] = {};
    }
    this.cachedAddresses[chain][contractName] = address;
  }

  readCache<F extends ethers.ContractFactory>(
    chain: ChainName,
    factory: F,
    contractName: string,
  ): Awaited<ReturnType<F['deploy']>> | undefined {
    const cachedAddress = this.cachedAddresses[chain]?.[contractName];
    const hit =
      !!cachedAddress && cachedAddress !== ethers.constants.AddressZero;
    const contractAddress = hit ? cachedAddress : ethers.constants.AddressZero;
    const contract = factory
      .attach(contractAddress)
      .connect(this.multiProvider.getSignerOrProvider(chain)) as Awaited<
      ReturnType<F['deploy']>
    >;
    if (hit) {
      this.logger.debug(
        `Recovered ${contractName.toString()} on ${chain} ${cachedAddress}`,
      );
      return contract;
    }
    return undefined;
  }

  async recoverVerificationArtifacts<C extends ethers.Contract>(
    chain: ChainName,
    contractName: string,
    cachedContract: C,
    constructorArgs: Parameters<C['deploy']>,
    initializeArgs?: Parameters<C['initialize']>,
  ): Promise<ContractVerificationInput[]> {
    const provider = this.multiProvider.getProvider(chain);
    const isProxied = await isProxy(provider, cachedContract.address);

    let implementation: string;
    if (isProxied) {
      implementation = await proxyImplementation(
        provider,
        cachedContract.address,
      );
    } else {
      implementation = cachedContract.address;
    }

    const implementationInput = buildVerificationInput(
      contractName,
      implementation,
      cachedContract.interface.encodeDeploy(constructorArgs),
    );

    if (!isProxied) {
      return [implementationInput];
    }

    const admin = await proxyAdmin(provider, cachedContract.address);
    const proxyArgs = proxyConstructorArgs(
      cachedContract.attach(implementation),
      admin,
      initializeArgs,
    );
    const proxyInput = buildVerificationInput(
      'TransparentUpgradeableProxy',
      cachedContract.address,
      TransparentUpgradeableProxy__factory.createInterface().encodeDeploy(
        proxyArgs,
      ),
    );
    return [implementationInput, proxyInput];
  }

  /**
   * Deploys the Implementation and Proxy for a given contract
   *
   */
  async deployProxiedContract<K extends keyof Factories>(
    chain: ChainName,
    contractKey: K,
    contractName: string,
    proxyAdmin: string,
    constructorArgs: Parameters<Factories[K]['deploy']>,
    initializeArgs?: Parameters<HyperlaneContracts<Factories>[K]['initialize']>,
  ): Promise<HyperlaneContracts<Factories>[K]> {
    // Try to initialize the implementation even though it may not be necessary
    const implementation = await this.deployContractWithName(
      chain,
      contractKey,
      contractName,
      constructorArgs,
      initializeArgs,
    );

    // Initialize the proxy the same way
    const contract = await this.deployProxy(
      chain,
      implementation,
      proxyAdmin,
      initializeArgs,
    );
    this.writeCache(chain, contractName, contract.address);
    return contract;
  }

  mergeWithExistingVerificationInputs(
    existingInputsMap: ChainMap<ContractVerificationInput[]>,
  ): ChainMap<ContractVerificationInput[]> {
    const allChains = new Set<ChainName>();
    Object.keys(existingInputsMap).forEach((_) => allChains.add(_));
    Object.keys(this.verificationInputs).forEach((_) => allChains.add(_));

    const ret: ChainMap<ContractVerificationInput[]> = {};
    for (const chain of allChains) {
      const existingInputs = existingInputsMap[chain] || [];
      const newInputs = this.verificationInputs[chain] || [];
      ret[chain] = [...existingInputs, ...newInputs];
    }
    return ret;
  }

  async transferOwnershipOfContracts<K extends keyof Factories>(
    chain: ChainName,
    config: OwnableConfig<K>,
    ownables: Partial<Record<K, Ownable>>,
  ): Promise<ethers.ContractReceipt[]> {
    const receipts: ethers.ContractReceipt[] = [];
    for (const [contractName, ownable] of Object.entries<Ownable | undefined>(
      ownables,
    )) {
      if (!ownable) {
        continue;
      }
      const current = await ownable.owner();
      const owner = await this.resolveInterchainAccountAsOwner(
        chain,
        config.ownerOverrides?.[contractName as K] ?? config.owner,
      );
      if (!eqAddress(current, owner)) {
        this.logger.debug('Current owner and config owner to not match');
        const receipt = await this.runIfOwner(chain, ownable, () => {
          this.logger.debug(
            `Transferring ownership of ${contractName} to ${owner} on ${chain}`,
          );
          return this.multiProvider.handleTx(
            chain,
            ownable.transferOwnership(
              owner,
              this.multiProvider.getTransactionOverrides(chain),
            ),
          );
        });
        if (receipt) receipts.push(receipt);
      }
    }

    return receipts.filter((x) => !!x) as ethers.ContractReceipt[];
  }

  protected async resolveInterchainAccountAsOwner(
    chain: ChainName,
    owner: Owner,
  ): Promise<Address> {
    if (typeof owner === 'string') {
      return owner;
    } else {
      const routerAddress = this.options.icaApp?.routerAddress(chain);
      if (!routerAddress) {
        throw new Error('InterchainAccountRouter not deployed');
      }
      const router = InterchainAccount.fromAddressesMap(
        this.cachedAddresses,
        this.multiProvider,
      );
<<<<<<< HEAD
=======
      // submits network transaction to deploy the account iff it doesn't exist
>>>>>>> 769f57d2
      return router.deployAccount(chain, owner);
    }
  }
}<|MERGE_RESOLUTION|>--- conflicted
+++ resolved
@@ -746,10 +746,7 @@
         this.cachedAddresses,
         this.multiProvider,
       );
-<<<<<<< HEAD
-=======
       // submits network transaction to deploy the account iff it doesn't exist
->>>>>>> 769f57d2
       return router.deployAccount(chain, owner);
     }
   }
