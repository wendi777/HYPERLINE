<<<<<<< HEAD
import {
  InterchainAccountRouter__factory,
  InterchainQueryRouter__factory,
} from '@hyperlane-xyz/core';
=======
import { ethers } from 'ethers';

import { ProxyAdmin__factory } from '@hyperlane-xyz/core';
>>>>>>> 582d45d0

import {
  InterchainAccountContracts,
  InterchainAccountFactories,
  InterchainQueryContracts,
  InterchainQueryFactories,
  interchainAccountFactories,
  interchainQueryFactories,
} from '../../middleware';
import { MultiProvider } from '../../providers/MultiProvider';
<<<<<<< HEAD
=======
import { ProxiedRouterContracts, RouterFactories } from '../../router';
>>>>>>> 582d45d0
import { ChainMap, ChainName } from '../../types';
import { HyperlaneDeployer } from '../HyperlaneDeployer';
import { HyperlaneRouterDeployer } from '../router/HyperlaneRouterDeployer';
import { RouterConfig } from '../router/types';

<<<<<<< HEAD
export type InterchainAccountConfig = RouterConfig;

export class InterchainAccountDeployer extends HyperlaneDeployer<
=======
export abstract class MiddlewareRouterDeployer<
  MiddlewareRouterConfig extends RouterConfig,
  MiddlewareRouterContracts extends ProxiedRouterContracts,
  MiddlewareFactories extends RouterFactories,
> extends HyperlaneRouterDeployer<
  MiddlewareRouterConfig,
  MiddlewareRouterContracts,
  MiddlewareFactories
> {
  constructor(
    multiProvider: MultiProvider,
    configMap: ChainMap<MiddlewareRouterConfig>,
    factories: MiddlewareFactories,
    protected create2salt = 'middlewarerouter',
  ) {
    super(multiProvider, configMap, factories);
  }

  constructorArgs(
    _: MiddlewareRouterConfig,
  ): Parameters<MiddlewareFactories['router']['deploy']> {
    return [] as any;
  }

  initializeArgs(config: MiddlewareRouterConfig): any {
    return [
      config.mailbox,
      config.interchainGasPaymaster,
      config.interchainSecurityModule ?? ethers.constants.AddressZero,
      config.owner,
    ];
  }

  async deployContracts(
    chain: ChainName,
    config: MiddlewareRouterConfig,
  ): Promise<MiddlewareRouterContracts> {
    const proxyAdmin = await this.deployContractFromFactory(
      chain,
      new ProxyAdmin__factory(),
      'proxyAdmin',
      [],
      { create2Salt: this.create2salt },
    );
    const proxiedRouter = await this.deployProxiedContract(
      chain,
      'router',
      this.constructorArgs(config),
      proxyAdmin,
      this.initializeArgs(config),
      {
        create2Salt: this.create2salt,
      },
    );
    await this.multiProvider.handleTx(
      chain,
      proxyAdmin.transferOwnership(config.owner),
    );
    return {
      proxyAdmin,
      proxiedRouter,
      router: proxiedRouter.contract, // for backwards compatibility
    } as any;
  }
}

type InterchainAccountConfig = RouterConfig;

export class InterchainAccountDeployer extends MiddlewareRouterDeployer<
>>>>>>> 582d45d0
  InterchainAccountConfig,
  InterchainAccountContracts,
  InterchainAccountFactories
> {
  constructor(
    multiProvider: MultiProvider,
    configMap: ChainMap<InterchainAccountConfig>,
    create2salt = 'accountsrouter',
  ) {
<<<<<<< HEAD
    super(multiProvider, configMap, interchainAccountFactories, {});
  }

  // Custom contract deployment logic can go here
  // If no custom logic is needed, call deployContract for the router
  async deployContracts(
    chain: ChainName,
    config: InterchainAccountConfig,
  ): Promise<InterchainAccountContracts> {
    const initCalldata = HyperlaneRouterDeployer.getInitArgs(
      config,
      InterchainAccountRouter__factory.createInterface(),
    );
    const router = await this.deployContract(chain, 'router', [], {
      create2Salt: this.create2salt + 'router',
      initCalldata,
    });
    return {
      router,
    };
=======
    super(multiProvider, configMap, interchainAccountFactories, create2salt);
>>>>>>> 582d45d0
  }
}

type InterchainQueryConfig = RouterConfig;

export class InterchainQueryDeployer extends HyperlaneRouterDeployer<
  InterchainQueryConfig,
  InterchainQueryContracts,
  InterchainQueryFactories
> {
  constructor(
    multiProvider: MultiProvider,
    configMap: ChainMap<InterchainQueryConfig>,
    create2salt = 'queryrouter',
  ) {
<<<<<<< HEAD
    super(multiProvider, configMap, interchainQueryFactories, {});
  }

  // Custom contract deployment logic can go here
  // If no custom logic is needed, call deployContract for the router
  async deployContracts(
    chain: ChainName,
    config: InterchainQueryConfig,
  ): Promise<InterchainQueryContracts> {
    const initCalldata = HyperlaneRouterDeployer.getInitArgs(
      config,
      InterchainQueryRouter__factory.createInterface(),
    );
    const router = await this.deployContract(chain, 'router', [], {
      create2Salt: this.create2salt + 'router',
      initCalldata,
    });
    return {
      router,
    };
=======
    super(multiProvider, configMap, interchainQueryFactories, create2salt);
>>>>>>> 582d45d0
  }
}<|MERGE_RESOLUTION|>--- conflicted
+++ resolved
@@ -1,13 +1,6 @@
-<<<<<<< HEAD
-import {
-  InterchainAccountRouter__factory,
-  InterchainQueryRouter__factory,
-} from '@hyperlane-xyz/core';
-=======
 import { ethers } from 'ethers';
 
 import { ProxyAdmin__factory } from '@hyperlane-xyz/core';
->>>>>>> 582d45d0
 
 import {
   InterchainAccountContracts,
@@ -18,20 +11,11 @@
   interchainQueryFactories,
 } from '../../middleware';
 import { MultiProvider } from '../../providers/MultiProvider';
-<<<<<<< HEAD
-=======
 import { ProxiedRouterContracts, RouterFactories } from '../../router';
->>>>>>> 582d45d0
 import { ChainMap, ChainName } from '../../types';
-import { HyperlaneDeployer } from '../HyperlaneDeployer';
 import { HyperlaneRouterDeployer } from '../router/HyperlaneRouterDeployer';
 import { RouterConfig } from '../router/types';
 
-<<<<<<< HEAD
-export type InterchainAccountConfig = RouterConfig;
-
-export class InterchainAccountDeployer extends HyperlaneDeployer<
-=======
 export abstract class MiddlewareRouterDeployer<
   MiddlewareRouterConfig extends RouterConfig,
   MiddlewareRouterContracts extends ProxiedRouterContracts,
@@ -101,7 +85,6 @@
 type InterchainAccountConfig = RouterConfig;
 
 export class InterchainAccountDeployer extends MiddlewareRouterDeployer<
->>>>>>> 582d45d0
   InterchainAccountConfig,
   InterchainAccountContracts,
   InterchainAccountFactories
@@ -111,36 +94,13 @@
     configMap: ChainMap<InterchainAccountConfig>,
     create2salt = 'accountsrouter',
   ) {
-<<<<<<< HEAD
-    super(multiProvider, configMap, interchainAccountFactories, {});
-  }
-
-  // Custom contract deployment logic can go here
-  // If no custom logic is needed, call deployContract for the router
-  async deployContracts(
-    chain: ChainName,
-    config: InterchainAccountConfig,
-  ): Promise<InterchainAccountContracts> {
-    const initCalldata = HyperlaneRouterDeployer.getInitArgs(
-      config,
-      InterchainAccountRouter__factory.createInterface(),
-    );
-    const router = await this.deployContract(chain, 'router', [], {
-      create2Salt: this.create2salt + 'router',
-      initCalldata,
-    });
-    return {
-      router,
-    };
-=======
     super(multiProvider, configMap, interchainAccountFactories, create2salt);
->>>>>>> 582d45d0
   }
 }
 
 type InterchainQueryConfig = RouterConfig;
 
-export class InterchainQueryDeployer extends HyperlaneRouterDeployer<
+export class InterchainQueryDeployer extends MiddlewareRouterDeployer<
   InterchainQueryConfig,
   InterchainQueryContracts,
   InterchainQueryFactories
@@ -150,29 +110,6 @@
     configMap: ChainMap<InterchainQueryConfig>,
     create2salt = 'queryrouter',
   ) {
-<<<<<<< HEAD
-    super(multiProvider, configMap, interchainQueryFactories, {});
-  }
-
-  // Custom contract deployment logic can go here
-  // If no custom logic is needed, call deployContract for the router
-  async deployContracts(
-    chain: ChainName,
-    config: InterchainQueryConfig,
-  ): Promise<InterchainQueryContracts> {
-    const initCalldata = HyperlaneRouterDeployer.getInitArgs(
-      config,
-      InterchainQueryRouter__factory.createInterface(),
-    );
-    const router = await this.deployContract(chain, 'router', [], {
-      create2Salt: this.create2salt + 'router',
-      initCalldata,
-    });
-    return {
-      router,
-    };
-=======
     super(multiProvider, configMap, interchainQueryFactories, create2salt);
->>>>>>> 582d45d0
   }
 }