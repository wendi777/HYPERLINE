--- conflicted
+++ resolved
@@ -1,20 +1,12 @@
 import '@nomiclabs/hardhat-waffle';
 import { ethers } from 'hardhat';
 
-<<<<<<< HEAD
-import { ChainMetadata } from '../../consts';
-import { TestCoreApp, TestCoreDeployer } from '../../core';
-import { getChainToOwnerMap } from '../../deploy';
-import { MultiProvider } from '../../providers';
-import { RouterConfig, RouterContracts } from '../../router';
-=======
 import { ChainMetadata } from '../../consts/chainMetadata';
 import { TestCoreApp } from '../../core/TestCoreApp';
 import { TestCoreDeployer } from '../../core/TestCoreDeployer';
 import { getChainToOwnerMap } from '../../deploy/utils';
 import { MultiProvider } from '../../providers/MultiProvider';
 import { RouterConfig, RouterContracts } from '../../router/types';
->>>>>>> 20e6857a
 import { ChainMap } from '../../types';
 
 import {
