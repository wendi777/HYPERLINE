--- conflicted
+++ resolved
@@ -5,11 +5,7 @@
 
 import { MultiProvider } from './providers/MultiProvider';
 import { ChainMap, Connection } from './types';
-<<<<<<< HEAD
 import { objFilter, objMap, pick, promiseObjAll } from './utils/objects';
-=======
-import { objFilter, objMap, pick } from './utils/objects';
->>>>>>> a4785f65
 
 export type HyperlaneFactories = {
   [key: string]: ethers.ContractFactory;
@@ -62,28 +58,16 @@
   addressesMap: HyperlaneAddressesMap<any>,
   factories: HyperlaneFactories,
 ): HyperlaneAddressesMap<typeof factories> {
-<<<<<<< HEAD
-  // Filter out addresses that we do not have factories for
-  const pickedAddressesMap = objMap(addressesMap, (_, addresses) =>
-    pick(addresses, Object.keys(factories)),
-=======
   const factoryKeys = Object.keys(factories);
   // Filter out addresses that we do not have factories for
   const pickedAddressesMap = objMap(addressesMap, (_, addresses) =>
     pick(addresses, factoryKeys),
->>>>>>> a4785f65
   );
   // Filter out chains for which we do not have a complete set of addresses
   return objFilter(
     pickedAddressesMap,
     (_, addresses): addresses is HyperlaneAddresses<typeof factories> => {
-<<<<<<< HEAD
-      return Object.keys(factories)
-        .map((contract) => Object.keys(addresses).includes(contract))
-        .every(Boolean);
-=======
       return Object.keys(addresses).every((a) => factoryKeys.includes(a));
->>>>>>> a4785f65
     },
   );
 }
