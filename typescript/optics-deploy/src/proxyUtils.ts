import { BytesLike, ethers } from 'ethers';

import * as contracts from '@optics-xyz/ts-interface/dist/optics-core';
import { Deploy } from './deploy';
import { CoreDeploy } from './core/CoreDeploy';

<<<<<<< HEAD
type Deploy = CoreDeploy | BridgeDeploy | TestBridgeDeploy;

=======
>>>>>>> bb5d0944
export type ProxyNames =
  | 'Home'
  | 'Replica'
  | 'Governance'
  | 'BridgeToken'
  | 'BridgeRouter';

export class BeaconProxy<T extends ethers.Contract> {
  implementation: T;
  proxy: T;
  beacon: contracts.UpgradeBeacon;

  constructor(implementation: T, proxy: T, beacon: contracts.UpgradeBeacon) {
    this.implementation = implementation;
    this.proxy = proxy;
    this.beacon = beacon;
  }

  toObject(): ProxyAddresses {
    return {
      implementation: this.implementation.address,
      proxy: this.proxy.address,
      beacon: this.beacon.address,
    };
  }
}

export type ProxyAddresses = {
  implementation: string;
  proxy: string;
  beacon: string;
};

/**
 * Deploys the UpgradeBeacon, Implementation and Proxy for a given contract
 *
 * @param T - The contract
 */
export async function deployProxy<T extends ethers.Contract>(
  name: ProxyNames,
  deploy: Deploy<any>,
  factory: ethers.ContractFactory,
  initData: BytesLike,
  ...deployArgs: any[]
): Promise<BeaconProxy<T>> {
  // deploy in order
  // we cast here because Factories don't have associated types
  // this is unsafe if the specified typevar doesn't match the factory output
  // :(
  const implementation = await _deployImplementation(deploy, factory, deployArgs);
  const beacon = await _deployBeacon(deploy, implementation);
  const proxy = await _deployProxy(deploy, beacon, initData);

  // proxy wait(x) implies implementation and beacon wait(>=x)
  // due to nonce ordering
  await proxy.deployTransaction.wait(deploy.chain.confirmations);

  // add Implementation to Etherscan verification
  deploy.verificationInput.push({
    name: `${name} Implementation`,
    address: implementation!.address,
    constructorArguments: deployArgs,
  });

  // add UpgradeBeacon to Etherscan verification
  deploy.verificationInput.push({
    name: `${name} UpgradeBeacon`,
    address: beacon!.address,
    constructorArguments: [implementation.address, deploy.ubcAddress!],
  });

  // add Proxy to Etherscan verification
  deploy.verificationInput.push({
    name: `${name} Proxy`,
    address: proxy!.address,
    constructorArguments: [beacon!.address, initData],
    isProxy: true,
  });

  return new BeaconProxy(
    implementation as T,
    factory.attach(proxy.address) as T,
    beacon,
  );
}

/**
 * Sets up a new proxy with the same beacon and implementation
 *
 * @param T - The contract
 */
export async function duplicate<T extends ethers.Contract>(
  name: ProxyNames,
  deploy: Deploy<any>,
  prev: BeaconProxy<T>,
  initData: BytesLike,
): Promise<BeaconProxy<T>> {
  const proxy = await _deployProxy(deploy, prev.beacon, initData);
  await proxy.deployTransaction.wait(deploy.chain.confirmations);

  // add UpgradeBeacon to etherscan verification
  // add Proxy to etherscan verification
  deploy.verificationInput.push({
    name: `${name} Proxy`,
    address: proxy!.address,
    constructorArguments: [prev.beacon!.address, initData],
    isProxy: true,
  });

  return new BeaconProxy(
    prev.implementation,
    prev.proxy.attach(proxy.address) as T,
    prev.beacon,
  );
}

/**
 * Deploys an Implementation for a given contract, updates the deploy with the
 * implementation verification info, and returns the implementation contract.
 *
 * @param T - The contract
 */
export async function deployImplementation<T extends ethers.Contract>(
  name: ProxyNames,
  deploy: Deploy<any>,
  factory: ethers.ContractFactory,
  ...deployArgs: any[]
): Promise<T> {
  const implementation = await _deployImplementation(deploy, factory, deployArgs)
  await implementation.deployTransaction.wait(deploy.chain.confirmations);

  // add Implementation to Etherscan verification
  deploy.verificationInput.push({
    name: `${name} Implementation`,
    address: implementation!.address,
    constructorArguments: deployArgs,
  });
  return implementation as T;
}

/**
 * Given an existing BeaconProxy, returns a new BeaconProxy with a different implementation.
 *
 * @param T - The contract
 */
export function overrideBeaconProxyImplementation<T extends ethers.Contract>(
  implementation: T,
  deploy: CoreDeploy,
  factory: ethers.ContractFactory,
  beaconProxy: BeaconProxy<T>
): BeaconProxy<T> {
  const beacon = contracts.UpgradeBeacon__factory.connect(beaconProxy.beacon.address, deploy.provider);
  return new BeaconProxy(
    implementation as T,
    factory.attach(beaconProxy.proxy.address) as T,
    beacon,
  );
}

/**
 * Returns an UNWAITED implementation
 *
 * @dev The TX to deploy may still be in-flight
 * @dev We set manual gas here to suppress ethers's preflight checks
 *
 * @param deploy - The deploy
 * @param factory - The implementation factory object
 * @param deployArgs - The arguments to pass to the implementation constructor
 */
async function _deployImplementation<T extends ethers.Contract>(
  deploy: Deploy<any>,
  factory: ethers.ContractFactory,
  deployArgs: any[]
): Promise<T> {
  const implementation = await factory.deploy(...deployArgs, deploy.overrides);
  return implementation as T
}

/**
 * Returns an UNWAITED beacon
 *
 * @dev The TX to deploy may still be in-flight
 * @dev We set manual gas here to suppress ethers's preflight checks
 *
 * @param deploy - The deploy
 * @param implementation - The implementation
 */
async function _deployBeacon(
  deploy: Deploy<any>,
  implementation: ethers.Contract,
): Promise<contracts.UpgradeBeacon> {
  let factory = new contracts.UpgradeBeacon__factory(deploy.chain.deployer);

  let beacon = factory.deploy(
    implementation.address,
    deploy.ubcAddress!,
    deploy.overrides,
  );
  return beacon;
}

/**
 * Returns an UNWAITED proxy
 *
 * @dev The TX to deploy may still be in-flight
 * @dev We set manual gas here to suppress ethers's preflight checks
 *
 * @param deploy - The deploy
 * @param beacon - The UpgradeBeacon
 * @param implementation - The implementation
 */
async function _deployProxy<T>(
  deploy: Deploy<any>,
  beacon: contracts.UpgradeBeacon,
  initData: BytesLike,
): Promise<contracts.UpgradeBeaconProxy> {
  let factory = new contracts.UpgradeBeaconProxy__factory(
    deploy.chain.deployer,
  );

  return await factory.deploy(beacon.address, initData, deploy.overrides);
}<|MERGE_RESOLUTION|>--- conflicted
+++ resolved
@@ -4,11 +4,6 @@
 import { Deploy } from './deploy';
 import { CoreDeploy } from './core/CoreDeploy';
 
-<<<<<<< HEAD
-type Deploy = CoreDeploy | BridgeDeploy | TestBridgeDeploy;
-
-=======
->>>>>>> bb5d0944
 export type ProxyNames =
   | 'Home'
   | 'Replica'
