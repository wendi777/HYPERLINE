{
  "name": "@hyperlane-xyz/infra",
  "description": "Infrastructure utilities for the Hyperlane Network",
<<<<<<< HEAD
  "version": "3.1.0-beta4",
=======
  "version": "3.1.2",
>>>>>>> 69d87c90
  "dependencies": {
    "@arbitrum/sdk": "^3.0.0",
    "@aws-sdk/client-iam": "^3.74.0",
    "@aws-sdk/client-kms": "3.48.0",
    "@aws-sdk/client-s3": "^3.74.0",
    "@eth-optimism/sdk": "^1.7.0",
    "@ethersproject/experimental": "^5.7.0",
    "@ethersproject/hardware-wallets": "^5.7.0",
    "@ethersproject/providers": "^5.7.2",
<<<<<<< HEAD
    "@hyperlane-xyz/helloworld": "3.1.0-beta4",
    "@hyperlane-xyz/sdk": "3.1.0-beta4",
    "@hyperlane-xyz/utils": "3.1.0-beta4",
=======
    "@hyperlane-xyz/helloworld": "3.1.2",
    "@hyperlane-xyz/sdk": "3.1.2",
    "@hyperlane-xyz/utils": "3.1.2",
>>>>>>> 69d87c90
    "@nomiclabs/hardhat-etherscan": "^3.0.3",
    "@safe-global/api-kit": "^1.3.0",
    "@safe-global/protocol-kit": "^1.2.0",
    "@solana/web3.js": "^1.78.0",
    "asn1.js": "5.4.1",
    "aws-kms-ethers-signer": "^0.1.3",
    "dotenv": "^10.0.0",
    "prom-client": "^14.0.1",
    "prompts": "^2.4.2",
    "yargs": "^17.7.2"
  },
  "devDependencies": {
    "@nomiclabs/hardhat-ethers": "^2.2.1",
    "@nomiclabs/hardhat-waffle": "^2.0.6",
    "@types/chai": "^4.2.21",
    "@types/mocha": "^9.1.0",
    "@types/node": "^16.9.1",
    "@types/prompts": "^2.0.14",
    "@types/sinon-chai": "^3.2.12",
    "@types/yargs": "^17.0.10",
    "chai": "^4.3.4",
    "ethereum-waffle": "^4.0.10",
    "ethers": "^5.7.2",
    "hardhat": "^2.19.0",
    "mocha": "^10.2.0",
    "prettier": "^2.8.8",
    "ts-node": "^10.8.0",
    "typescript": "5.1.6"
  },
  "private": true,
  "homepage": "https://www.hyperlane.xyz",
  "keywords": [
    "Hyperlane",
    "Typescript",
    "Infrastructure"
  ],
  "license": "Apache-2.0",
  "main": "dist/index.js",
  "prepublish": "yarn build",
  "repository": "https://github.com/hyperlane-xyz/hyperlane-monorepo",
  "scripts": {
    "deploy-core": "ts-node scripts/deploy.ts -e test -m core",
    "deploy-igp": "ts-node scripts/deploy.ts -e test -m igp",
    "deploy-ism": "ts-node scripts/deploy.ts -e test -m ism",
    "deploy-helloworld": "ts-node scripts/deploy.ts -e test -m helloworld",
    "deploy-hook": "ts-node scripts/deploy.ts -e test -m hook",
    "build": "tsc",
    "clean": "rm -rf ./dist ./cache",
    "check": "tsc --noEmit",
    "kathy": "hardhat kathy --network localhost",
    "announce": "hardhat announce --network localhost",
    "node": "hardhat node",
    "prettier": "prettier --write *.ts ./src ./config ./scripts ./test",
    "test": "mocha --config ../sdk/.mocharc.json test/agents.test.ts"
  },
  "peerDependencies": {
    "@ethersproject/abi": "*"
  }
}<|MERGE_RESOLUTION|>--- conflicted
+++ resolved
@@ -1,11 +1,7 @@
 {
   "name": "@hyperlane-xyz/infra",
   "description": "Infrastructure utilities for the Hyperlane Network",
-<<<<<<< HEAD
-  "version": "3.1.0-beta4",
-=======
   "version": "3.1.2",
->>>>>>> 69d87c90
   "dependencies": {
     "@arbitrum/sdk": "^3.0.0",
     "@aws-sdk/client-iam": "^3.74.0",
@@ -15,15 +11,9 @@
     "@ethersproject/experimental": "^5.7.0",
     "@ethersproject/hardware-wallets": "^5.7.0",
     "@ethersproject/providers": "^5.7.2",
-<<<<<<< HEAD
-    "@hyperlane-xyz/helloworld": "3.1.0-beta4",
-    "@hyperlane-xyz/sdk": "3.1.0-beta4",
-    "@hyperlane-xyz/utils": "3.1.0-beta4",
-=======
     "@hyperlane-xyz/helloworld": "3.1.2",
     "@hyperlane-xyz/sdk": "3.1.2",
     "@hyperlane-xyz/utils": "3.1.2",
->>>>>>> 69d87c90
     "@nomiclabs/hardhat-etherscan": "^3.0.3",
     "@safe-global/api-kit": "^1.3.0",
     "@safe-global/protocol-kit": "^1.2.0",
