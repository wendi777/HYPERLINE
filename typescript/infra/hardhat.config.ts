import '@nomiclabs/hardhat-etherscan';
import '@nomiclabs/hardhat-waffle';
import { task } from 'hardhat/config';
import { HardhatRuntimeEnvironment } from 'hardhat/types';

import { TestSendReceiver__factory } from '@abacus-network/core';
import { utils as deployUtils } from '@abacus-network/deploy';
import {
  AbacusCore,
  ChainName,
  ChainNameToDomainId,
} from '@abacus-network/sdk';

import { getCoreEnvironmentConfig } from './scripts/utils';
import { sleep } from './src/utils/utils';
import { AbacusContractVerifier } from './src/verify';

const chainSummary = async <Chain extends ChainName>(
  core: AbacusCore<Chain>,
  chain: Chain,
) => {
  const coreContracts = core.getContracts(chain);
  const outbox = coreContracts.outbox.contract;
  const count = (await outbox.tree()).toNumber();

  const inboxSummary = async (remote: Chain) => {
    const remoteContracts = core.getContracts(remote);
    const inbox =
      remoteContracts.inboxes[chain as Exclude<Chain, Chain>].inbox.contract;
    const processFilter = inbox.filters.Process();
    const processes = await inbox.queryFilter(processFilter);
    return {
      chain: remote,
      processed: processes.length,
    };
  };

  const summary = {
    chain,
    outbox: {
      count,
    },
    inboxes: await Promise.all(
      core.remoteChains(chain).map((remote) => inboxSummary(remote)),
    ),
  };
  return summary;
};

task('kathy', 'Dispatches random abacus messages')
  .addParam(
    'rounds',
    'Number of message sending rounds to perform; defaults to having no limit',
    '0',
  )
  .addParam('timeout', 'Time to wait between rounds in ms.', '5000')
  .setAction(
    async (
      taskArgs: { rounds: string; timeout: string },
      hre: HardhatRuntimeEnvironment,
    ) => {
      const timeout = Number.parseInt(taskArgs.timeout);
      const environment = 'test';
      const interchainGasPayment = hre.ethers.utils.parseUnits('100', 'gwei');
      const config = getCoreEnvironmentConfig(environment);
      const [signer] = await hre.ethers.getSigners();
      const multiProvider = deployUtils.getMultiProviderFromConfigAndSigner(
        config.transactionConfigs,
        signer,
      );
      const core = AbacusCore.fromEnvironment(environment, multiProvider);

      const randomElement = <T>(list: T[]) =>
        list[Math.floor(Math.random() * list.length)];

      // Deploy a recipient
      const recipientF = new TestSendReceiver__factory(signer);
      const recipient = await recipientF.deploy();
      await recipient.deployTransaction.wait();

<<<<<<< HEAD
      // Deploy an interchain gas paymaster
      const paymasterF = new InterchainGasPaymaster__factory(signer);
      const paymaster = await paymasterF.deploy();
      await paymaster.deployTransaction.wait();

      // Generate artificial traffic
      let rounds = Number.parseInt(taskArgs.rounds) || 0;
      const run_forever = rounds === 0;
      while (run_forever || rounds-- > 0) {
        const local = core.chains()[0];
        const remote: ChainName = randomElement(core.remoteChains(local));
        const remoteId = ChainNameToDomainId[remote];
        const coreContracts = core.getContracts(local);
        const outbox = coreContracts.outbox.contract;
        // Send a batch of messages to the destination chain to test
        // the relayer submitting only greedily
        for (let i = 0; i < 10; i++) {
          await recipient.dispatchToSelf(
            outbox.address,
            paymaster.address,
            remoteId,
            '0x1234',
            {
              value: interchainGasPayment,
              // Some behavior is dependent upon the previous block hash
              // so gas estimation may sometimes be incorrect. Just avoid
              // estimation to avoid this.
              gasLimit: 150_000,
            },
          );
          console.log(
            `send to ${recipient.address} on ${remote} at index ${
              (await outbox.count()).toNumber() - 1
            }`,
          );
          console.log(await chainSummary(core, local));
          await sleep(timeout);
        }
=======
    // Generate artificial traffic
    while (true) {
      const local = core.chains()[0];
      const remote: ChainName = randomElement(core.remoteChains(local));
      const remoteId = ChainNameToDomainId[remote];
      const coreContracts = core.getContracts(local);
      const outbox = coreContracts.outbox.contract;
      const paymaster = coreContracts.interchainGasPaymaster;
      // Send a batch of messages to the destination chain to test
      // the relayer submitting only greedily
      for (let i = 0; i < 10; i++) {
        await recipient.dispatchToSelf(
          outbox.address,
          paymaster.address,
          remoteId,
          '0x1234',
          {
            value: interchainGasPayment,
            // Some behavior is dependent upon the previous block hash
            // so gas estimation may sometimes be incorrect. Just avoid
            // estimation to avoid this.
            gasLimit: 150_000,
          },
        );
        console.log(
          `send to ${recipient.address} on ${remote} at index ${
            (await outbox.count()).toNumber() - 1
          }`,
        );
        console.log(await chainSummary(core, local));
        await sleep(5000);
>>>>>>> 38cdae0f
      }
    },
  );

const etherscanKey = process.env.ETHERSCAN_API_KEY;
task('verify-deploy', 'Verifies abacus deploy sourcecode')
  .addParam(
    'environment',
    'The name of the environment from which to read configs',
  )
  .addParam('type', 'The type of deploy to verify')
  .setAction(async (args: any, hre: any) => {
    const environment = args.environment;
    const deployType = args.type;
    if (!etherscanKey) {
      throw new Error('set ETHERSCAN_API_KEY');
    }
    const verifier = new AbacusContractVerifier(
      environment,
      deployType,
      etherscanKey,
    );
    await verifier.verify(hre);
  });

/**
 * @type import('hardhat/config').HardhatUserConfig
 */
module.exports = {
  solidity: {
    version: '0.7.6',
  },
  networks: {
    hardhat: {
      mining: {
        auto: true,
        interval: 2000,
      },
    },
  },
};<|MERGE_RESOLUTION|>--- conflicted
+++ resolved
@@ -78,13 +78,7 @@
       const recipient = await recipientF.deploy();
       await recipient.deployTransaction.wait();
 
-<<<<<<< HEAD
-      // Deploy an interchain gas paymaster
-      const paymasterF = new InterchainGasPaymaster__factory(signer);
-      const paymaster = await paymasterF.deploy();
-      await paymaster.deployTransaction.wait();
-
-      // Generate artificial traffic
+      //  Generate artificial traffic
       let rounds = Number.parseInt(taskArgs.rounds) || 0;
       const run_forever = rounds === 0;
       while (run_forever || rounds-- > 0) {
@@ -93,6 +87,7 @@
         const remoteId = ChainNameToDomainId[remote];
         const coreContracts = core.getContracts(local);
         const outbox = coreContracts.outbox.contract;
+        const paymaster = coreContracts.interchainGasPaymaster;
         // Send a batch of messages to the destination chain to test
         // the relayer submitting only greedily
         for (let i = 0; i < 10; i++) {
@@ -117,39 +112,6 @@
           console.log(await chainSummary(core, local));
           await sleep(timeout);
         }
-=======
-    // Generate artificial traffic
-    while (true) {
-      const local = core.chains()[0];
-      const remote: ChainName = randomElement(core.remoteChains(local));
-      const remoteId = ChainNameToDomainId[remote];
-      const coreContracts = core.getContracts(local);
-      const outbox = coreContracts.outbox.contract;
-      const paymaster = coreContracts.interchainGasPaymaster;
-      // Send a batch of messages to the destination chain to test
-      // the relayer submitting only greedily
-      for (let i = 0; i < 10; i++) {
-        await recipient.dispatchToSelf(
-          outbox.address,
-          paymaster.address,
-          remoteId,
-          '0x1234',
-          {
-            value: interchainGasPayment,
-            // Some behavior is dependent upon the previous block hash
-            // so gas estimation may sometimes be incorrect. Just avoid
-            // estimation to avoid this.
-            gasLimit: 150_000,
-          },
-        );
-        console.log(
-          `send to ${recipient.address} on ${remote} at index ${
-            (await outbox.count()).toNumber() - 1
-          }`,
-        );
-        console.log(await chainSummary(core, local));
-        await sleep(5000);
->>>>>>> 38cdae0f
       }
     },
   );
