import { ChainMap, CoreConfig } from '@hyperlane-xyz/sdk';

import { MainnetChains } from './chains';

<<<<<<< HEAD
export const core: ChainMap<MainnetChains, CoreConfig> = {
  celo: {
    owner: '0x1DE69322B55AC7E0999F8e7738a1428C8b130E4d',
    multisigIsm: {
      threshold: 3,
      validators: [
        '0x1f20274b1210046769d48174c2f0e7c25ca7d5c5',
        '0xef6db730fca69e1438c9ea19fefb3060901a8dfa',
        '0x3bc014bafa43f93d534aed34f750997cdffcf007',
        '0xd79d506d741fa735938f7b7847a926e34a6fe6b0',
        '0xe4a258bc61e65914c2a477b2a8a433ab4ebdf44b',
      ],
    },
  },
  ethereum: {
    owner: '0x12C5AB61Fe17dF9c65739DBa73dF294708f78d23',
    multisigIsm: {
      threshold: 3,
      validators: [
        '0x4c327ccb881a7542be77500b2833dc84c839e7b7',
        '0xf4db15933d204b38c17cc027c3f1c9f3c5da9a7c',
        '0x84cb373148ef9112b277e68acf676fefa9a9a9a0',
        '0x0d860c2b28bec3af4fd3a5997283e460ff6f2789',
        '0xd4c1211f0eefb97a846c4e6d6589832e52fc03db',
      ],
    },
  },
  avalanche: {
    owner: '0xDF9B28B76877f1b1B4B8a11526Eb7D8D7C49f4f3',
    multisigIsm: {
      threshold: 3,
      validators: [
        '0xa7aa52623fe3d78c343008c95894be669e218b8d',
        '0x37a2c96f82dc6c7fa290d858d02ea5d1e0ce86ff',
        '0xb6004433fb04f643e2d48ae765c0e7f890f0bc0c',
        '0xa07e213e0985b21a6128e6c22ab5fb73948b0cc2',
        '0x73853ed9a5f6f2e4c521970a94d43469e3cdaea6',
      ],
    },
  },
  polygon: {
    owner: '0x0D195469f76146F6ae3De8fc887e0f0DFBA691e7',
    multisigIsm: {
      threshold: 3,
      validators: [
        '0x59a001c3451e7f9f3b4759ea215382c1e9aa5fc1',
        '0x3e549171d0954194442d6b16fa780d1ec83072fd',
        '0x009fb042d28944017177920c1d40da02bfebf474',
        '0xba4b13e23705a5919c1901150d9697e8ffb3ea71',
        '0x2faa4071b718972f9b4beec1d8cbaa4eb6cca6c6',
      ],
    },
  },
  bsc: {
    owner: '0xA0d3dcB9d61Fba32cc02Ad63983e101b29E2f28a',
    multisigIsm: {
      threshold: 3,
      validators: [
        '0xcc84b1eb711e5076b2755cf4ad1d2b42c458a45e',
        '0x62229ff38de88464fd49d79bea0cdc48ebdebd79',
        '0xefe34eae2bca1846b895d2d0762ec21796aa196a',
        '0x662674e80e189b0861d6835c287693f50ee0c2ff',
        '0x8a0f59075af466841808c529624807656309c9da',
      ],
    },
  },
  arbitrum: {
    owner: '0xbA47E1b575980B7D1b1508cc48bE1Df4EE508111',
    multisigIsm: {
      threshold: 3,
      validators: [
        '0xbcb815f38d481a5eba4d7ac4c9e74d9d0fc2a7e7',
        '0xa0d92ee2156f74b18c6d116527e3c9001f123dac',
        '0xd839424e2e5ace0a81152298dc2b1e3bb3c7fb20',
        '0xb8085c954b75b7088bcce69e61d12fcef797cd8d',
        '0x9856dcb10fd6e5407fa74b5ab1d3b96cc193e9b7',
      ],
    },
  },
  optimism: {
    owner: '0xb523CFAf45AACF472859f8B793CB0BFDB16bD257',
    multisigIsm: {
      threshold: 3,
      validators: [
        '0x9f2296d5cfc6b5176adc7716c7596898ded13d35',
        '0xd2d9baadd72d3a9983b06ba5f103856e5fea63cb',
        '0x9c10bbe8efa03a8f49dfdb5c549258e3a8dca097',
        '0x62144d4a52a0a0335ea5bb84392ef9912461d9dd',
        '0xaff4718d5d637466ad07441ee3b7c4af8e328dbd',
      ],
    },
  },
  moonbeam: {
    owner: '0xF0cb1f968Df01fc789762fddBfA704AE0F952197',
    multisigIsm: {
      threshold: 3,
      validators: [
        '0x237243d32d10e3bdbbf8dbcccc98ad44c1c172ea',
        '0x02424d4222f35c04da62a2f2dea8c778030bb324',
        '0x9509c8cf0a06955f27342262af501b74874e98fb',
        '0xb7113c999e4d587b162dd1a28c73f3f51c6bdcdc',
      ],
    },
  },
};
=======
const owners: ChainMap<MainnetChains, string> = {
  celo: '0x1DE69322B55AC7E0999F8e7738a1428C8b130E4d',
  ethereum: '0x12C5AB61Fe17dF9c65739DBa73dF294708f78d23',
  avalanche: '0xDF9B28B76877f1b1B4B8a11526Eb7D8D7C49f4f3',
  polygon: '0x0D195469f76146F6ae3De8fc887e0f0DFBA691e7',
  bsc: '0xA0d3dcB9d61Fba32cc02Ad63983e101b29E2f28a',
  arbitrum: '0xbA47E1b575980B7D1b1508cc48bE1Df4EE508111',
  optimism: '0xb523CFAf45AACF472859f8B793CB0BFDB16bD257',
  moonbeam: '0xF0cb1f968Df01fc789762fddBfA704AE0F952197',
  gnosis: '0x36b0AA0e7d04e7b825D7E409FEa3c9A3d57E4C22',
};

export const core: ChainMap<MainnetChains, CoreConfig> = objMap(
  validators,
  (chain, validatorSet) => {
    return {
      owner: owners[chain],
      multisigIsm: {
        validators: validatorSet.validators.map((v) => v.address),
        threshold: validatorSet.threshold,
      },
    };
  },
);
>>>>>>> 19dc142b
<|MERGE_RESOLUTION|>--- conflicted
+++ resolved
@@ -2,7 +2,6 @@
 
 import { MainnetChains } from './chains';
 
-<<<<<<< HEAD
 export const core: ChainMap<MainnetChains, CoreConfig> = {
   celo: {
     owner: '0x1DE69322B55AC7E0999F8e7738a1428C8b130E4d',
@@ -107,30 +106,15 @@
       ],
     },
   },
-};
-=======
-const owners: ChainMap<MainnetChains, string> = {
-  celo: '0x1DE69322B55AC7E0999F8e7738a1428C8b130E4d',
-  ethereum: '0x12C5AB61Fe17dF9c65739DBa73dF294708f78d23',
-  avalanche: '0xDF9B28B76877f1b1B4B8a11526Eb7D8D7C49f4f3',
-  polygon: '0x0D195469f76146F6ae3De8fc887e0f0DFBA691e7',
-  bsc: '0xA0d3dcB9d61Fba32cc02Ad63983e101b29E2f28a',
-  arbitrum: '0xbA47E1b575980B7D1b1508cc48bE1Df4EE508111',
-  optimism: '0xb523CFAf45AACF472859f8B793CB0BFDB16bD257',
-  moonbeam: '0xF0cb1f968Df01fc789762fddBfA704AE0F952197',
-  gnosis: '0x36b0AA0e7d04e7b825D7E409FEa3c9A3d57E4C22',
-};
-
-export const core: ChainMap<MainnetChains, CoreConfig> = objMap(
-  validators,
-  (chain, validatorSet) => {
-    return {
-      owner: owners[chain],
-      multisigIsm: {
-        validators: validatorSet.validators.map((v) => v.address),
-        threshold: validatorSet.threshold,
-      },
-    };
+  gnosis: {
+    owner: '0x36b0AA0e7d04e7b825D7E409FEa3c9A3d57E4C22',
+    multisigIsm: {
+      threshold: 2,
+      validators: [
+        '0xd0529ec8df08d0d63c0f023786bfa81e4bb51fd6',
+        '0x829d6ec129bc7187fb1ed161adcf7939fe0c515f',
+        '0x00009f8935e94bfe52ab3441df3526ab7cc38db1',
+      ],
+    },
   },
-);
->>>>>>> 19dc142b
+};