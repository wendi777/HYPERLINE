--- conflicted
+++ resolved
@@ -1,15 +1,4 @@
-import {
-  AggregationIsmConfig,
-  ChainMap,
-  CoreConfig,
-<<<<<<< HEAD
-  ModuleType,
-  RoutingIsmConfig,
-  defaultMultisigIsmConfigs,
-=======
-  objMap,
->>>>>>> 2fc4903a
-} from '@hyperlane-xyz/sdk';
+import { AggregationIsmConfig, ChainMap, CoreConfig } from '@hyperlane-xyz/sdk';
 import { objMap } from '@hyperlane-xyz/utils';
 
 import { aggregationIsm } from '../../aggregationIsm';
