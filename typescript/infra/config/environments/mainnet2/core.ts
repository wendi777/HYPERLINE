--- conflicted
+++ resolved
@@ -13,11 +13,8 @@
       .map((name) => [name, GasOracleContractType.StorageGasOracle]),
   );
 }
-<<<<<<< HEAD
 
 const KEY_FUNDER_ADDRESS = '0xa7ECcdb9Be08178f896c26b7BbD8C3D4E844d9Ba';
-=======
->>>>>>> e61624a3
 
 export const core: ChainMap<MainnetChains, CoreConfig> = {
   celo: {
@@ -34,10 +31,7 @@
       ],
     },
     igp: {
-<<<<<<< HEAD
       beneficiary: KEY_FUNDER_ADDRESS,
-=======
->>>>>>> e61624a3
       gasOracles: getGasOracles('celo'),
     },
   },
@@ -55,10 +49,7 @@
       ],
     },
     igp: {
-<<<<<<< HEAD
       beneficiary: KEY_FUNDER_ADDRESS,
-=======
->>>>>>> e61624a3
       gasOracles: getGasOracles('ethereum'),
     },
   },
@@ -76,10 +67,7 @@
       ],
     },
     igp: {
-<<<<<<< HEAD
       beneficiary: KEY_FUNDER_ADDRESS,
-=======
->>>>>>> e61624a3
       gasOracles: getGasOracles('avalanche'),
     },
   },
@@ -97,10 +85,7 @@
       ],
     },
     igp: {
-<<<<<<< HEAD
       beneficiary: KEY_FUNDER_ADDRESS,
-=======
->>>>>>> e61624a3
       gasOracles: getGasOracles('polygon'),
     },
   },
@@ -118,10 +103,7 @@
       ],
     },
     igp: {
-<<<<<<< HEAD
       beneficiary: KEY_FUNDER_ADDRESS,
-=======
->>>>>>> e61624a3
       gasOracles: getGasOracles('bsc'),
     },
   },
@@ -139,10 +121,7 @@
       ],
     },
     igp: {
-<<<<<<< HEAD
       beneficiary: KEY_FUNDER_ADDRESS,
-=======
->>>>>>> e61624a3
       gasOracles: getGasOracles('arbitrum'),
     },
   },
@@ -160,10 +139,7 @@
       ],
     },
     igp: {
-<<<<<<< HEAD
       beneficiary: KEY_FUNDER_ADDRESS,
-=======
->>>>>>> e61624a3
       gasOracles: getGasOracles('optimism'),
     },
   },
@@ -179,10 +155,7 @@
       ],
     },
     igp: {
-<<<<<<< HEAD
       beneficiary: KEY_FUNDER_ADDRESS,
-=======
->>>>>>> e61624a3
       gasOracles: getGasOracles('moonbeam'),
     },
   },
@@ -197,10 +170,7 @@
       ],
     },
     igp: {
-<<<<<<< HEAD
       beneficiary: KEY_FUNDER_ADDRESS,
-=======
->>>>>>> e61624a3
       gasOracles: getGasOracles('gnosis'),
     },
   },
