import { ALL_KEY_ROLES } from '../../../src/agents/roles';
import { AgentConfig } from '../../../src/config';
import {
  ConnectionType,
  GasPaymentEnforcementPolicyType,
} from '../../../src/config/agent';
import { Contexts } from '../../contexts';

import { MainnetChains, chainNames, environment } from './chains';
// import { helloWorld } from './helloworld';
import { validators } from './validators';

export const hyperlane: AgentConfig<MainnetChains> = {
  environment,
  namespace: environment,
  runEnv: environment,
  context: Contexts.Hyperlane,
  docker: {
    repo: 'gcr.io/abacus-labs-dev/hyperlane-agent',
    tag: 'sha-d1ad862',
  },
  aws: {
    region: 'us-east-1',
  },
  environmentChainNames: chainNames,
  contextChainNames: chainNames,
  gelato: {
    enabledChains: [],
  },
  connectionType: ConnectionType.HttpQuorum,
<<<<<<< HEAD
  validators,
=======
  validator: {
    default: {
      interval: 5,
      reorgPeriod: 1,
    },
    chainOverrides: {
      celo: {
        reorgPeriod: 0,
      },
      ethereum: {
        reorgPeriod: 14,
      },
      bsc: {
        reorgPeriod: 15,
      },
      optimism: {
        reorgPeriod: 0,
      },
      arbitrum: {
        reorgPeriod: 0,
      },
      avalanche: {
        reorgPeriod: 3,
      },
      polygon: {
        reorgPeriod: 256,
      },
      moonbeam: {
        reorgPeriod: 0,
      },
      gnosis: {
        reorgPeriod: 14,
      },
    },
  },
>>>>>>> 19dc142b
  relayer: {
    default: {
      blacklist: [
        {
          originDomain: '137',
          recipientAddress: '0xBC3cFeca7Df5A45d61BC60E7898E63670e1654aE',
        },
      ],
      gasPaymentEnforcementPolicy: {
        type: GasPaymentEnforcementPolicyType.None,
      },
    },
  },
  rolesWithKeys: ALL_KEY_ROLES,
};

export const agents = {
  [Contexts.Hyperlane]: hyperlane,
};<|MERGE_RESOLUTION|>--- conflicted
+++ resolved
@@ -28,45 +28,7 @@
     enabledChains: [],
   },
   connectionType: ConnectionType.HttpQuorum,
-<<<<<<< HEAD
   validators,
-=======
-  validator: {
-    default: {
-      interval: 5,
-      reorgPeriod: 1,
-    },
-    chainOverrides: {
-      celo: {
-        reorgPeriod: 0,
-      },
-      ethereum: {
-        reorgPeriod: 14,
-      },
-      bsc: {
-        reorgPeriod: 15,
-      },
-      optimism: {
-        reorgPeriod: 0,
-      },
-      arbitrum: {
-        reorgPeriod: 0,
-      },
-      avalanche: {
-        reorgPeriod: 3,
-      },
-      polygon: {
-        reorgPeriod: 256,
-      },
-      moonbeam: {
-        reorgPeriod: 0,
-      },
-      gnosis: {
-        reorgPeriod: 14,
-      },
-    },
-  },
->>>>>>> 19dc142b
   relayer: {
     default: {
       blacklist: [
