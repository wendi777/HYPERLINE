--- conflicted
+++ resolved
@@ -10,13 +10,8 @@
   addresses: hyperlaneAddresses,
   kathy: {
     docker: {
-<<<<<<< HEAD
-      repo: 'gcr.io/abacus-labs-dev/hyperlane-monorepo',
-      tag: 'sha-8b8fdde',
-=======
       repo: 'gcr.io/abacus-labs-dev/abacus-monorepo',
       tag: 'sha-1c67fc9',
->>>>>>> 5376aa9c
     },
     chainsToSkip: [],
     runEnv: environment,
@@ -34,13 +29,8 @@
   addresses: rcAddresses,
   kathy: {
     docker: {
-<<<<<<< HEAD
-      repo: 'gcr.io/abacus-labs-dev/hyperlane-monorepo',
-      tag: 'sha-8b8fdde',
-=======
       repo: 'gcr.io/abacus-labs-dev/abacus-monorepo',
       tag: 'sha-1c67fc9',
->>>>>>> 5376aa9c
     },
     chainsToSkip: [],
     runEnv: environment,
