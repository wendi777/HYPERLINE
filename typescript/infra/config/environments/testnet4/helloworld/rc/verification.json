{
<<<<<<< HEAD
  "basegoerli": [
    {
      "name": "HelloWorld",
      "address": "0xC83e12EF2627ACE445C298e6eC418684918a6002",
      "constructorArguments": "00000000000000000000000058483b754abb1e8947be63d6b95df75b8249543a0000000000000000000000000000000000000000000000000000000000000000",
      "isProxy": false
    }
  ],
=======
>>>>>>> e6e7de87
  "arbitrumgoerli": [
    {
      "name": "HelloWorld",
      "address": "0xEAb4d0A8ba9F1d3a3A665b3F1DE05890A72135D3",
      "constructorArguments": "00000000000000000000000013dabc0351407d5aaa0a50003a166a73b4febfdc0000000000000000000000000000000000000000000000000000000000000000",
      "isProxy": false
    }
  ],
  "optimismgoerli": [
    {
      "name": "HelloWorld",
      "address": "0x7A4A358bF134a55920B4E2cdEbB62961C7a48D19",
      "constructorArguments": "000000000000000000000000b5f021728ea6223e3948db2da61d612307945ea20000000000000000000000000000000000000000000000000000000000000000",
      "isProxy": false
    }
  ],
  "scrollsepolia": [
    {
      "name": "HelloWorld",
      "address": "0xA9425D5cBcD2c83EB2a5BF453EAA18968db3ef77",
      "constructorArguments": "0000000000000000000000003c5154a193d6e2955650f9305c8d80c18c814a680000000000000000000000000000000000000000000000000000000000000000",
      "isProxy": false
    }
  ],
  "alfajores": [
    {
      "name": "HelloWorld",
      "address": "0x4D1d8394cBb445A75aE63fDd24421A353B73FF25",
      "constructorArguments": "000000000000000000000000ef9f292fcebc3848bf4bb92a96a04f9ecbb78e590000000000000000000000000000000000000000000000000000000000000000",
      "isProxy": false
    }
  ],
  "polygonzkevmtestnet": [
    {
      "name": "HelloWorld",
      "address": "0xb3D796584fDeBE2321894eeF31e0C3ec52169C61",
      "constructorArguments": "000000000000000000000000598face78a4302f11e3de0bee1894da0b2cb71f80000000000000000000000000000000000000000000000000000000000000000",
      "isProxy": false
    }
  ],
  "sepolia": [
    {
      "name": "HelloWorld",
      "address": "0xEB25e6e42B743a815E5C0409007993a828a0565f",
      "constructorArguments": "000000000000000000000000ffaef09b3cd11d9b20d1a19becca54eec28847660000000000000000000000000000000000000000000000000000000000000000",
      "isProxy": false
    }
  ],
  "fuji": [
    {
      "name": "HelloWorld",
      "address": "0x29d70a6753D3F3E756502dE6dCd393fE85a97b73",
      "constructorArguments": "0000000000000000000000005b6cff85442b851a8e6eabd2a4e4507b5135b3b00000000000000000000000000000000000000000000000000000000000000000",
      "isProxy": false
    }
  ],
  "bsctestnet": [
    {
      "name": "HelloWorld",
      "address": "0x643C7A37FB191A8a63BAB40264B251714F527AED",
      "constructorArguments": "000000000000000000000000f9f6f5646f478d5ab4e20b0f910c92f1ccc9cc6d0000000000000000000000000000000000000000000000000000000000000000",
      "isProxy": false
    }
  ],
  "goerli": [
    {
      "name": "HelloWorld",
      "address": "0x916e550aF85E0Ee7A28FAf54b3E1d87f8f4c0Cdd",
      "constructorArguments": "00000000000000000000000049cfd6ef774acab14814d699e3f7ee36fdfba9320000000000000000000000000000000000000000000000000000000000000000",
      "isProxy": false
    }
  ],
  "moonbasealpha": [
    {
      "name": "HelloWorld",
      "address": "0xabB6e0A30acEB8327EcC6D25bABf409081fDF2DA",
      "constructorArguments": "00000000000000000000000076189acfa212298d7022624a4633411ee0d2f26f0000000000000000000000000000000000000000000000000000000000000000",
      "isProxy": false
    }
  ],
  "mumbai": [
    {
      "name": "HelloWorld",
      "address": "0x4d8323Bb5cD72148e826fCAb9B4A9dd09f77C905",
      "constructorArguments": "0000000000000000000000002d1889fe5b092cd988972261434f7e5f260411150000000000000000000000000000000000000000000000000000000000000000",
      "isProxy": false
    }
  ]
}<|MERGE_RESOLUTION|>--- conflicted
+++ resolved
@@ -1,15 +1,4 @@
 {
-<<<<<<< HEAD
-  "basegoerli": [
-    {
-      "name": "HelloWorld",
-      "address": "0xC83e12EF2627ACE445C298e6eC418684918a6002",
-      "constructorArguments": "00000000000000000000000058483b754abb1e8947be63d6b95df75b8249543a0000000000000000000000000000000000000000000000000000000000000000",
-      "isProxy": false
-    }
-  ],
-=======
->>>>>>> e6e7de87
   "arbitrumgoerli": [
     {
       "name": "HelloWorld",
