--- conflicted
+++ resolved
@@ -9,7 +9,6 @@
 
 const selectedChains = [
   Chains.alfajores,
-  Chains.ancient8testnet,
   Chains.arbitrumgoerli,
   Chains.basegoerli,
   Chains.bsctestnet,
@@ -39,47 +38,15 @@
       gasPrice: 80 * 10 ** 9, // 8 gwei
     },
   },
-<<<<<<< HEAD
-=======
-  goerli: chainMetadata.goerli,
-  scrollsepolia: chainMetadata.scrollsepolia,
-  sepolia: chainMetadata.sepolia,
-  moonbasealpha: chainMetadata.moonbasealpha,
-  optimismgoerli: chainMetadata.optimismgoerli,
-  arbitrumgoerli: chainMetadata.arbitrumgoerli,
-  polygonzkevmtestnet: chainMetadata.polygonzkevmtestnet,
-};
-
-// Blessed non-Ethereum chains.
-export const nonEthereumTestnetConfigs: ChainMap<ChainMetadata> = {
-  solanatestnet: chainMetadata.solanatestnet,
-  eclipsetestnet: chainMetadata.eclipsetestnet,
-};
-
-export const testnetConfigs: ChainMap<ChainMetadata> = {
-  ...ethereumTestnetConfigs,
-  ...nonEthereumTestnetConfigs,
->>>>>>> 9e614651
 };
 
 export const supportedChainNames = Object.keys(testnetConfigs);
 export const environment = 'testnet4';
 
-// Ancient8's domain ID is too high for the current schema used by
-// the scraper. See https://github.com/hyperlane-xyz/hyperlane-monorepo/issues/3121
-const scraperChains = supportedChainNames.filter(
-  (chain) => chain !== Chains.ancient8testnet,
-);
-
 // Hyperlane & RC context agent chain names.
 export const agentChainNames: AgentChainNames = {
   [Role.Validator]: supportedChainNames,
-<<<<<<< HEAD
-  [Role.Relayer]: supportedChainNames,
-  [Role.Scraper]: scraperChains,
-=======
   // Only run relayers for Ethereum chains at the moment.
   [Role.Relayer]: supportedChainNames,
-  [Role.Scraper]: ethereumChainNames,
->>>>>>> 9e614651
+  [Role.Scraper]: supportedChainNames,
 };