import { BigNumber, ethers } from 'ethers';

import {
  ChainMap,
  ChainName,
  IgpConfig,
  TOKEN_EXCHANGE_RATE_DECIMALS,
  defaultMultisigConfigs,
  multisigIsmVerificationCost,
} from '@hyperlane-xyz/sdk';
import { exclude, objMap } from '@hyperlane-xyz/utils';

<<<<<<< HEAD
import { ethereumChainNames } from './chains.js';
import { storageGasOracleConfig } from './gas-oracle.js';
import { DEPLOYER, owners } from './owners.js';
import { supportedChainNames } from './supportedChainNames.js';
=======
import {
  AllStorageGasOracleConfigs,
  getAllStorageGasOracleConfigs,
  getTokenExchangeRateFromValues,
} from '../../../src/config/gas-oracle.js';

import {
  MainnetChains,
  ethereumChainNames,
  supportedChainNames,
} from './chains.js';
import gasPrices from './gasPrices.json';
import { DEPLOYER, owners } from './owners.js';
import rawTokenPrices from './tokenPrices.json';

const tokenPrices: ChainMap<string> = rawTokenPrices;
>>>>>>> ca098f03

const FOREIGN_DEFAULT_OVERHEAD = 600_000; // cosmwasm warp route somewhat arbitrarily chosen

const remoteOverhead = (remote: ChainName) =>
  ethereumChainNames.includes(remote)
    ? multisigIsmVerificationCost(
        defaultMultisigConfigs[remote].threshold,
        defaultMultisigConfigs[remote].validators.length,
      )
    : FOREIGN_DEFAULT_OVERHEAD; // non-ethereum overhead

// Gets the exchange rate of the remote quoted in local tokens
function getTokenExchangeRate(local: ChainName, remote: ChainName): BigNumber {
  const localValue = ethers.utils.parseUnits(
    tokenPrices[local],
    TOKEN_EXCHANGE_RATE_DECIMALS,
  );
  const remoteValue = ethers.utils.parseUnits(
    tokenPrices[remote],
    TOKEN_EXCHANGE_RATE_DECIMALS,
  );

  return getTokenExchangeRateFromValues(local, localValue, remote, remoteValue);
}

const storageGasOracleConfig: AllStorageGasOracleConfigs =
  getAllStorageGasOracleConfigs(
    supportedChainNames,
    gasPrices,
    getTokenExchangeRate,
    (local) => parseFloat(tokenPrices[local]),
    (local) => remoteOverhead(local as MainnetChains),
  );

export const igp: ChainMap<IgpConfig> = objMap(owners, (local, owner) => ({
  ...owner,
  ownerOverrides: {
    ...owner.ownerOverrides,
    interchainGasPaymaster: DEPLOYER,
    storageGasOracle: DEPLOYER,
  },
  oracleKey: DEPLOYER,
  beneficiary: DEPLOYER,
  overhead: Object.fromEntries(
    exclude(local, supportedChainNames).map((remote) => [
      remote,
      remoteOverhead(remote),
    ]),
  ),
  oracleConfig: storageGasOracleConfig[local],
}));<|MERGE_RESOLUTION|>--- conflicted
+++ resolved
@@ -10,29 +10,19 @@
 } from '@hyperlane-xyz/sdk';
 import { exclude, objMap } from '@hyperlane-xyz/utils';
 
-<<<<<<< HEAD
-import { ethereumChainNames } from './chains.js';
-import { storageGasOracleConfig } from './gas-oracle.js';
-import { DEPLOYER, owners } from './owners.js';
-import { supportedChainNames } from './supportedChainNames.js';
-=======
 import {
   AllStorageGasOracleConfigs,
   getAllStorageGasOracleConfigs,
   getTokenExchangeRateFromValues,
 } from '../../../src/config/gas-oracle.js';
 
-import {
-  MainnetChains,
-  ethereumChainNames,
-  supportedChainNames,
-} from './chains.js';
+import { ethereumChainNames } from './chains.js';
 import gasPrices from './gasPrices.json';
 import { DEPLOYER, owners } from './owners.js';
+import { supportedChainNames } from './supportedChainNames.js';
 import rawTokenPrices from './tokenPrices.json';
 
 const tokenPrices: ChainMap<string> = rawTokenPrices;
->>>>>>> ca098f03
 
 const FOREIGN_DEFAULT_OVERHEAD = 600_000; // cosmwasm warp route somewhat arbitrarily chosen
 
@@ -64,7 +54,7 @@
     gasPrices,
     getTokenExchangeRate,
     (local) => parseFloat(tokenPrices[local]),
-    (local) => remoteOverhead(local as MainnetChains),
+    (local) => remoteOverhead(local),
   );
 
 export const igp: ChainMap<IgpConfig> = objMap(owners, (local, owner) => ({
