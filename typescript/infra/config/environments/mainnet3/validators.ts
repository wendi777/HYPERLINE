<<<<<<< HEAD
=======
import { chainMetadata, getReorgPeriod } from '@hyperlane-xyz/sdk';

>>>>>>> 9e614651
import { ValidatorBaseChainConfigMap } from '../../../src/config/agent';
import { Contexts } from '../../contexts';
import { validatorBaseConfigsFn } from '../utils';

import { environment } from './chains';

export const validatorChainConfig = (
  context: Contexts,
): ValidatorBaseChainConfigMap => {
  const validatorsConfig = validatorBaseConfigsFn(environment, context);
  return {
    celo: {
      interval: 5,
      reorgPeriod: getReorgPeriod(chainMetadata.celo),
      validators: validatorsConfig(
        {
          [Contexts.Hyperlane]: [
            '0x63478422679303c3e4fc611b771fa4a707ef7f4a',
            '0x2f4e808744df049d8acc050628f7bdd8265807f9',
            '0x7bf30afcb6a7d92146d5a910ea4c154fba38d25e',
          ],
          [Contexts.ReleaseCandidate]: [],
          [Contexts.Neutron]: [],
        },
        'celo',
      ),
    },
    ethereum: {
      interval: 5,
      reorgPeriod: getReorgPeriod(chainMetadata.ethereum),
      validators: validatorsConfig(
        {
          [Contexts.Hyperlane]: [
            '0x03c842db86a6a3e524d4a6615390c1ea8e2b9541',
            '0x4346776b10f5e0d9995d884b7a1dbaee4e24c016',
            '0x749d6e7ad949e522c92181dc77f7bbc1c5d71506',
          ],
          [Contexts.ReleaseCandidate]: [],
          [Contexts.Neutron]: [],
        },
        'ethereum',
      ),
    },
    avalanche: {
      interval: 5,
      reorgPeriod: getReorgPeriod(chainMetadata.avalanche),
      validators: validatorsConfig(
        {
          [Contexts.Hyperlane]: [
            '0x3fb8263859843bffb02950c492d492cae169f4cf',
            '0xe58c63ad669b946e7c8211299f22679deecc9c83',
            '0x6c754f1e9cd8287088b46a7c807303d55d728b49',
          ],
          [Contexts.ReleaseCandidate]: [
            '0x706976391e23dea28152e0207936bd942aba01ce',
          ],
          [Contexts.Neutron]: [],
        },
        'avalanche',
      ),
    },
    polygon: {
      interval: 5,
      reorgPeriod: getReorgPeriod(chainMetadata.polygon),
      validators: validatorsConfig(
        {
          [Contexts.Hyperlane]: [
            '0x12ecb319c7f4e8ac5eb5226662aeb8528c5cefac',
            '0x8dd8f8d34b5ecaa5f66de24b01acd7b8461c3916',
            '0xdbf3666de031bea43ec35822e8c33b9a9c610322',
          ],
          [Contexts.ReleaseCandidate]: [],
          [Contexts.Neutron]: [],
        },
        'polygon',
      ),
    },
    bsc: {
      interval: 5,
      reorgPeriod: getReorgPeriod(chainMetadata.bsc),
      validators: validatorsConfig(
        {
          [Contexts.Hyperlane]: [
            '0x570af9b7b36568c8877eebba6c6727aa9dab7268',
            '0x7bf928d5d262365d31d64eaa24755d48c3cae313',
            '0x03047213365800f065356b4a2fe97c3c3a52296a',
          ],
          [Contexts.ReleaseCandidate]: [],
          [Contexts.Neutron]: [],
        },
        'bsc',
      ),
    },
    arbitrum: {
      interval: 5,
      reorgPeriod: getReorgPeriod(chainMetadata.arbitrum),
      validators: validatorsConfig(
        {
          [Contexts.Hyperlane]: [
            '0x4d966438fe9e2b1e7124c87bbb90cb4f0f6c59a1',
            '0x6333e110b8a261cab28acb43030bcde59f26978a',
            '0x3369e12edd52570806f126eb50be269ba5e65843',
          ],
          [Contexts.ReleaseCandidate]: [],
          [Contexts.Neutron]: [],
        },
        'arbitrum',
      ),
    },
    optimism: {
      interval: 5,
      reorgPeriod: getReorgPeriod(chainMetadata.optimism),
      validators: validatorsConfig(
        {
          [Contexts.Hyperlane]: [
            '0x20349eadc6c72e94ce38268b96692b1a5c20de4f',
            '0x04d040cee072272789e2d1f29aef73b3ad098db5',
            '0x779a17e035018396724a6dec8a59bda1b5adf738',
          ],
          [Contexts.ReleaseCandidate]: [
            '0x60e938bf280bbc21bacfd8bf435459d9003a8f98',
          ],
          [Contexts.Neutron]: [],
        },
        'optimism',
      ),
    },
    moonbeam: {
      interval: 5,
      reorgPeriod: getReorgPeriod(chainMetadata.moonbeam),
      validators: validatorsConfig(
        {
          [Contexts.Hyperlane]: [
            '0x2225e2f4e9221049456da93b71d2de41f3b6b2a8',
            '0x4fe067bb455358e295bfcfb92519a6f9de94b98e',
            '0xcc4a78aa162482bea43313cd836ba7b560b44fc4',
          ],
          [Contexts.ReleaseCandidate]: [],
          [Contexts.Neutron]: [],
        },
        'moonbeam',
      ),
    },
    gnosis: {
      interval: 5,
      reorgPeriod: getReorgPeriod(chainMetadata.gnosis),
      validators: validatorsConfig(
        {
          [Contexts.Hyperlane]: [
            '0xd4df66a859585678f2ea8357161d896be19cc1ca',
            '0x06a833508579f8b59d756b3a1e72451fc70840c3',
            '0xb93a72cee19402553c9dd7fed2461aebd04e2454',
          ],
          [Contexts.ReleaseCandidate]: [],
          [Contexts.Neutron]: [],
        },
        'gnosis',
      ),
    },
    base: {
      interval: 5,
      reorgPeriod: getReorgPeriod(chainMetadata.base),
      validators: validatorsConfig(
        {
          [Contexts.Hyperlane]: [
            '0xb9453d675e0fa3c178a17b4ce1ad5b1a279b3af9',
            '0x4512985a574cb127b2af2d4bb676876ce804e3f8',
            '0xb144bb2f599a5af095bc30367856f27ea8a8adc7',
          ],
          [Contexts.ReleaseCandidate]: [],
          [Contexts.Neutron]: [],
        },
        'base',
      ),
    },
    scroll: {
      interval: 5,
      reorgPeriod: getReorgPeriod(chainMetadata.scroll),
      validators: validatorsConfig(
        {
          [Contexts.Hyperlane]: [
            '0xad557170a9f2f21c35e03de07cb30dcbcc3dff63',
            '0xb37fe43a9f47b7024c2d5ae22526cc66b5261533',
            '0x7210fa0a6be39a75cb14d682ebfb37e2b53ecbe5',
          ],
          [Contexts.ReleaseCandidate]: [],
          [Contexts.Neutron]: [],
        },
        'scroll',
      ),
    },
    polygonzkevm: {
      interval: 5,
      reorgPeriod: getReorgPeriod(chainMetadata.polygonzkevm),
      validators: validatorsConfig(
        {
          [Contexts.Hyperlane]: [
            '0x86f2a44592bb98da766e880cfd70d3bbb295e61a',
            '0xc84076030bdabaabb9e61161d833dd84b700afda',
            '0x6a1da2e0b7ae26aaece1377c0a4dbe25b85fa3ca',
          ],
          [Contexts.ReleaseCandidate]: [],
          [Contexts.Neutron]: [],
        },
        'polygonzkevm',
      ),
    },
    neutron: {
      interval: 5,
      reorgPeriod: getReorgPeriod(chainMetadata.neutron),
      validators: validatorsConfig(
        {
          [Contexts.Hyperlane]: [
            '0xa9b8c1f4998f781f958c63cfcd1708d02f004ff0',
            '0x60e890b34cb44ce3fa52f38684f613f31b47a1a6',
            '0x7885fae56dbcf5176657f54adbbd881dc6714132',
          ],
          [Contexts.ReleaseCandidate]: [],
          [Contexts.Neutron]: [],
        },
        'neutron',
      ),
    },
    mantapacific: {
      interval: 5,
      reorgPeriod: getReorgPeriod(chainMetadata.mantapacific),
      validators: validatorsConfig(
        {
          [Contexts.Hyperlane]: [
            '0x8e668c97ad76d0e28375275c41ece4972ab8a5bc',
            '0x80afdde2a81f3fb056fd088a97f0af3722dbc4f3',
            '0x5dda0c4cf18de3b3ab637f8df82b24921082b54c',
          ],
          [Contexts.ReleaseCandidate]: [],
          [Contexts.Neutron]: [],
        },
        'mantapacific',
      ),
    },
    viction: {
      interval: 5,
      reorgPeriod: 0,
      validators: validatorsConfig(
        {
          [Contexts.Hyperlane]: [
            '0x1f87c368f8e05a85ef9126d984a980a20930cb9c',
            '0x4a2ebbe07cd546cfd2b213d41f2d7814f9386157',
            '0x00271cf10759e4c6d2f8ca46183ab10d360474b4',
          ],
          [Contexts.ReleaseCandidate]: [],
          [Contexts.Neutron]: [],
        },
        'viction',
      ),
    },
  };
};<|MERGE_RESOLUTION|>--- conflicted
+++ resolved
@@ -1,8 +1,5 @@
-<<<<<<< HEAD
-=======
 import { chainMetadata, getReorgPeriod } from '@hyperlane-xyz/sdk';
 
->>>>>>> 9e614651
 import { ValidatorBaseChainConfigMap } from '../../../src/config/agent';
 import { Contexts } from '../../contexts';
 import { validatorBaseConfigsFn } from '../utils';
