--- conflicted
+++ resolved
@@ -13,16 +13,10 @@
   gnosis: '0x36b0AA0e7d04e7b825D7E409FEa3c9A3d57E4C22',
   // solana: 'EzppBFV2taxWw8kEjxNYvby6q7W1biJEqwP3iC7YgRe3',
   // TODO: create gnosis safes here
-<<<<<<< HEAD
   base: undefined,
   scroll: undefined,
   polygonzkevm: undefined,
-=======
-  base: '0xa7ECcdb9Be08178f896c26b7BbD8C3D4E844d9Ba',
-  scroll: '0xa7ECcdb9Be08178f896c26b7BbD8C3D4E844d9Ba',
-  polygonzkevm: '0xa7ECcdb9Be08178f896c26b7BbD8C3D4E844d9Ba',
-  mantapacific: '0xa7ECcdb9Be08178f896c26b7BbD8C3D4E844d9Ba',
->>>>>>> fa465b72
+  mantapacific: undefined,
 };
 
 // export const owners = safes;
