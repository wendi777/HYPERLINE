--- conflicted
+++ resolved
@@ -1,18 +1,11 @@
 import { ChainMap, OwnableConfig } from '@hyperlane-xyz/sdk';
 import { Address, objMap } from '@hyperlane-xyz/utils';
 
-<<<<<<< HEAD
-// TODO: migrate ownership to safes
-const deployer = '0xa7ECcdb9Be08178f896c26b7BbD8C3D4E844d9Ba';
-
-export const safes: ChainMap<Address> = {
-=======
 export const timelocks: ChainMap<Address | undefined> = {
   arbitrum: '0xAC98b0cD1B64EA4fe133C6D2EDaf842cE5cF4b01',
 };
 
 export const safes: ChainMap<Address | undefined> = {
->>>>>>> 9e614651
   celo: '0x1DE69322B55AC7E0999F8e7738a1428C8b130E4d',
   ethereum: '0x12C5AB61Fe17dF9c65739DBa73dF294708f78d23',
   avalanche: '0xDF9B28B76877f1b1B4B8a11526Eb7D8D7C49f4f3',
@@ -24,27 +17,18 @@
   gnosis: '0x36b0AA0e7d04e7b825D7E409FEa3c9A3d57E4C22',
   // solana: 'EzppBFV2taxWw8kEjxNYvby6q7W1biJEqwP3iC7YgRe3',
   // TODO: create gnosis safes here
-<<<<<<< HEAD
-  base: deployer,
-  scroll: deployer,
-  polygonzkevm: deployer,
-  viction: deployer,
-  mantapacific: deployer,
-};
-
-export const owners = objMap(safes, (safe) => deployer);
-=======
   base: undefined,
   scroll: undefined,
   polygonzkevm: undefined,
   mantapacific: undefined,
+  viction: undefined,
 };
 
 const deployer = '0xa7ECcdb9Be08178f896c26b7BbD8C3D4E844d9Ba';
+
 export const owners: ChainMap<OwnableConfig> = objMap(safes, (local, __) => ({
   owner: deployer, // TODO: change this to the safe
   ownerOverrides: {
     proxyAdmin: timelocks[local] ?? safes[local] ?? deployer,
   },
-}));
->>>>>>> 9e614651
+}));