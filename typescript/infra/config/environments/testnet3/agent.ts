<<<<<<< HEAD
import { ALL_KEY_ROLES } from '../../../src/agents/roles';
=======
import { chainMetadata } from '@hyperlane-xyz/sdk';

import { ALL_KEY_ROLES, KEY_ROLE_ENUM } from '../../../src/agents/roles';
>>>>>>> d3a19d5a
import { AgentConfig } from '../../../src/config';
import {
  ConnectionType,
  GasPaymentEnforcementPolicyType,
} from '../../../src/config/agent';
import { Contexts } from '../../contexts';
import { helloworldMatchingList } from '../../utils';

import { TestnetChains, chainNames, environment } from './chains';
import { helloWorld } from './helloworld';
import { validators } from './validators';

const releaseCandidateHelloworldMatchingList = helloworldMatchingList(
  helloWorld,
  Contexts.ReleaseCandidate,
);

export const hyperlane: AgentConfig<TestnetChains> = {
  environment,
  namespace: environment,
  runEnv: environment,
  context: Contexts.Hyperlane,
  docker: {
    repo: 'gcr.io/abacus-labs-dev/hyperlane-agent',
    // commit date: 2023-02-01
    tag: 'sha-c6a8189',
  },
  aws: {
    region: 'us-east-1',
  },
  environmentChainNames: chainNames,
  contextChainNames: chainNames,
  gelato: {
    enabledChains: [],
  },
<<<<<<< HEAD
  connectionType: ConnectionType.HttpQuorum,
  validators,
=======
  connectionType: ConnectionType.HttpFallback,
  validator: {
    default: {
      interval: 5,
      reorgPeriod: 1,
    },
    chainOverrides: {
      alfajores: {
        reorgPeriod: chainMetadata.alfajores.blocks.reorgPeriod,
      },
      fuji: {
        reorgPeriod: chainMetadata.fuji.blocks.reorgPeriod,
      },
      mumbai: {
        reorgPeriod: chainMetadata.mumbai.blocks.reorgPeriod,
      },
      bsctestnet: {
        reorgPeriod: chainMetadata.bsctestnet.blocks.reorgPeriod,
      },
      goerli: {
        reorgPeriod: chainMetadata.goerli.blocks.reorgPeriod,
      },
      moonbasealpha: {
        reorgPeriod: chainMetadata.moonbasealpha.blocks.reorgPeriod,
      },
    },
  },
>>>>>>> d3a19d5a
  relayer: {
    default: {
      blacklist: [
        ...releaseCandidateHelloworldMatchingList,
        { recipientAddress: '0xBC3cFeca7Df5A45d61BC60E7898E63670e1654aE' },
      ],
      gasPaymentEnforcementPolicy: {
        type: GasPaymentEnforcementPolicyType.None,
      },
    },
  },
  rolesWithKeys: ALL_KEY_ROLES,
};

export const releaseCandidate: AgentConfig<TestnetChains> = {
  environment,
  namespace: environment,
  runEnv: environment,
  context: Contexts.ReleaseCandidate,
  docker: {
    repo: 'gcr.io/abacus-labs-dev/hyperlane-agent',
    // commit date: 2023-02-01
    tag: 'sha-c6a8189',
  },
  aws: {
    region: 'us-east-1',
  },
  environmentChainNames: chainNames,
  contextChainNames: chainNames,
  validatorSets: validators,
  gelato: {
    enabledChains: [],
  },
  connectionType: ConnectionType.HttpFallback,
  relayer: {
    default: {
      whitelist: releaseCandidateHelloworldMatchingList,
      gasPaymentEnforcementPolicy: {
        type: GasPaymentEnforcementPolicyType.None,
      },
      transactionGasLimit: BigInt(750000),
      // Skipping arbitrum because the gas price estimates are inclusive of L1
      // fees which leads to wildly off predictions.
      skipTransactionGasLimitFor: [chainMetadata.arbitrumgoerli.id],
    },
  },
  rolesWithKeys: [KEY_ROLE_ENUM.Relayer, KEY_ROLE_ENUM.Kathy],
};

export const agents = {
  [Contexts.Hyperlane]: hyperlane,
  [Contexts.ReleaseCandidate]: releaseCandidate,
};<|MERGE_RESOLUTION|>--- conflicted
+++ resolved
@@ -1,10 +1,6 @@
-<<<<<<< HEAD
-import { ALL_KEY_ROLES } from '../../../src/agents/roles';
-=======
 import { chainMetadata } from '@hyperlane-xyz/sdk';
 
 import { ALL_KEY_ROLES, KEY_ROLE_ENUM } from '../../../src/agents/roles';
->>>>>>> d3a19d5a
 import { AgentConfig } from '../../../src/config';
 import {
   ConnectionType,
@@ -40,38 +36,8 @@
   gelato: {
     enabledChains: [],
   },
-<<<<<<< HEAD
-  connectionType: ConnectionType.HttpQuorum,
+  connectionType: ConnectionType.HttpFallback,
   validators,
-=======
-  connectionType: ConnectionType.HttpFallback,
-  validator: {
-    default: {
-      interval: 5,
-      reorgPeriod: 1,
-    },
-    chainOverrides: {
-      alfajores: {
-        reorgPeriod: chainMetadata.alfajores.blocks.reorgPeriod,
-      },
-      fuji: {
-        reorgPeriod: chainMetadata.fuji.blocks.reorgPeriod,
-      },
-      mumbai: {
-        reorgPeriod: chainMetadata.mumbai.blocks.reorgPeriod,
-      },
-      bsctestnet: {
-        reorgPeriod: chainMetadata.bsctestnet.blocks.reorgPeriod,
-      },
-      goerli: {
-        reorgPeriod: chainMetadata.goerli.blocks.reorgPeriod,
-      },
-      moonbasealpha: {
-        reorgPeriod: chainMetadata.moonbasealpha.blocks.reorgPeriod,
-      },
-    },
-  },
->>>>>>> d3a19d5a
   relayer: {
     default: {
       blacklist: [
@@ -101,7 +67,7 @@
   },
   environmentChainNames: chainNames,
   contextChainNames: chainNames,
-  validatorSets: validators,
+  validators,
   gelato: {
     enabledChains: [],
   },
