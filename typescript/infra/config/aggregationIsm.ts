--- conflicted
+++ resolved
@@ -9,11 +9,7 @@
   RoutingIsmConfig,
   defaultMultisigIsmConfigs,
 } from '@hyperlane-xyz/sdk';
-<<<<<<< HEAD
-import { types } from '@hyperlane-xyz/utils';
-=======
-import { objFilter, objMap } from '@hyperlane-xyz/utils';
->>>>>>> c53c1f70
+import { Address, objFilter, objMap } from '@hyperlane-xyz/utils';
 
 import { DeployEnvironment } from '../src/config';
 
@@ -96,7 +92,7 @@
   environment: DeployEnvironment,
   local: ChainName,
   context: Contexts,
-): AggregationIsmConfig | types.Address => {
+): AggregationIsmConfig | Address => {
   if (environment === 'mainnet2') {
     return aggregationIsmAddresses[local];
   }
