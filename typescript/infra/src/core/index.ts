--- conflicted
+++ resolved
@@ -1,7 +1,2 @@
 export { AbacusCoreChecker, CoreViolationType } from './check';
-<<<<<<< HEAD
-export { AbacusCoreControllerChecker } from './control';
-export { CoreConfig } from './types';
-=======
-export { AbacusCoreGovernor } from './govern';
->>>>>>> 0ac724aa
+export { AbacusCoreControllerChecker } from './control';