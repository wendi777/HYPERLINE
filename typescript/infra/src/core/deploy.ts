--- conflicted
+++ resolved
@@ -48,11 +48,7 @@
     const deployOpts = {
       create2Salt: ethers.utils.solidityKeccak256(
         ['string', 'string', 'uint8'],
-<<<<<<< HEAD
-        [this.environment, 'interchainGasPaymaster', 5],
-=======
         [this.environment, 'interchainGasPaymaster', 6],
->>>>>>> bf9d0ae7
       ),
     };
     return super.deployInterchainGasPaymaster(
