import { AgentConnectionType, ChainName } from '@hyperlane-xyz/sdk';
import { utils } from '@hyperlane-xyz/utils';

import { Contexts } from '../../config/contexts';
import { AgentConfig, DeployEnvironment } from '../config';
<<<<<<< HEAD
import { ChainAgentConfig, CheckpointSyncerType } from '../config/agent';
=======
import {
  ChainAgentConfig,
  CheckpointSyncerType,
  ConnectionType,
  TransactionSubmissionType,
} from '../config/agent';
>>>>>>> 9abce515
import { fetchGCPSecret } from '../utils/gcloud';
import {
  HelmCommand,
  buildHelmChartDependencies,
  helmifyValues,
} from '../utils/helm';
import { execCmd } from '../utils/utils';

import { keyIdentifier } from './agent';
import { AgentAwsUser, ValidatorAgentAwsUser } from './aws';
import { AgentAwsKey } from './aws/key';
import { AgentGCPKey } from './gcp';
import { fetchKeysForChain } from './key-utils';
import { KEY_ROLE_ENUM } from './roles';

const helmChartPath = '../../rust/helm/hyperlane-agent/';

async function helmValuesForChain(
  chainName: ChainName,
  agentConfig: AgentConfig,
) {
  const chainAgentConfig = new ChainAgentConfig(agentConfig, chainName);

  // By default, if a context only enables a subset of chains, the
  // connection url (or urls, when HttpQuorum is used) are not fetched
  // from GCP secret manager. For Http/Ws, the `url` param is expected,
  // which is set by default to "" in the agent json configs. For HttpQuorum,
  // no default is present in those configs, so we make sure to pass in urls
  // as "" to avoid startup configuration issues.
  let baseConnectionConfig: Record<string, string> = {
    type: agentConfig.connectionType,
  };
  if (baseConnectionConfig.type == AgentConnectionType.HttpQuorum) {
    baseConnectionConfig = {
      ...baseConnectionConfig,
      urls: '',
    };
  } else {
    baseConnectionConfig = {
      ...baseConnectionConfig,
      url: '',
    };
  }

  const signers = await chainAgentConfig.signers();

  return {
    image: {
      repository: agentConfig.docker.repo,
      tag: agentConfig.docker.tag,
    },
    hyperlane: {
      runEnv: agentConfig.runEnv,
      context: agentConfig.context,
      aws: !!agentConfig.aws,
      chains: agentConfig.environmentChainNames.map((envChainName) => ({
        name: envChainName,
        disabled: !agentConfig.contextChainNames.includes(envChainName),
        txsubmission: {
          type: TransactionSubmissionType.Signer,
        },
        connection: baseConnectionConfig,
      })),
      // Only the relayer has the signers on the chains config object
      relayerChains: agentConfig.environmentChainNames.map((envChainName) => ({
        name: envChainName,
        signer: signers[envChainName],
      })),
      validator: {
        enabled: chainAgentConfig.validatorEnabled,
        configs: await chainAgentConfig.validatorConfigs(),
      },
      relayer: {
        enabled: chainAgentConfig.relayerEnabled,
        aws: await chainAgentConfig.relayerRequiresAwsCredentials(),
        config: chainAgentConfig.relayerConfig,
      },
    },
  };
}

export async function getAgentEnvVars(
  outboxChainName: ChainName,
  role: KEY_ROLE_ENUM,
  agentConfig: AgentConfig,
  index?: number,
) {
  const chainNames = agentConfig.contextChainNames;
  if (role === KEY_ROLE_ENUM.Validator && index === undefined) {
    throw Error('Expected index for validator role');
  }

  const valueDict = await helmValuesForChain(outboxChainName, agentConfig);
  let envVars: string[] = [];
  const rpcEndpoints = await getSecretRpcEndpoints(agentConfig);
  valueDict.hyperlane.chains.forEach((chain: any) => {
    envVars.push(
      `HYP_BASE_CHAINS_${chain.name.toUpperCase()}_CONNECTION_URL=${
        rpcEndpoints[chain.name]
      }`,
    );
  });

  // Base vars from config map
  envVars.push(`HYP_BASE_METRICS=9090`);
  envVars.push(`HYP_BASE_TRACING_LEVEL=info`);
  envVars.push(
    `HYP_BASE_DB=/tmp/${agentConfig.runEnv}-${role}-${outboxChainName}${
      role === KEY_ROLE_ENUM.Validator ? `-${index}` : ''
    }-db`,
  );

  // GCP keys
  if (!agentConfig.aws) {
    const gcpKeys = (await fetchKeysForChain(
      agentConfig,
      outboxChainName,
    )) as Record<string, AgentGCPKey>;

    const keyId = keyIdentifier(
      agentConfig.runEnv,
      agentConfig.context,
      role,
      outboxChainName,
      index,
    );

    // Only the relayer needs to sign txs
    if (role === KEY_ROLE_ENUM.Relayer) {
      chainNames.forEach((name) => {
        envVars.push(
          `HYP_BASE_CHAINS_${name.toUpperCase()}_SIGNER_KEY=${utils.strip0x(
            gcpKeys[keyId].privateKey,
          )}`,
        );
        envVars.push(
          `HYP_BASE_CHAINS_${name.toUpperCase()}_SIGNER_TYPE=hexKey`,
        );
      });
    } else if (role === KEY_ROLE_ENUM.Validator) {
      const privateKey = gcpKeys[keyId].privateKey;

      envVars.push(
        `HYP_VALIDATOR_VALIDATOR_KEY=${utils.strip0x(privateKey)}`,
        `HYP_VALIDATOR_VALIDATOR_TYPE=hexKey`,
      );
    }
  } else {
    // AWS keys

    let user: AgentAwsUser;

    if (role === KEY_ROLE_ENUM.Validator && agentConfig.validators) {
      const checkpointSyncer =
        agentConfig.validators[outboxChainName].validators[index!]
          .checkpointSyncer;
      if (checkpointSyncer.type !== CheckpointSyncerType.S3) {
        throw Error(
          'Expected S3 checkpoint syncer for validator with AWS keys',
        );
      }
      user = new ValidatorAgentAwsUser(
        agentConfig.runEnv,
        agentConfig.context,
        outboxChainName,
        index!,
        checkpointSyncer.region,
        checkpointSyncer.bucket,
      );
    } else {
      user = new AgentAwsUser(
        agentConfig.runEnv,
        agentConfig.context,
        role,
        agentConfig.aws!.region,
        outboxChainName,
      );
    }

    const accessKeys = await user.getAccessKeys();

    envVars.push(`AWS_ACCESS_KEY_ID=${accessKeys.accessKeyId}`);
    envVars.push(`AWS_SECRET_ACCESS_KEY=${accessKeys.secretAccessKey}`);

    // Only the relayer needs to sign txs
    if (role === KEY_ROLE_ENUM.Relayer) {
      chainNames.forEach((chainName) => {
        const key = new AgentAwsKey(agentConfig, role, outboxChainName);
        envVars = envVars.concat(
          configEnvVars(
            key.keyConfig,
            'BASE',
            `CHAINS_${chainName.toUpperCase()}_SIGNER_`,
          ),
        );
      });
    }
  }

  switch (role) {
    case KEY_ROLE_ENUM.Validator:
      if (valueDict.hyperlane.validator.configs) {
        envVars = envVars.concat(
          configEnvVars(
            valueDict.hyperlane.validator.configs[index!],
            KEY_ROLE_ENUM.Validator,
          ),
        );
      }
      break;
    case KEY_ROLE_ENUM.Relayer:
      if (valueDict.hyperlane.relayer.config) {
        envVars = envVars.concat(
          configEnvVars(
            valueDict.hyperlane.relayer.config,
            KEY_ROLE_ENUM.Relayer,
          ),
        );
      }
      break;
  }

  return envVars;
}

// Recursively converts a config object into environment variables than can
// be parsed by rust. For example, a config of { foo: { bar: { baz: 420 }, boo: 421 } } will
// be: HYP_FOO_BAR_BAZ=420 and HYP_FOO_BOO=421
function configEnvVars(
  config: Record<string, any>,
  role: string,
  key_name_prefix = '',
) {
  let envVars: string[] = [];
  for (const key of Object.keys(config)) {
    const value = config[key];
    if (typeof value === 'object') {
      envVars = [
        ...envVars,
        ...configEnvVars(
          value,
          role,
          `${key_name_prefix}${key.toUpperCase()}_`,
        ),
      ];
    } else {
      envVars.push(
        `HYP_${role.toUpperCase()}_${key_name_prefix}${key.toUpperCase()}=${
          config[key]
        }`,
      );
    }
  }
  return envVars;
}

export async function getSecretAwsCredentials(agentConfig: AgentConfig) {
  return {
    accessKeyId: await fetchGCPSecret(
      `${agentConfig.runEnv}-aws-access-key-id`,
      false,
    ),
    secretAccessKey: await fetchGCPSecret(
      `${agentConfig.runEnv}-aws-secret-access-key`,
      false,
    ),
  };
}

export async function getSecretRpcEndpoint(
  environment: string,
  chainName: ChainName,
  quorum = false,
) {
  return fetchGCPSecret(
    `${environment}-rpc-endpoint${quorum ? 's' : ''}-${chainName}`,
    quorum,
  );
}

export async function getSecretDeployerKey(
  environment: DeployEnvironment,
  context: Contexts,
  chainName: ChainName,
) {
  const key = new AgentGCPKey(
    environment,
    context,
    KEY_ROLE_ENUM.Deployer,
    chainName,
  );
  await key.fetch();
  return key.privateKey;
}

async function getSecretRpcEndpoints(agentConfig: AgentConfig, quorum = false) {
  const environment = agentConfig.runEnv;
  return Object.fromEntries(
    agentConfig.contextChainNames.map((chainName) => [
      chainName,
      getSecretRpcEndpoint(environment, chainName, quorum),
    ]),
  );
}

export async function doesAgentReleaseExist(
  agentConfig: AgentConfig,
  outboxChainName: ChainName,
) {
  try {
    await execCmd(
      `helm status ${getHelmReleaseName(
        outboxChainName,
        agentConfig,
      )} --namespace ${agentConfig.namespace}`,
      {},
      false,
      false,
    );
    return true;
  } catch (error) {
    return false;
  }
}

export async function runAgentHelmCommand(
  action: HelmCommand,
  agentConfig: AgentConfig,
  outboxChainName: ChainName,
) {
  if (action === HelmCommand.Remove) {
    return execCmd(
      `helm ${action} ${getHelmReleaseName(
        outboxChainName,
        agentConfig,
      )} --namespace ${agentConfig.namespace}`,
      {},
      false,
      true,
    );
  }

  const valueDict = await helmValuesForChain(outboxChainName, agentConfig);
  const values = helmifyValues(valueDict);

  const extraPipe =
    action === HelmCommand.UpgradeDiff
      ? ` | kubectl diff -n ${agentConfig.namespace} --field-manager="Go-http-client" -f - || true`
      : '';

  if (action === HelmCommand.InstallOrUpgrade) {
    // Delete secrets to avoid them being stale
    try {
      await execCmd(
        `kubectl delete secrets --namespace ${
          agentConfig.namespace
        } --selector app.kubernetes.io/instance=${getHelmReleaseName(
          outboxChainName,
          agentConfig,
        )}`,
        {},
        false,
        false,
      );
    } catch (e) {
      console.error(e);
    }
  }

  // Build the chart dependencies
  await buildHelmChartDependencies(helmChartPath);

  await execCmd(
    `helm ${action} ${getHelmReleaseName(
      outboxChainName,
      agentConfig,
    )} ${helmChartPath} --create-namespace --namespace ${
      agentConfig.namespace
    } ${values.join(' ')} ${extraPipe}`,
    {},
    false,
    true,
  );

  return;
}

function getHelmReleaseName(
  outboxChainName: ChainName,
  agentConfig: AgentConfig,
): string {
  // For backward compatibility reasons, don't include the context
  // in the name of the helm release if the context is the default "hyperlane"
  if (agentConfig.context === 'hyperlane') {
    return outboxChainName;
  }
  return `${outboxChainName}-${agentConfig.context}`;
}

export async function getCurrentKubernetesContext(): Promise<string> {
  const [stdout] = await execCmd(
    `kubectl config current-context`,
    { encoding: 'utf8' },
    false,
    false,
  );
  return stdout.trimEnd();
}<|MERGE_RESOLUTION|>--- conflicted
+++ resolved
@@ -3,16 +3,8 @@
 
 import { Contexts } from '../../config/contexts';
 import { AgentConfig, DeployEnvironment } from '../config';
-<<<<<<< HEAD
 import { ChainAgentConfig, CheckpointSyncerType } from '../config/agent';
-=======
-import {
-  ChainAgentConfig,
-  CheckpointSyncerType,
-  ConnectionType,
-  TransactionSubmissionType,
-} from '../config/agent';
->>>>>>> 9abce515
+import { TransactionSubmissionType } from '../config/agent';
 import { fetchGCPSecret } from '../utils/gcloud';
 import {
   HelmCommand,
