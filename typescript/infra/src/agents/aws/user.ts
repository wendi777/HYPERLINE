import {
  CreateAccessKeyCommand,
  CreateUserCommand,
  IAMClient,
  ListUsersCommand,
} from '@aws-sdk/client-iam';
<<<<<<< HEAD
import { KEY_ROLE_ENUM } from '../roles';
=======

import { ChainName } from '@abacus-network/sdk';

import { KEY_ROLE_ENUM } from '../../agents';
>>>>>>> a424371e
import { AgentConfig } from '../../config';
import {
  fetchGCPSecret,
  gcpSecretExists,
  setGCPSecret,
} from '../../utils/gcloud';

import { AgentAwsKey } from './key';

export class AgentAwsUser<Networks extends ChainName> {
  private adminIamClient: IAMClient;

  private _arn: string | undefined;

  constructor(
    public readonly environment: string,
    public readonly chainName: Networks,
    public readonly role: KEY_ROLE_ENUM,
    public readonly region: string,
  ) {
    this.adminIamClient = new IAMClient({ region });
  }

  // Creates the AWS user if it doesn't exist.
  // Gets API access keys and saves them in GCP secret manager if they do not already exist.
  // Populates `this._arn` with the ARN of the user.
  async createIfNotExists() {
    const cmd = new ListUsersCommand({});
    const result = await this.adminIamClient.send(cmd);
    const match = result.Users?.find((user) => user.UserName === this.userName);
    if (match) {
      this._arn = match?.Arn;
    } else {
      this._arn = await this.create();
    }
    if (!(await this.accessKeysExist())) {
      await this.createAndSaveAccessKey();
    }
  }

  // Creates the AWS user
  async create() {
    const cmd = new CreateUserCommand({
      UserName: this.userName,
      Tags: this.awsTags,
    });
    const response = await this.adminIamClient.send(cmd);
    if (!response.User) {
      throw Error('Expected User');
    }
    return response.User.Arn;
  }

  async accessKeysExist(): Promise<boolean> {
    const accessKeyIdExists = await gcpSecretExists(this.accessKeyIdSecretName);
    const secretAccessKeyExists = await gcpSecretExists(
      this.secretAccessKeySecretName,
    );
    return accessKeyIdExists && secretAccessKeyExists;
  }

  async getAccessKeys(): Promise<{
    accessKeyId: string;
    secretAccessKey: string;
  }> {
    return {
      accessKeyId: await fetchGCPSecret(this.accessKeyIdSecretName, false),
      secretAccessKey: await fetchGCPSecret(
        this.secretAccessKeySecretName,
        false,
      ),
    };
  }

  async createAndSaveAccessKey() {
    const cmd = new CreateAccessKeyCommand({
      UserName: this.userName,
    });
    const { AccessKey: accessKey } = await this.adminIamClient.send(cmd);
    if (!accessKey || !accessKey.AccessKeyId || !accessKey.SecretAccessKey) {
      throw Error('Expected fully defined access key');
    }
    await setGCPSecret(
      this.accessKeyIdSecretName,
      accessKey.AccessKeyId,
      this.tags,
    );
    await setGCPSecret(
      this.secretAccessKeySecretName,
      accessKey.SecretAccessKey,
      this.tags,
    );
  }

  keys(agentConfig: AgentConfig<Networks>): Array<AgentAwsKey<Networks>> {
    return [new AgentAwsKey<Networks>(agentConfig, this.role, this.chainName)];
  }

  createKeysIfNotExists(agentConfig: AgentConfig<Networks>) {
    const keys = this.keys(agentConfig);
    return Promise.all(
      keys.map(async (k) => {
        await k.createIfNotExists();
        await k.putKeyPolicy(this.arn);
        return k;
      }),
    );
  }

  get awsTags() {
    const tags = this.tags;
    return Object.keys(tags).map((key) => ({
      Key: key,
      Value: tags[key],
    }));
  }

  get tags(): Record<string, string> {
    return {
      environment: this.environment,
      role: this.role,
      chain: this.chainName,
    };
  }

  get userName() {
    return `abacus-${this.environment}-${this.chainName}-${this.role}`;
  }

  get accessKeyIdSecretName() {
    return `${this.userName}-aws-access-key-id`;
  }

  get secretAccessKeySecretName() {
    return `${this.userName}-aws-secret-access-key`;
  }

  get arn(): string {
    if (!this._arn) {
      throw Error('ARN is undefined');
    }
    return this._arn;
  }
}<|MERGE_RESOLUTION|>--- conflicted
+++ resolved
@@ -4,14 +4,7 @@
   IAMClient,
   ListUsersCommand,
 } from '@aws-sdk/client-iam';
-<<<<<<< HEAD
 import { KEY_ROLE_ENUM } from '../roles';
-=======
-
-import { ChainName } from '@abacus-network/sdk';
-
-import { KEY_ROLE_ENUM } from '../../agents';
->>>>>>> a424371e
 import { AgentConfig } from '../../config';
 import {
   fetchGCPSecret,
