import { Wallet } from 'ethers';
<<<<<<< HEAD
import { ChainName } from '@abacus-network/sdk';
import { KEY_ROLE_ENUM } from './roles';
import { execCmd, include } from '../utils/utils';
import { AgentKey, isValidatorKey, identifier } from './agent';
import { fetchGCPSecret, setGCPSecret } from '../utils/gcloud';
import { AgentConfig } from '../config';
import { getKey, getAllKeys } from './key-utils';
=======

import { KEY_ROLES, KEY_ROLE_ENUM } from '../agents';
import { fetchGCPSecret, setGCPSecret } from '../utils/gcloud';
import { execCmd, include } from '../utils/utils';

import { AgentKey, identifier, isValidatorKey } from './agent';
>>>>>>> a424371e

// This is the type for how the keys are persisted in GCP
export interface SecretManagerPersistedKeys {
  privateKey: string;
  address: string;
  role: string;
  environment: string;
  // Exists if key is an attestation key
  // TODO: Add this to the type
  chainName?: string;
}

interface KeyAsAddress {
  identifier: string;
  address: string;
}

interface UnfetchedKey {
  fetched: false;
}

interface FetchedKey {
  fetched: true;
  privateKey: string;
  address: string;
}

type RemoteKey = UnfetchedKey | FetchedKey;

export class AgentGCPKey<
  Networks extends ChainName,
> extends AgentKey<Networks> {
  constructor(
    agentConfig: AgentConfig<Networks>,
    role: KEY_ROLE_ENUM,
    chainName?: Networks,
    suffix?: Networks | number,
    private remoteKey: RemoteKey = { fetched: false },
  ) {
    super(agentConfig, role, chainName, suffix);
  }

  async createIfNotExists() {
    try {
      await this.fetch();
    } catch (err) {
      await this.create();
    }
  }

  serializeAsAddress() {
    this.requireFetched();
    return {
      identifier: this.identifier,
      // @ts-ignore
      address: this.remoteKey.address,
    };
  }

  get isValidatorKey() {
    return isValidatorKey(this.role);
  }

  get identifier() {
    return identifier(this.environment, this.role, this.chainName, this.suffix);
  }

  get privateKey() {
    this.requireFetched();
    // @ts-ignore
    return this.remoteKey.privateKey;
  }

  get address() {
    this.requireFetched();
    // @ts-ignore
    return this.remoteKey.address;
  }

  async fetch() {
    const secret: SecretManagerPersistedKeys = await fetchGCPSecret(
      this.identifier,
    );
    this.remoteKey = {
      fetched: true,
      privateKey: secret.privateKey,
      address: secret.address,
    };
  }

  async create() {
    this.remoteKey = await this._create(false);
  }

  async update() {
    this.remoteKey = await this._create(true);
    return this.address;
  }

  async delete() {
    await execCmd(`gcloud secrets delete ${this.identifier} --quiet`);
  }

  private requireFetched() {
    if (!this.remoteKey.fetched) {
      throw new Error("Can't persist without address");
    }
  }

  private async _create(rotate: boolean) {
    const wallet = Wallet.createRandom();
    const address = await wallet.getAddress();
    const identifier = this.identifier;

    await setGCPSecret(
      identifier,
      JSON.stringify({
        role: this.role,
        environment: this.environment,
        privateKey: wallet.privateKey,
        address,
        ...include(this.isValidatorKey, { chainName: this.chainName }),
      }),
      {
        environment: this.environment,
        role: this.role,
        ...include(this.isValidatorKey, {
          chain: this.chainName,
          index: this.suffix,
        }),
      },
    );

    return {
      fetched: true,
      privateKey: wallet.privateKey,
      address,
    };
  }
}

export async function deleteAgentKeys<Networks extends ChainName>(
  agentConfig: AgentConfig<Networks>,
) {
  const keys = getAllKeys(agentConfig);
  await Promise.all(keys.map((key) => key.delete()));
  await execCmd(
    `gcloud secrets delete ${addressesIdentifier(
      agentConfig.environment,
    )} --quiet`,
  );
}

export async function createAgentKeysIfNotExists<Networks extends ChainName>(
  agentConfig: AgentConfig<Networks>,
) {
  const keys = getAllKeys(agentConfig);

  await Promise.all(
    keys.map(async (key) => {
      return key.createIfNotExists();
    }),
  );

  await persistAddresses(
    agentConfig.environment,
    keys.map((key) => key.serializeAsAddress()),
  );
}

export async function rotateKey<Networks extends ChainName>(
  agentConfig: AgentConfig<Networks>,
  role: KEY_ROLE_ENUM,
  chainName: Networks,
) {
  const key = getKey(agentConfig, role, chainName);
  await key.update();
  const keyIdentifier = key.identifier;
  const addresses = await fetchGCPKeyAddresses(agentConfig.environment);
  const filteredAddresses = addresses.filter((_) => {
    return _.identifier !== keyIdentifier;
  });

  filteredAddresses.push(key.serializeAsAddress());
  await persistAddresses(agentConfig.environment, filteredAddresses);
}

async function persistAddresses(environment: string, keys: KeyAsAddress[]) {
  await setGCPSecret(addressesIdentifier(environment), JSON.stringify(keys), {
    environment: environment,
  });
}

// This function returns all the GCP keys for a given outbox chain in a dictionary where the key is the identifier
export async function fetchAgentGCPKeys<Networks extends ChainName>(
  _agentConfig: AgentConfig<Networks>,
  _chainName: Networks,
  _validatorCount: number,
): Promise<Record<string, AgentGCPKey<Networks>>> {
  // const environment = agentConfig.environment;
  // const secrets = await Promise.all(
  //   KEY_ROLES.map(async (role) => {
  //     if (role === KEY_ROLE_ENUM.Validator) {
  //       return Promise.all(
  //         [...Array(validatorCount).keys()].map(async (index) => {
  //           const key = new AgentGCPKey(environment, role, chainName, index);
  //           await key.fetch();
  //           return [key.identifier, key];
  //         }),
  //       );
  //     } else if (role === KEY_ROLE_ENUM.Relayer) {
  //       return Promise.all(
  //         agentConfig
  //           .domainNames
  //           .filter((d) => d !== chainName)
  //           .map(async (remote) => {
  //             const key = new AgentGCPKey(environment, role, chainName, remote);
  //             await key.fetch();
  //             return [key.identifier, key];
  //           })
  //       );
  //     } else {
  //       const key = new AgentGCPKey(environment, role, chainName);
  //       await key.fetch();
  //       return [[key.identifier, key]];
  //     }
  //   }),
  // );

  // return Object.fromEntries(secrets.flat(1));
  return {};
}

async function fetchGCPKeyAddresses(environment: string) {
  const addresses = await fetchGCPSecret(addressesIdentifier(environment));
  return addresses as KeyAsAddress[];
}

function addressesIdentifier(environment: string) {
  return `abacus-${environment}-key-addresses`;
}<|MERGE_RESOLUTION|>--- conflicted
+++ resolved
@@ -1,20 +1,13 @@
 import { Wallet } from 'ethers';
-<<<<<<< HEAD
 import { ChainName } from '@abacus-network/sdk';
-import { KEY_ROLE_ENUM } from './roles';
-import { execCmd, include } from '../utils/utils';
-import { AgentKey, isValidatorKey, identifier } from './agent';
-import { fetchGCPSecret, setGCPSecret } from '../utils/gcloud';
+
 import { AgentConfig } from '../config';
-import { getKey, getAllKeys } from './key-utils';
-=======
-
-import { KEY_ROLES, KEY_ROLE_ENUM } from '../agents';
 import { fetchGCPSecret, setGCPSecret } from '../utils/gcloud';
 import { execCmd, include } from '../utils/utils';
 
-import { AgentKey, identifier, isValidatorKey } from './agent';
->>>>>>> a424371e
+import { AgentKey, isValidatorKey, identifier } from './agent';
+import { getKey, getAllKeys } from './key-utils';
+import { KEY_ROLE_ENUM } from './roles';
 
 // This is the type for how the keys are persisted in GCP
 export interface SecretManagerPersistedKeys {
