--- conflicted
+++ resolved
@@ -12,14 +12,8 @@
 } from '@hyperlane-xyz/sdk';
 import { objMap, objMerge, promiseObjAll } from '@hyperlane-xyz/utils';
 
-<<<<<<< HEAD
-import { getAgentConfigJsonPath } from '../../scripts/agent-utils';
-import { DeployEnvironment } from '../config';
-import { deployEnvToSdkEnv } from '../config/environment';
-=======
 import { getAgentConfigJsonPath } from '../../scripts/agent-utils.js';
-import { DeployEnvironment } from '../config/environment.js';
->>>>>>> e3bf744f
+import { DeployEnvironment, deployEnvToSdkEnv } from '../config/environment.js';
 import {
   readJSONAtPath,
   writeJsonAtPath,
