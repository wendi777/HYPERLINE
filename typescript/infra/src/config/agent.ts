--- conflicted
+++ resolved
@@ -193,6 +193,7 @@
   validatorSets: ChainValidatorSets<Chain>;
   validator?: ChainValidatorConfigs<Chain>;
   relayer?: ChainRelayerConfigs<Chain>;
+  kathy?: ChainMap<Chain, boolean>;
   // Roles to manage keys for
   rolesWithKeys: KEY_ROLE_ENUM[];
 }
@@ -410,8 +411,6 @@
     return this.agentConfig.relayer !== undefined;
   }
 
-<<<<<<< HEAD
-=======
   // Gets signer info, creating them if necessary
   async kathySigners() {
     if (!this.kathyEnabled) {
@@ -447,19 +446,14 @@
     return this.awsKeys;
   }
 
-  get kathyConfig(): KathyConfig | undefined {
-    if (!this.agentConfig.kathy) {
-      return undefined;
-    }
-    return getChainOverriddenConfig(this.agentConfig.kathy, this.chainName);
-  }
-
   get kathyEnabled() {
-    const kathyConfig = this.kathyConfig;
-    return kathyConfig !== undefined && kathyConfig.enabled;
-  }
-
->>>>>>> 805942e0
+    const kathyConfig = this.agentConfig.kathy;
+    if (kathyConfig) {
+      return kathyConfig[this.chainName];
+    }
+    return false;
+  }
+
   get validatorSet(): ValidatorSet {
     return this.agentConfig.validatorSets[this.chainName];
   }
