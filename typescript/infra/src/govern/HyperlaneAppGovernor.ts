import { BigNumber } from 'ethers';
import { prompts } from 'prompts';

import { Ownable__factory } from '@hyperlane-xyz/core';
import {
  AccountConfig,
  ChainMap,
  ChainName,
  HyperlaneApp,
  HyperlaneAppChecker,
  InterchainAccount,
  OwnableConfig,
  OwnerViolation,
  resolveOrDeployAccountOwner,
} from '@hyperlane-xyz/sdk';
import {
  Address,
  CallData,
  bytes32ToAddress,
  eqAddress,
  objMap,
} from '@hyperlane-xyz/utils';

import { canProposeSafeTransactions } from '../utils/safe';

import {
  ManualMultiSend,
  MultiSend,
  SafeMultiSend,
  SignerMultiSend,
} from './multisend';

export enum SubmissionType {
  MANUAL = 'MANUAL',
  SIGNER = 'SIGNER',
  SAFE = 'SAFE',
}

export type AnnotatedCallData = CallData & {
  submissionType?: SubmissionType;
  description: string;
};

export abstract class HyperlaneAppGovernor<
  App extends HyperlaneApp<any>,
  Config extends OwnableConfig,
> {
  readonly checker: HyperlaneAppChecker<App, Config>;
  protected calls: ChainMap<AnnotatedCallData[]>;
  private canPropose: ChainMap<Map<string, boolean>>;
  readonly interchainAccount?: InterchainAccount;

  constructor(
    checker: HyperlaneAppChecker<App, Config>,
    readonly ica?: InterchainAccount,
  ) {
    this.checker = checker;
    this.calls = objMap(this.checker.app.contractsMap, () => []);
    this.canPropose = objMap(this.checker.app.contractsMap, () => new Map());
    if (ica) {
      this.interchainAccount = ica;
    }
  }

  async govern(confirm = true, chain?: ChainName) {
    if (this.checker.violations.length === 0) return;

    // 1. Produce calls from checker violations.
    await this.mapViolationsToCalls();

    // 2. For each call, infer how it should be submitted on-chain.
    await this.inferCallSubmissionTypes();

    // 3. Prompt the user to confirm that the count, description,
    // and submission methods look correct before submitting.
    const chains = chain ? [chain] : Object.keys(this.calls);
    for (const chain of chains) {
      await this.sendCalls(chain, confirm);
    }
  }

  protected async sendCalls(chain: ChainName, confirm: boolean) {
    const calls = this.calls[chain];
    console.log(`\nFound ${calls.length} transactions for ${chain}`);
    const filterCalls = (submissionType: SubmissionType) =>
      calls.filter((call) => call.submissionType == submissionType);
    const summarizeCalls = async (
      submissionType: SubmissionType,
      calls: AnnotatedCallData[],
    ): Promise<boolean> => {
      if (calls.length > 0) {
        console.log(
          `> ${calls.length} calls will be submitted via ${submissionType}`,
        );
        calls.map((c) =>
          console.log(`> > ${c.description} (to: ${c.to} data: ${c.data})`),
        );
        const response =
          !confirm ||
          (await prompts.confirm({
            type: 'confirm',
            name: 'value',
            message: 'Can you confirm?',
            initial: false,
          }));
        return !!response;
      }
      return false;
    };

    const sendCallsForType = async (
      submissionType: SubmissionType,
      multiSend: MultiSend,
    ) => {
      const calls = filterCalls(submissionType);
      if (calls.length > 0) {
        const confirmed = await summarizeCalls(submissionType, calls);
        if (confirmed) {
          console.log(`Submitting calls on ${chain} via ${submissionType}`);
          await multiSend.sendTransactions(
            calls.map((call) => ({
              to: call.to,
              data: call.data,
              value: call.value,
            })),
          );
        } else {
          console.log(
            `Skipping submission of calls on ${chain} via ${submissionType}`,
          );
        }
      }
    };

    await sendCallsForType(
      SubmissionType.SIGNER,
      new SignerMultiSend(this.checker.multiProvider, chain),
    );
<<<<<<< HEAD
    let safeOwner: Address;
    if (typeof this.checker.configMap[chain].owner === 'string') {
      safeOwner = this.checker.configMap[chain].owner as Address;
    } else {
      safeOwner = (this.checker.configMap[chain].owner as AccountConfig).owner;
    }
    await sendCallsForType(
      SubmissionType.SAFE,
      new SafeMultiSend(this.checker.multiProvider, chain, safeOwner),
=======
    const owner = await resolveOrDeployAccountOwner(
      this.checker.multiProvider,
      chain,
      this.checker.configMap[chain].owner,
    );
    await sendCallsForType(
      SubmissionType.SAFE,
      new SafeMultiSend(this.checker.multiProvider, chain, owner),
>>>>>>> 96485144
    );
    await sendCallsForType(SubmissionType.MANUAL, new ManualMultiSend(chain));
  }

  protected pushCall(chain: ChainName, call: AnnotatedCallData) {
    this.calls[chain] = this.calls[chain] || [];
    this.calls[chain].push(call);
  }

  protected popCall(chain: ChainName): AnnotatedCallData | undefined {
    return this.calls[chain].pop();
  }

  protected abstract mapViolationsToCalls(): Promise<void>;

  protected async inferCallSubmissionTypes() {
    for (const chain of Object.keys(this.calls)) {
      for (const call of this.calls[chain]) {
        let submissionType = await this.inferCallSubmissionType(chain, call);
        if (submissionType === SubmissionType.MANUAL) {
          submissionType = await this.inferICAEncodedSubmissionType(
            chain,
            call,
          );
        }
        call.submissionType = submissionType;
      }
    }
  }

  protected async inferICAEncodedSubmissionType(
    chain: ChainName,
    call: AnnotatedCallData,
  ): Promise<SubmissionType> {
    const multiProvider = this.checker.multiProvider;
    const signer = multiProvider.getSigner(chain);
    if (this.interchainAccount) {
      const ownableAddress = call.to;
      const ownable = Ownable__factory.connect(ownableAddress, signer);
      const account = Ownable__factory.connect(await ownable.owner(), signer);
      const localOwner = await account.owner();
      if (eqAddress(localOwner, this.interchainAccount.routerAddress(chain))) {
        const accountConfig = await this.interchainAccount.getAccountConfig(
          chain,
          account.address,
        );
        const origin = this.interchainAccount.multiProvider.getChainName(
          accountConfig.origin,
        );
        console.log(
          `Inferred call for ICA remote owner ${bytes32ToAddress(
            accountConfig.owner,
          )} on ${origin}`,
        );
        const callRemote = await this.interchainAccount.getCallRemote(
          origin,
          chain,
          [call],
        );
        if (!callRemote.to || !callRemote.data) {
          return SubmissionType.MANUAL;
        }
        const encodedCall: AnnotatedCallData = {
          ...callRemote, // encodedCall via ICA router
          description: `${call.description} - interchain account call from ${origin} to ${chain}`,
        };
        const subType = await this.inferCallSubmissionType(origin, encodedCall);
        if (subType !== SubmissionType.MANUAL) {
          this.popCall(chain);
          this.pushCall(origin, encodedCall);
          return subType;
        }
      } else {
        console.log(`Account's owner ${localOwner} is not ICA router`);
      }
    }
    return SubmissionType.MANUAL;
  }

  protected async inferCallSubmissionType(
    chain: ChainName,
    call: AnnotatedCallData,
  ): Promise<SubmissionType> {
    const multiProvider = this.checker.multiProvider;
    const signer = multiProvider.getSigner(chain);
    const signerAddress = await signer.getAddress();

    const transactionSucceedsFromSender = async (
      chain: ChainName,
      submitterAddress: Address,
    ): Promise<boolean> => {
      try {
        await multiProvider.estimateGas(chain, call, submitterAddress);
        return true;
      } catch (e) {} // eslint-disable-line no-empty
      return false;
    };

    if (await transactionSucceedsFromSender(chain, signerAddress)) {
      return SubmissionType.SIGNER;
    }

    // 2. Check if the call will succeed via Gnosis Safe.
    const safeAddress = this.checker.configMap[chain].owner;
<<<<<<< HEAD

    if (typeof safeAddress === 'string') {
      // 2a. Confirm that the signer is a Safe owner or delegate.
      // This should implicitly check whether or not the owner is a gnosis
      // safe.
=======
    if (!safeAddress) throw new Error(`Owner address not found for ${chain}`);
    // 2a. Confirm that the signer is a Safe owner or delegate.
    // This should implicitly check whether or not the owner is a gnosis
    // safe.

    // TODO: support for ICA governance coming soon
    if (typeof safeAddress === 'string') {
>>>>>>> 96485144
      if (!this.canPropose[chain].has(safeAddress)) {
        this.canPropose[chain].set(
          safeAddress,
          await canProposeSafeTransactions(
            signerAddress,
            chain,
            multiProvider,
            safeAddress,
          ),
        );
      }
      // 2b. Check if calling from the owner/safeAddress will succeed.
      if (
        this.canPropose[chain].get(safeAddress) &&
<<<<<<< HEAD
        (await transactionSucceedsFromSender(chain, safeAddress))
=======
        (await transactionSucceedsFromSender(safeAddress))
>>>>>>> 96485144
      ) {
        return SubmissionType.SAFE;
      }
    }
    return SubmissionType.MANUAL;
  }

  handleOwnerViolation(violation: OwnerViolation) {
    this.pushCall(violation.chain, {
      to: violation.contract.address,
      data: violation.contract.interface.encodeFunctionData(
        'transferOwnership',
        [violation.expected],
      ),
      value: BigNumber.from(0),
      description: `Transfer ownership of ${violation.name} at ${violation.contract.address} to ${violation.expected}`,
    });
  }
}<|MERGE_RESOLUTION|>--- conflicted
+++ resolved
@@ -11,7 +11,6 @@
   InterchainAccount,
   OwnableConfig,
   OwnerViolation,
-  resolveOrDeployAccountOwner,
 } from '@hyperlane-xyz/sdk';
 import {
   Address,
@@ -136,7 +135,6 @@
       SubmissionType.SIGNER,
       new SignerMultiSend(this.checker.multiProvider, chain),
     );
-<<<<<<< HEAD
     let safeOwner: Address;
     if (typeof this.checker.configMap[chain].owner === 'string') {
       safeOwner = this.checker.configMap[chain].owner as Address;
@@ -146,16 +144,6 @@
     await sendCallsForType(
       SubmissionType.SAFE,
       new SafeMultiSend(this.checker.multiProvider, chain, safeOwner),
-=======
-    const owner = await resolveOrDeployAccountOwner(
-      this.checker.multiProvider,
-      chain,
-      this.checker.configMap[chain].owner,
-    );
-    await sendCallsForType(
-      SubmissionType.SAFE,
-      new SafeMultiSend(this.checker.multiProvider, chain, owner),
->>>>>>> 96485144
     );
     await sendCallsForType(SubmissionType.MANUAL, new ManualMultiSend(chain));
   }
@@ -214,12 +202,15 @@
           origin,
           chain,
           [call],
+          accountConfig,
         );
         if (!callRemote.to || !callRemote.data) {
           return SubmissionType.MANUAL;
         }
         const encodedCall: AnnotatedCallData = {
-          ...callRemote, // encodedCall via ICA router
+          to: callRemote.to,
+          data: callRemote.data,
+          value: call.value,
           description: `${call.description} - interchain account call from ${origin} to ${chain}`,
         };
         const subType = await this.inferCallSubmissionType(origin, encodedCall);
@@ -260,21 +251,11 @@
 
     // 2. Check if the call will succeed via Gnosis Safe.
     const safeAddress = this.checker.configMap[chain].owner;
-<<<<<<< HEAD
 
     if (typeof safeAddress === 'string') {
       // 2a. Confirm that the signer is a Safe owner or delegate.
       // This should implicitly check whether or not the owner is a gnosis
       // safe.
-=======
-    if (!safeAddress) throw new Error(`Owner address not found for ${chain}`);
-    // 2a. Confirm that the signer is a Safe owner or delegate.
-    // This should implicitly check whether or not the owner is a gnosis
-    // safe.
-
-    // TODO: support for ICA governance coming soon
-    if (typeof safeAddress === 'string') {
->>>>>>> 96485144
       if (!this.canPropose[chain].has(safeAddress)) {
         this.canPropose[chain].set(
           safeAddress,
@@ -289,11 +270,7 @@
       // 2b. Check if calling from the owner/safeAddress will succeed.
       if (
         this.canPropose[chain].get(safeAddress) &&
-<<<<<<< HEAD
         (await transactionSucceedsFromSender(chain, safeAddress))
-=======
-        (await transactionSucceedsFromSender(safeAddress))
->>>>>>> 96485144
       ) {
         return SubmissionType.SAFE;
       }
