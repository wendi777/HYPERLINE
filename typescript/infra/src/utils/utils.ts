--- conflicted
+++ resolved
@@ -8,18 +8,7 @@
 import { fileURLToPath } from 'url';
 import { parse as yamlParse } from 'yaml';
 
-<<<<<<< HEAD
-import { ChainName, testChains } from '@hyperlane-xyz/sdk';
-=======
-import {
-  AllChains,
-  ChainMetadata,
-  ChainName,
-  CoreChainName,
-  NativeToken,
-  chainMetadata,
-} from '@hyperlane-xyz/sdk';
->>>>>>> ca098f03
+import { ChainName, NativeToken, testChains } from '@hyperlane-xyz/sdk';
 import { ProtocolType, objMerge } from '@hyperlane-xyz/utils';
 
 import { Contexts } from '../../config/contexts.js';
@@ -259,32 +248,21 @@
   return diagonalized;
 }
 
-<<<<<<< HEAD
-export function mustGetChainNativeTokenDecimals(chain: ChainName): number {
+export function mustGetChainNativeToken(chain: ChainName): NativeToken {
   const metadata = getChain(chain);
-=======
-export function mustGetChainNativeToken(chain: ChainName): NativeToken {
-  const metadata = chainMetadata[chain];
->>>>>>> ca098f03
   if (!metadata.nativeToken) {
     throw new Error(`No native token for chain ${chain}`);
   }
   return metadata.nativeToken;
 }
 
-<<<<<<< HEAD
-export function isEthereumProtocolChain(chainName: ChainName) {
+export function chainIsProtocol(chainName: ChainName, protocol: ProtocolType) {
   if (!getChain(chainName)) throw new Error(`Unknown chain ${chainName}`);
-  return getChain(chainName).protocol === ProtocolType.Ethereum;
-=======
-export function chainIsProtocol(chainName: ChainName, protocol: ProtocolType) {
-  if (!chainMetadata[chainName]) throw new Error(`Unknown chain ${chainName}`);
-  return chainMetadata[chainName].protocol === protocol;
+  return getChain(chainName).protocol === protocol;
 }
 
 export function isEthereumProtocolChain(chainName: ChainName) {
   return chainIsProtocol(chainName, ProtocolType.Ethereum);
->>>>>>> ca098f03
 }
 
 export function getInfraPath() {
