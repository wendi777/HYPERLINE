--- conflicted
+++ resolved
@@ -163,8 +163,6 @@
     writeJsonAtPath(filepath, objMerge(previous, obj));
   } else {
     writeJsonAtPath(filepath, obj);
-<<<<<<< HEAD
-=======
   }
 }
 
@@ -176,23 +174,11 @@
   const dir = path.dirname(filepath);
   if (!fs.existsSync(dir)) {
     fs.mkdirSync(dir, { recursive: true });
->>>>>>> 0b60a32e
   }
   fs.writeFileSync(filepath, JSON.stringify(obj, null, 2) + '\n');
 }
 
-export function writeMergedJSON(directory: string, filename: string, obj: any) {
-  writeMergedJSONAtPath(path.join(directory, filename), obj);
-}
-
-export function writeJsonAtPath(filepath: string, obj: any) {
-  fs.writeFileSync(filepath, JSON.stringify(obj, null, 2) + '\n');
-}
-
 export function writeJSON(directory: string, filename: string, obj: any) {
-  if (!fs.existsSync(directory)) {
-    fs.mkdirSync(directory, { recursive: true });
-  }
   writeJsonAtPath(path.join(directory, filename), obj);
 }
 
