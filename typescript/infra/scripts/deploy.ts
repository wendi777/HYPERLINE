--- conflicted
+++ resolved
@@ -53,24 +53,14 @@
 
   let config: ChainMap<unknown> = {};
   let deployer: HyperlaneDeployer<any, any>;
-<<<<<<< HEAD
   if (module === Modules.ISM_FACTORY) {
-    deployer = new HyperlaneIsmFactoryDeployer(multiProvider, config.core);
+    deployer = new HyperlaneIsmFactoryDeployer(multiProvider);
   } else if (module === Modules.CORE) {
     const ismFactory = HyperlaneIsmFactory.fromEnvironment(
       deployEnvToSdkEnv[environment],
       multiProvider,
     );
-    deployer = new HyperlaneCoreDeployer(
-      multiProvider,
-      config.core,
-      ismFactory,
-    );
-=======
-  if (module === Modules.CORE) {
-    config = envConfig.core;
-    deployer = new HyperlaneCoreDeployer(multiProvider);
->>>>>>> f691068f
+    deployer = new HyperlaneCoreDeployer(multiProvider, ismFactory);
   } else if (module === Modules.INTERCHAIN_GAS_PAYMASTER) {
     config = envConfig.igp;
     deployer = new HyperlaneIgpDeployer(multiProvider);
