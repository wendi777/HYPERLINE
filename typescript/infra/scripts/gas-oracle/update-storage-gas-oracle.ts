import { ChainName, HyperlaneIgp, MultiProvider } from '@hyperlane-xyz/sdk';
import { ProtocolType } from '@hyperlane-xyz/utils';

import { RemoteGasData, StorageGasOracleConfig } from '../../src/config';
import { deployEnvToSdkEnv } from '../../src/config/environment';
import { RemoteGasDataConfig } from '../../src/config/gas-oracle';
<<<<<<< HEAD
import { getArgs } from '../agent-utils';
import { getEnvironmentConfig } from '../core-utils';
=======
import { getArgs, getEnvironmentConfig, withNetwork } from '../utils';
>>>>>>> f2a0e92c

import {
  eqRemoteGasData,
  prettyRemoteGasData,
  prettyRemoteGasDataConfig,
} from './utils';

/**
 * Idempotent. Use `--dry-run` to not send any transactions.
 * Updates the currently stored gas data on the StorageGasOracle contract
 * if the configured data differs from the on-chain data.
 * Expects the deployer key to be the owner of the StorageGasOracle contract.
 */
async function main() {
  const args = await withNetwork(getArgs())
    .boolean('dry-run')
    .describe('dry-run', 'If true, will not submit any transactions')
    .default('dry-run', false).argv;

  const { environment, network } = args;
  const coreEnvConfig = getEnvironmentConfig(environment);
  const multiProvider = await coreEnvConfig.getMultiProvider();

  const storageGasOracleConfig = coreEnvConfig.storageGasOracleConfig;
  if (!storageGasOracleConfig) {
    throw Error(`No storage gas oracle config for environment ${environment}`);
  }

  const igp = HyperlaneIgp.fromEnvironment(
    deployEnvToSdkEnv[environment],
    multiProvider,
  );

  const targetChains = network ? [network] : igp.chains();

  for (const chain of targetChains) {
    if (
      multiProvider.getChainMetadata(chain).protocol !== ProtocolType.Ethereum
    ) {
      console.log(`Skipping ${chain} because it is not an Ethereum chain`);
      continue;
    }

    await setStorageGasOracleValues(
      igp,
      multiProvider,
      storageGasOracleConfig[chain],
      chain,
      args.dryRun,
    );
    console.log('\n===========');
  }
}

async function setStorageGasOracleValues(
  igp: HyperlaneIgp,
  // This multiProvider is used instead of the one on the IGP because the IGP's
  // multiprovider will have filtered out non-Ethereum chains.
  multiProvider: MultiProvider,
  localStorageGasOracleConfig: StorageGasOracleConfig,
  local: ChainName,
  dryRun: boolean,
) {
  console.log(`Setting remote gas data on local chain ${local}...`);
  const storageGasOracle = igp.getContracts(local).storageGasOracle;

  const configsToSet: RemoteGasDataConfig[] = [];

  for (const remote in localStorageGasOracleConfig) {
    const desiredGasData = localStorageGasOracleConfig[remote]!;
    const remoteId = multiProvider.getDomainId(remote);

    const existingGasData: RemoteGasData = await storageGasOracle.remoteGasData(
      remoteId,
    );

    console.log(
      `${local} -> ${remote} existing gas data:\n`,
      prettyRemoteGasData(existingGasData),
    );
    console.log(
      `${local} -> ${remote} desired gas data:\n`,
      prettyRemoteGasData(desiredGasData),
    );

    if (eqRemoteGasData(existingGasData, desiredGasData)) {
      console.log('Existing and desired gas data are the same, doing nothing');
    } else {
      console.log('Existing and desired gas data differ, will update');
      configsToSet.push({
        remoteDomain: remoteId,
        ...desiredGasData,
      });
    }
    console.log('---');
  }

  if (configsToSet.length > 0) {
    console.log(`Updating ${configsToSet.length} configs on local ${local}:`);
    console.log(
      configsToSet
        .map((config) => prettyRemoteGasDataConfig(multiProvider, config))
        .join('\n\t--\n'),
    );

    if (dryRun) {
      console.log('Running in dry run mode, not sending tx');
    } else {
      await igp.multiProvider.sendTransaction(
        local,
        await storageGasOracle.populateTransaction.setRemoteGasDataConfigs(
          configsToSet,
        ),
      );
    }
  }
}

main().catch((err) => console.error('Error', err));<|MERGE_RESOLUTION|>--- conflicted
+++ resolved
@@ -4,12 +4,8 @@
 import { RemoteGasData, StorageGasOracleConfig } from '../../src/config';
 import { deployEnvToSdkEnv } from '../../src/config/environment';
 import { RemoteGasDataConfig } from '../../src/config/gas-oracle';
-<<<<<<< HEAD
-import { getArgs } from '../agent-utils';
+import { getArgs, withNetwork } from '../agent-utils';
 import { getEnvironmentConfig } from '../core-utils';
-=======
-import { getArgs, getEnvironmentConfig, withNetwork } from '../utils';
->>>>>>> f2a0e92c
 
 import {
   eqRemoteGasData,
@@ -78,7 +74,7 @@
 
   const configsToSet: RemoteGasDataConfig[] = [];
 
-  for (const remote in localStorageGasOracleConfig) {
+  for (const remote of Object.keys(localStorageGasOracleConfig)) {
     const desiredGasData = localStorageGasOracleConfig[remote]!;
     const remoteId = multiProvider.getDomainId(remote);
 
