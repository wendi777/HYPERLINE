import {
  HyperlaneCore,
  HyperlaneCoreChecker,
  HyperlaneIgp,
  HyperlaneIgpChecker,
} from '@hyperlane-xyz/sdk';

import { deployEnvToSdkEnv } from '../src/config/environment';
<<<<<<< HEAD
import { HyperlaneCoreGovernor } from '../src/core/govern';
import { HyperlaneIgpGovernor } from '../src/gas/govern';
import { HyperlaneAppGovernor } from '../src/govern/HyperlaneAppGovernor';

import {
  getArgsWithModule,
  getEnvironment,
  getEnvironmentConfig,
} from './utils';

async function check() {
  const { govern, module } = await getArgsWithModule()
    .boolean('govern')
    .alias('g', 'govern').argv;
  const environment = await getEnvironment();
  const config = await getEnvironmentConfig();
  const multiProvider = await config.getMultiProvider();

  let governor: HyperlaneAppGovernor<any, any>;
  const env = deployEnvToSdkEnv[environment];
  switch (module) {
    case 'core': {
      const core = HyperlaneCore.fromEnvironment(env, multiProvider);
      const checker = new HyperlaneCoreChecker(
        multiProvider,
        core,
        config.core,
      );
      governor = new HyperlaneCoreGovernor(checker, config.owners);
      break;
    }
    case 'igp': {
      const igp = HyperlaneIgp.fromEnvironment(env, multiProvider);
      const checker = new HyperlaneIgpChecker(multiProvider, igp, config.igp);
      governor = new HyperlaneIgpGovernor(checker, config.owners);
      break;
    }
    default:
      throw new Error('Unknown module type');
  }
  await governor.checker.check();
=======
import { useLocalProvider } from '../src/utils/fork';

import {
  assertEnvironment,
  getArgsWithFork,
  getCoreEnvironmentConfig,
} from './utils';

async function check() {
  const argv = await getArgsWithFork().argv;
  const environment = assertEnvironment(argv.environment);
  const config = getCoreEnvironmentConfig(environment);
  const multiProvider = await config.getMultiProvider();

  // must rotate to forked provider before building core contracts
  if (argv.fork) {
    await useLocalProvider(multiProvider, argv.fork);
  }

  // environments union doesn't work well with typescript
  const core = HyperlaneCore.fromEnvironment(
    deployEnvToSdkEnv[environment],
    multiProvider,
  );
  const coreChecker = new HyperlaneCoreChecker(
    multiProvider,
    core,
    config.core,
  );

  if (argv.fork) {
    await coreChecker.checkChain(argv.fork);
  } else {
    await coreChecker.check();
  }
>>>>>>> 5b021c62

  if (!govern) {
    const violations = governor.checker.violations;
    if (violations.length > 0) {
      console.table(violations, [
        'chain',
        'remote',
        'name',
        'type',
        'subType',
        'actual',
        'expected',
      ]);
      throw new Error(
        `Checking ${module} deploy yielded ${violations.length} violations`,
      );
    } else {
      console.info('CoreChecker found no violations');
    }
  } else {
    governor.checker.expectViolations({ Transparent: 1 });
    await governor.govern();
  }
}

check()
  .then()
  .catch(() => process.exit(1));<|MERGE_RESOLUTION|>--- conflicted
+++ resolved
@@ -6,24 +6,34 @@
 } from '@hyperlane-xyz/sdk';
 
 import { deployEnvToSdkEnv } from '../src/config/environment';
-<<<<<<< HEAD
 import { HyperlaneCoreGovernor } from '../src/core/govern';
 import { HyperlaneIgpGovernor } from '../src/gas/govern';
 import { HyperlaneAppGovernor } from '../src/govern/HyperlaneAppGovernor';
+import { impersonateAccount, useLocalProvider } from '../src/utils/fork';
 
 import {
-  getArgsWithModule,
+  getArgsWithModuleAndFork,
   getEnvironment,
   getEnvironmentConfig,
 } from './utils';
 
 async function check() {
-  const { govern, module } = await getArgsWithModule()
+  const { fork, govern, module } = await getArgsWithModuleAndFork()
     .boolean('govern')
     .alias('g', 'govern').argv;
   const environment = await getEnvironment();
   const config = await getEnvironmentConfig();
   const multiProvider = await config.getMultiProvider();
+
+  // must rotate to forked provider before building core contracts
+  if (fork) {
+    await useLocalProvider(multiProvider, fork);
+    if (govern) {
+      const owner = config.core[fork].owner;
+      const signer = await impersonateAccount(owner);
+      multiProvider.setSigner(fork, signer);
+    }
+  }
 
   let governor: HyperlaneAppGovernor<any, any>;
   const env = deployEnvToSdkEnv[environment];
@@ -47,44 +57,18 @@
     default:
       throw new Error('Unknown module type');
   }
-  await governor.checker.check();
-=======
-import { useLocalProvider } from '../src/utils/fork';
 
-import {
-  assertEnvironment,
-  getArgsWithFork,
-  getCoreEnvironmentConfig,
-} from './utils';
-
-async function check() {
-  const argv = await getArgsWithFork().argv;
-  const environment = assertEnvironment(argv.environment);
-  const config = getCoreEnvironmentConfig(environment);
-  const multiProvider = await config.getMultiProvider();
-
-  // must rotate to forked provider before building core contracts
-  if (argv.fork) {
-    await useLocalProvider(multiProvider, argv.fork);
+  if (fork) {
+    await governor.checker.checkChain(fork);
+    if (govern) {
+      await governor.govern(false, fork);
+    }
+  } else {
+    await governor.checker.check();
+    if (govern) {
+      await governor.govern();
+    }
   }
-
-  // environments union doesn't work well with typescript
-  const core = HyperlaneCore.fromEnvironment(
-    deployEnvToSdkEnv[environment],
-    multiProvider,
-  );
-  const coreChecker = new HyperlaneCoreChecker(
-    multiProvider,
-    core,
-    config.core,
-  );
-
-  if (argv.fork) {
-    await coreChecker.checkChain(argv.fork);
-  } else {
-    await coreChecker.check();
-  }
->>>>>>> 5b021c62
 
   if (!govern) {
     const violations = governor.checker.violations;
@@ -102,11 +86,8 @@
         `Checking ${module} deploy yielded ${violations.length} violations`,
       );
     } else {
-      console.info('CoreChecker found no violations');
+      console.info(`${module} Checker found no violations`);
     }
-  } else {
-    governor.checker.expectViolations({ Transparent: 1 });
-    await governor.govern();
   }
 }
 
