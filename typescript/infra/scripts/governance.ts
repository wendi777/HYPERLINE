<<<<<<< HEAD
import { utils } from '@abacus-network/deploy';
import { AbacusCore, utils as sdkUtils } from '@abacus-network/sdk';
import { ethers } from 'hardhat';
import { AbacusCoreDeployer } from '../src/core';
import { AbacusGovernanceDeployer } from '../src/governance';
=======
import { AbacusCore, coreAddresses } from '@abacus-network/sdk';

import { AbacusCoreDeployer } from '../src/core';
import { AbacusGovernanceDeployer } from '../src/governance';

>>>>>>> a424371e
import {
  getCoreEnvironmentConfig,
  getEnvironment,
  getGovernanceContractsSdkFilepath,
  getGovernanceVerificationDirectory,
} from './utils';

async function main() {
  const [signer] = await ethers.getSigners();
  const environment = await getEnvironment();
  const config = await getCoreEnvironmentConfig(environment);
  const multiProvider = utils.initHardhatMultiProvider(config, signer);
  const core = AbacusCore.fromEnvironment(environment, multiProvider);

  const deployer = new AbacusGovernanceDeployer(
    multiProvider,
    config.governance,
    core,
  );
  const addresses = await deployer.deploy();
  deployer.writeContracts(
    addresses,
    getGovernanceContractsSdkFilepath(environment),
  );
  deployer.writeVerification(getGovernanceVerificationDirectory(environment));

  const owners = sdkUtils.objMap(addresses, (_, r) => r.router.proxy);
  await AbacusCoreDeployer.transferOwnership(core, owners, multiProvider);
}

main().then(console.log).catch(console.error);<|MERGE_RESOLUTION|>--- conflicted
+++ resolved
@@ -1,16 +1,11 @@
-<<<<<<< HEAD
+import { ethers } from 'hardhat';
+
 import { utils } from '@abacus-network/deploy';
 import { AbacusCore, utils as sdkUtils } from '@abacus-network/sdk';
-import { ethers } from 'hardhat';
-import { AbacusCoreDeployer } from '../src/core';
-import { AbacusGovernanceDeployer } from '../src/governance';
-=======
-import { AbacusCore, coreAddresses } from '@abacus-network/sdk';
 
 import { AbacusCoreDeployer } from '../src/core';
 import { AbacusGovernanceDeployer } from '../src/governance';
 
->>>>>>> a424371e
 import {
   getCoreEnvironmentConfig,
   getEnvironment,
