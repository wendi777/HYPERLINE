import { CommandModule } from 'yargs';

import { EvmERC20WarpRouteReader } from '@hyperlane-xyz/sdk';

import { createWarpRouteDeployConfig } from '../config/warp.js';
import {
  CommandModuleWithContext,
  CommandModuleWithWriteContext,
} from '../context/types.js';
import { log, logGray, logGreen } from '../logger.js';
import { sendTestTransfer } from '../send/transfer.js';
import { writeFileAtPath } from '../utils/files.js';

import {
  addressCommandOption,
  chainCommandOption,
  outputFileCommandOption,
  warpCoreConfigCommandOption,
} from './options.js';
import { MessageOptionsArgTypes, messageOptions } from './send.js';

/**
 * Parent command
 */
export const warpCommand: CommandModule = {
  command: 'warp',
  describe: 'Manage Hyperlane warp routes',
  builder: (yargs) =>
<<<<<<< HEAD
    yargs.command(configure).command(read).version(false).demandCommand(),
=======
    yargs
      .command(config)
      .command(read)
      .command(send)
      .version(false)
      .demandCommand(),
>>>>>>> ba4c9a7d
  handler: () => log('Command required'),
};

export const configure: CommandModuleWithContext<{
  ismAdvanced: boolean;
  out: string;
}> = {
  command: 'configure',
  describe: 'Create a warp route configuration.',
  builder: {
    ismAdvanced: {
      type: 'boolean',
      describe: 'Create an advanced ISM & hook configuration',
      default: false,
    },
    out: outputFileCommandOption('./configs/warp-route-deployment.yaml'),
  },
  handler: async ({ context, ismAdvanced, out }) => {
    await createWarpRouteDeployConfig({
      context,
      outPath: out,
      shouldUseDefault: !ismAdvanced,
    });
    process.exit(0);
  },
};

export const read: CommandModuleWithContext<{
  chain: string;
  address: string;
  out: string;
}> = {
  command: 'read',
  describe: 'Reads the warp route config at the given path.',
  builder: {
    chain: {
      ...chainCommandOption,
      demandOption: true,
    },
    address: addressCommandOption(
      'Address of the router contract to read.',
      true,
    ),
    out: outputFileCommandOption(),
  },
  handler: async ({ context, chain, address, out }) => {
    logGray('Hyperlane Warp Reader');
    logGray('---------------------');

    const { multiProvider } = context;
    const evmERC20WarpRouteReader = new EvmERC20WarpRouteReader(
      multiProvider,
      chain,
    );
    const warpRouteConfig = await evmERC20WarpRouteReader.deriveWarpRouteConfig(
      address,
    );
    if (out) {
      writeFileAtPath(out, JSON.stringify(warpRouteConfig, null, 4) + '\n');
      logGreen(`✅ Warp route config written successfully to ${out}.`);
    } else {
      logGreen(`✅ Warp route config read successfully:`);
      log(JSON.stringify(warpRouteConfig, null, 4));
    }
    process.exit(0);
  },
};

const send: CommandModuleWithWriteContext<
  MessageOptionsArgTypes & {
    warp: string;
    router?: string;
    wei: string;
    recipient?: string;
  }
> = {
  command: 'send',
  describe: 'Send a test token transfer on a warp route',
  builder: {
    ...messageOptions,
    warp: warpCoreConfigCommandOption,
    wei: {
      type: 'string',
      description: 'Amount in wei to send',
      default: 1,
    },
    recipient: {
      type: 'string',
      description: 'Token recipient address (defaults to sender)',
    },
  },
  handler: async ({
    context,
    origin,
    destination,
    timeout,
    quick,
    relay,
    warp,
    wei,
    recipient,
  }) => {
    await sendTestTransfer({
      context,
      warpConfigPath: warp,
      origin,
      destination,
      wei,
      recipient,
      timeoutSec: timeout,
      skipWaitForDelivery: quick,
      selfRelay: relay,
    });
    process.exit(0);
  },
};<|MERGE_RESOLUTION|>--- conflicted
+++ resolved
@@ -26,16 +26,13 @@
   command: 'warp',
   describe: 'Manage Hyperlane warp routes',
   builder: (yargs) =>
-<<<<<<< HEAD
-    yargs.command(configure).command(read).version(false).demandCommand(),
-=======
     yargs
-      .command(config)
+      .command(configure)
       .command(read)
       .command(send)
       .version(false)
       .demandCommand(),
->>>>>>> ba4c9a7d
+
   handler: () => log('Command required'),
 };
 
