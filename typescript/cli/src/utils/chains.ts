--- conflicted
+++ resolved
@@ -35,18 +35,7 @@
   message = 'Select chains',
   chainsToFilterOut: ChainName[] = [],
 ) {
-<<<<<<< HEAD
   const choices = getChainChoices(customChains, chainsToFilterOut);
-  const chains = (await checkbox({
-    message,
-    choices,
-    pageSize: 20,
-  })) as string[];
-  handleNewChain(chains);
-  if (!chains?.length) throw new Error('No chains selected');
-  return chains;
-=======
-  const choices = getChainChoices(customChains);
   while (true) {
     logTip('Use SPACE key to select chains, then press ENTER');
     const chains = (await checkbox({
@@ -58,7 +47,6 @@
     if (chains?.length >= 2) return chains;
     else logRed('Please select at least 2 chains');
   }
->>>>>>> 31cbf6f4
 }
 
 function getChainChoices(
