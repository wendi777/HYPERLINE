import { ethers } from 'ethers';

import { Inbox } from '@abacus-network/core';
import {
  AbacusCore,
  BeaconProxyAddresses,
  ChainConnection,
  ChainMap,
  ChainName,
  CoreContracts,
  CoreContractsMap,
  InboxContracts,
  MultiProvider,
  OutboxContracts,
  ProxiedContract,
  RemoteChainMap,
  Remotes,
  chainMetadata,
  coreFactories,
  objMap,
  promiseObjAll,
} from '@abacus-network/sdk';
import { types } from '@abacus-network/utils';

import { AbacusDeployer } from '../deploy';

export type ValidatorManagerConfig = {
  validators: Array<types.Address>;
  threshold: number;
};

export type CoreConfig = {
  validatorManager: ValidatorManagerConfig;
};

export class AbacusCoreDeployer<Chain extends ChainName> extends AbacusDeployer<
  Chain,
  CoreConfig,
  typeof coreFactories,
  CoreContracts<Chain, Chain>
> {
  startingBlockNumbers: ChainMap<Chain, number | undefined>;

  constructor(
    multiProvider: MultiProvider<Chain>,
    configMap: ChainMap<Chain, CoreConfig>,
    factoriesOverride = coreFactories,
  ) {
    super(multiProvider, configMap, factoriesOverride);
    this.startingBlockNumbers = objMap(configMap, () => undefined);
  }

  async deploy(): Promise<CoreContractsMap<Chain>> {
    return super.deploy() as Promise<CoreContractsMap<Chain>>;
  }

  async deployOutbox<LocalChain extends Chain>(
    chain: LocalChain,
    config: ValidatorManagerConfig,
    ubcAddress: types.Address,
  ): Promise<OutboxContracts> {
    const domain = chainMetadata[chain].id;
    const outboxValidatorManager = await this.deployContract(
      chain,
      'outboxValidatorManager',
      [domain, config.validators, config.threshold],
    );

    // Wait for the ValidatorManager to be deployed so that the Outbox
    // constructor is happy.
    const chainConnection = this.multiProvider.getChainConnection(chain);
    await outboxValidatorManager.deployTransaction.wait(
      chainConnection.confirmations,
    );
    const outbox = await this.deployProxiedContract(
      chain,
      'outbox',
      [domain],
      ubcAddress,
      [outboxValidatorManager.address],
    );
    return { outbox, outboxValidatorManager };
  }

  async deployInbox<Local extends Chain>(
    localChain: Local,
    remoteChain: Remotes<Chain, Local>,
    config: ValidatorManagerConfig,
    ubcAddress: types.Address,
    duplicate?: ProxiedContract<Inbox, BeaconProxyAddresses>,
  ): Promise<InboxContracts> {
    const localDomain = chainMetadata[localChain].id;
    const remoteDomain = chainMetadata[remoteChain].id;
    const inboxValidatorManager = await this.deployContract(
      localChain,
      'inboxValidatorManager',
      [remoteDomain, config.validators, config.threshold],
<<<<<<< HEAD
=======
    );
    // Wait for the ValidatorManager to be deployed so that the Inbox
    // constructor is happy.
    const chainConnection = this.multiProvider.getChainConnection(localChain);
    await inboxValidatorManager.deployTransaction.wait(
      chainConnection.confirmations,
>>>>>>> 9c888333
    );
    const initArgs: Parameters<Inbox['initialize']> = [
      remoteDomain,
      inboxValidatorManager.address,
    ];
    let inbox: ProxiedContract<Inbox, BeaconProxyAddresses>;
    if (duplicate) {
      inbox = await this.duplicateProxiedContract(
        localChain,
        duplicate,
        initArgs,
      );
    } else {
      inbox = await this.deployProxiedContract(
        localChain,
        'inbox',
        [localDomain],
        ubcAddress,
        initArgs,
      );
    }
    return { inbox, inboxValidatorManager };
  }

  async deployContracts<LocalChain extends Chain>(
    chain: LocalChain,
    config: CoreConfig,
  ): Promise<CoreContracts<Chain, LocalChain>> {
    const dc = this.multiProvider.getChainConnection(chain);
    const provider = dc.provider!;
    const startingBlockNumber = await provider.getBlockNumber();
    this.startingBlockNumbers[chain] = startingBlockNumber;

    const upgradeBeaconController = await this.deployContract(
      chain,
      'upgradeBeaconController',
      [],
    );

    const abacusConnectionManager = await this.deployContract(
      chain,
      'abacusConnectionManager',
      [],
    );

    const outbox = await this.deployOutbox(
      chain,
      config.validatorManager,
      upgradeBeaconController.address,
    );
    await abacusConnectionManager.setOutbox(outbox.outbox.address);

    const remotes = this.multiProvider.remoteChains(chain);
    const inboxes: Partial<Record<Chain, InboxContracts>> = {};
    let prev: Chain | undefined;
    for (const remote of remotes) {
      const inbox = await this.deployInbox(
        chain,
        remote,
        this.configMap[remote].validatorManager,
        upgradeBeaconController.address,
        inboxes[prev]?.inbox,
      );
      await abacusConnectionManager.enrollInbox(
        chainMetadata[remote].id,
        inbox.inbox.address,
      );
      inboxes[remote] = inbox;
      prev = remote;
    }

    return {
      upgradeBeaconController,
      abacusConnectionManager,
      inboxes: inboxes as RemoteChainMap<Chain, LocalChain, InboxContracts>,
      ...outbox,
    };
  }

  static async transferOwnership<CoreNetworks extends ChainName>(
    core: AbacusCore<CoreNetworks>,
    owners: ChainMap<CoreNetworks, types.Address>,
    multiProvider: MultiProvider<CoreNetworks>,
  ) {
    return promiseObjAll(
      objMap(core.contractsMap, async (chain, coreContracts) => {
        const owner = owners[chain];
        const chainConnection = multiProvider.getChainConnection(chain);
        return AbacusCoreDeployer.transferOwnershipOfChain(
          coreContracts,
          owner,
          chainConnection,
        );
      }),
    );
  }

  static async transferOwnershipOfChain<
    Chain extends ChainName,
    Local extends Chain,
  >(
    coreContracts: CoreContracts<Chain, Local>,
    owner: types.Address,
    chainConnection: ChainConnection,
  ): Promise<ethers.ContractReceipt> {
    await coreContracts.outboxValidatorManager.transferOwnership(
      owner,
      chainConnection.overrides,
    );
    await coreContracts.abacusConnectionManager.transferOwnership(
      owner,
      chainConnection.overrides,
    );
    await coreContracts.upgradeBeaconController.transferOwnership(
      owner,
      chainConnection.overrides,
    );
    const inboxContracts = Object.values<InboxContracts>(coreContracts.inboxes);
    await Promise.all(
      inboxContracts.map(async (inbox) => {
        await inbox.inboxValidatorManager.transferOwnership(
          owner,
          chainConnection.overrides,
        );
        await inbox.inbox.contract.transferOwnership(
          owner,
          chainConnection.overrides,
        );
      }),
    );

    const tx = await coreContracts.outbox.contract.transferOwnership(
      owner,
      chainConnection.overrides,
    );
    return tx.wait(chainConnection.confirmations);
  }
}<|MERGE_RESOLUTION|>--- conflicted
+++ resolved
@@ -95,15 +95,12 @@
       localChain,
       'inboxValidatorManager',
       [remoteDomain, config.validators, config.threshold],
-<<<<<<< HEAD
-=======
     );
     // Wait for the ValidatorManager to be deployed so that the Inbox
     // constructor is happy.
     const chainConnection = this.multiProvider.getChainConnection(localChain);
     await inboxValidatorManager.deployTransaction.wait(
       chainConnection.confirmations,
->>>>>>> 9c888333
     );
     const initArgs: Parameters<Inbox['initialize']> = [
       remoteDomain,
