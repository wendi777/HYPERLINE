import { rm, writeFile } from 'fs/promises';
import { ChainName } from '@abacus-network/sdk';

import { AgentConfig } from '../config';
import { fetchGCPSecret } from '../utils/gcloud';
import { HelmCommand, helmifyValues } from '../utils/helm';
import { ensure0x, execCmd, include, strip0x } from '../utils/utils';
import { fetchAgentGCPKeys } from './gcp';
import { AgentAwsKey } from './aws';

export enum KEY_ROLE_ENUM {
  Validator = 'validator',
  Checkpointer = 'checkpointer',
  Relayer = 'relayer',
  Deployer = 'deployer',
  Bank = 'bank',
}

export const KEY_ROLES = [
  'validator',
  'checkpointer',
  'relayer',
  'deployer',
  'bank',
];

async function helmValuesForChain(
  chainName: ChainName,
  agentConfig: AgentConfig,
  chainNames: ChainName[],
) {
  // Credentials are only needed if AWS keys are needed -- otherwise, the
  // key is pulled from GCP Secret Manager by the helm chart
  const credentials = (role: KEY_ROLE_ENUM) => {
    if (agentConfig.aws) {
      const key = new AgentAwsKey(agentConfig, role, chainName);
      return key.credentialsAsHelmValue;
    }
    return undefined;
  };

  return {
    image: {
      repository: agentConfig.docker.repo,
      tag: agentConfig.docker.tag,
    },
    optics: {
      runEnv: agentConfig.runEnv,
      baseConfig: `${chainName}_config.json`,
      homeChain: {
        name: chainName,
      },
      aws: !!agentConfig.aws,
      replicaChains: chainNames
        .filter((name) => name !== chainName)
        .map((remoteChainName) => {
          return {
            name: remoteChainName,
          };
        }),
      validator: {
        enabled: true,
<<<<<<< HEAD
        transactionSigners: chainNames.map((name) => ({
          name,
          ...credentials(KEY_ROLE_ENUM.UpdaterSigner),
        })),
=======
>>>>>>> 535fc173
        attestationSigner: {
          ...credentials(KEY_ROLE_ENUM.Validator),
        },
        reorg_period: agentConfig.validator?.confirmations,
        ...include(!!agentConfig.validator?.interval, {
          pollingInterval: agentConfig.validator?.interval || '',
        }),
        ...include(!!agentConfig.validator?.pause, {
          updatePause: agentConfig.validator?.pause || '',
        }),
      },
      relayer: {
        enabled: true,
<<<<<<< HEAD
        transactionSigners: chainNames.map((name) => ({
          name,
          ...credentials(KEY_ROLE_ENUM.RelayerSigner),
=======
        transactionSigners: chains.map((chain) => ({
          name: chain.name,
          ...credentials(KEY_ROLE_ENUM.Relayer),
>>>>>>> 535fc173
        })),
        ...include(!!agentConfig.validator?.interval, {
          pollingInterval: agentConfig.validator?.interval || '',
        }),
      },
      checkpointer: {
        enabled: true,
<<<<<<< HEAD
        transactionSigners: chainNames.map((name) => ({
          name,
          ...credentials(KEY_ROLE_ENUM.CheckpointerSigner),
=======
        transactionSigners: chains.map((chain) => ({
          name: chain.name,
          ...credentials(KEY_ROLE_ENUM.Checkpointer),
>>>>>>> 535fc173
        })),
        indexonly: agentConfig.processor?.indexOnly || [],
        s3BucketName: agentConfig.processor?.s3Bucket || '',
        s3BucketRegion: agentConfig.aws?.region || '',
      },
    },
  };
}

export async function getAgentEnvVars(
  homeChainName: ChainName,
  role: KEY_ROLE_ENUM,
  agentConfig: AgentConfig,
  chainNames: ChainName[],
) {
  const valueDict = await helmValuesForChain(
    homeChainName,
    agentConfig,
    chainNames,
  );
  const envVars: string[] = [];
<<<<<<< HEAD
  const rpcEndpoints = await getSecretRpcEndpoints(agentConfig, chainNames);
=======
  const rpcEndpoints = await getSecretRpcEndpoints(agentConfig, chains);
>>>>>>> 535fc173
  envVars.push(`OPT_BASE_HOME_CONNECTION_URL=${rpcEndpoints[homeChainName]}`);
  valueDict.optics.replicaChains.forEach((replicaChain: any) => {
    envVars.push(
      `OPT_BASE_REPLICAS_${replicaChain.name.toUpperCase()}_CONNECTION_URL=${
        rpcEndpoints[replicaChain.name]
      }`,
    );
  });

  // Base vars from config map
  envVars.push(`BASE_CONFIG=${valueDict.optics.baseConfig}`);
  envVars.push(`RUN_ENV=${agentConfig.runEnv}`);
  envVars.push(`OPT_BASE_METRICS=9090`);
  envVars.push(`OPT_BASE_TRACING_LEVEL=info`);
  envVars.push(
    `OPT_BASE_DB=/tmp/${agentConfig.environment}-${role}-${homeChainName}-db`,
  );

  try {
    const gcpKeys = await fetchAgentGCPKeys(
      agentConfig.environment,
      homeChainName,
    );
<<<<<<< HEAD
    // Signer keys
    chainNames.forEach((name) => {
      envVars.push(
        `OPT_BASE_SIGNERS_${name.toUpperCase()}_KEY=${strip0x(
          gcpKeys[role].privateKey,
        )}`,
      );
    });
=======
>>>>>>> 535fc173

    // Only checkpointer and relayer need to sign txs
    if (role === KEY_ROLE_ENUM.Checkpointer || role === KEY_ROLE_ENUM.Relayer) {
      chains.forEach((network) => {
        envVars.push(
          `OPT_BASE_SIGNERS_${network.name.toUpperCase()}_KEY=${strip0x(
            gcpKeys[role].privateKey,
          )}`,
        );
      });
    } else if (role === KEY_ROLE_ENUM.Validator) {
      envVars.push(
        `OPT_BASE_VALIDATOR_KEY=${strip0x(
          gcpKeys[homeChainName + '-' + KEY_ROLE_ENUM.Validator].privateKey,
        )}`,
        `OPT_BASE_VALIDATOR_TYPE=hexKey`,
      );
<<<<<<< HEAD
      envVars.push(
        `OPT_VALIDATOR_REORGPERIOD=${valueDict.optics.validator.reorg_period}`,
=======
      // Throw an error if the chain config did not specify the reorg period
      if (valueDict.optics.validator.reorg_period === undefined) {
        throw new Error(
          `Panic: Chain config for ${homeChainName} did not specify a reorg period`,
        );
      }

      envVars.push(
        `OPT_VALIDATOR_REORGPERIOD=${
          valueDict.optics.validator.reorg_period! - 1
        }`,
>>>>>>> 535fc173
        `OPT_VALIDATOR_INTERVAL=${valueDict.optics.validator.pollingInterval}`,
      );
    }

    if (role === KEY_ROLE_ENUM.Relayer) {
      envVars.push(
        `OPT_RELAYER_INTERVAL=${valueDict.optics.relayer.pollingInterval}`,
      );
    }
  } catch (error) {
    // This happens if you don't have a result type
    if ((error as any).toString().includes('Panic')) {
      throw error;
    }

    // Keys are in AWS
    const awsKeys = await getSecretAwsCredentials(agentConfig);

    envVars.push(`AWS_ACCESS_KEY_ID=${awsKeys.accessKeyId}`);
    envVars.push(`AWS_SECRET_ACCESS_KEY=${awsKeys.secretAccessKey}`);

<<<<<<< HEAD
    // Signers
    chainNames.forEach((name) => {
      const key = new AgentAwsKey(agentConfig, role, name);
      envVars.push(`OPT_BASE_SIGNERS_${name.toUpperCase()}_TYPE=aws`);
      envVars.push(
        `OPT_BASE_SIGNERS_${name.toUpperCase()}_ID=${
          key.credentialsAsHelmValue.aws.keyId
        }`,
      );
      envVars.push(
        `OPT_BASE_SIGNERS_${name.toUpperCase()}_REGION=${
          key.credentialsAsHelmValue.aws.region
        }`,
      );
    });
=======
    // Only checkpointer and relayer need to sign txs
    if (role === KEY_ROLE_ENUM.Checkpointer || role === KEY_ROLE_ENUM.Relayer) {
      Object.keys(chains).forEach((network) => {
        const key = new AgentAwsKey(agentConfig, role, network);
        envVars.push(`OPT_BASE_SIGNERS_${network.toUpperCase()}_TYPE=aws`);
        envVars.push(
          `OPT_BASE_SIGNERS_${network.toUpperCase()}_ID=${
            key.credentialsAsHelmValue.aws.keyId
          }`,
        );
        envVars.push(
          `OPT_BASE_SIGNERS_${network.toUpperCase()}_REGION=${
            key.credentialsAsHelmValue.aws.region
          }`,
        );
      });
    }
>>>>>>> 535fc173

    // Validator attestation key
    if (role === KEY_ROLE_ENUM.Validator) {
      const key = new AgentAwsKey(agentConfig, role, homeChainName);
      envVars.push(`OPT_BASE_VALIDATOR_TYPE=aws`);
      envVars.push(
        `OPT_BASE_VALIDATOR_ID=${key.credentialsAsHelmValue.aws.keyId}`,
      );
      envVars.push(
        `OPT_BASE_VALIDATOR_REGION=${key.credentialsAsHelmValue.aws.region}`,
      );
    }
  }

  if (role.startsWith('checkpointer')) {
    envVars.push(
      `OPT_CHECKPOINTER_POLLINGINTERVAL=${agentConfig.checkpointer?.pollingInterval}`,
    );
    envVars.push(
      `OPT_CHECKPOINTER_CREATIONLATENCY=${agentConfig.checkpointer?.creationLatency}`,
    );
  }

  return envVars;
}

export async function getSecretAwsCredentials(agentConfig: AgentConfig) {
  return {
    accessKeyId: await fetchGCPSecret(
      `${agentConfig.runEnv}-aws-access-key-id`,
      false,
    ),
    secretAccessKey: await fetchGCPSecret(
      `${agentConfig.runEnv}-aws-secret-access-key`,
      false,
    ),
  };
}

export async function getSecretRpcEndpoint(
  environment: string,
  network: string,
) {
  return fetchGCPSecret(`${environment}-rpc-endpoint-${network}`, false);
}

export async function getSecretDeployerKey(deployerKeySecretName: string) {
  const keyObject = await fetchGCPSecret(deployerKeySecretName, true);
  return keyObject.privateKey;
}

async function getSecretRpcEndpoints(
  agentConfig: AgentConfig,
  chainNames: ChainName[],
) {
  const environment = agentConfig.runEnv;
  return getSecretForEachChain(
    chainNames,
    (name: ChainName) => `${environment}-rpc-endpoint-${name}`,
    false,
  );
}

async function getSecretForEachChain(
  chainNames: ChainName[],
  secretNameGetter: (name: ChainName) => string,
  parseJson: boolean,
) {
  const secrets = await Promise.all(
    chainNames.map((name: ChainName) =>
      fetchGCPSecret(secretNameGetter(name), parseJson),
    ),
  );
  return secrets.reduce(
    (prev: any, secret: string, index: number) => ({
      ...prev,
      [chainNames[index]]: secret,
    }),
    {},
  );
}

export async function runAgentHelmCommand(
  action: HelmCommand,
  agentConfig: AgentConfig,
  homeChainName: ChainName,
  chainNames: ChainName[],
) {
  const valueDict = await helmValuesForChain(
    homeChainName,
    agentConfig,
    chainNames,
  );
  const values = helmifyValues(valueDict);

  const extraPipe =
    action === HelmCommand.UpgradeDiff
      ? ` | kubectl diff -n ${agentConfig.namespace} --field-manager="Go-http-client" -f - || true`
      : '';

  return execCmd(
    `helm ${action} ${homeChainName} ../../rust/helm/abacus-agent/ --namespace ${
      agentConfig.namespace
    } ${values.join(' ')} ${extraPipe}`,
    {},
    false,
    true,
  );
}

export async function runKeymasterHelmCommand(
  action: HelmCommand,
  agentConfig: AgentConfig,
  chainNames: ChainName[],
) {
  // It's ok to use pick an arbitrary chain here since we are only grabbing the signers
  const gcpKeys = await fetchAgentGCPKeys(
    agentConfig.environment,
    chainNames[0],
  );
  const bankKey = gcpKeys[KEY_ROLE_ENUM.Bank];
  const config = {
    networks: Object.fromEntries(
      await Promise.all(
        chainNames.map(async (name) => {
          return [
            name,
            {
              endpoint: await getSecretRpcEndpoint(
                agentConfig.environment,
                name,
              ),
              bank: {
                signer: ensure0x(bankKey.privateKey),
                address: bankKey.address,
              },
              threshold: 200000000000000000,
            },
          ];
        }),
      ),
    ),
    homes: Object.fromEntries(
      chainNames.map((name) => {
        return [
          name,
          {
            replicas: chainNames,
            addresses: Object.fromEntries(
              KEY_ROLES.filter((_) => _.endsWith('signer')).map((role) => [
                role,
                gcpKeys[role].address,
              ]),
            ),
          },
        ];
      }),
    ),
  };

  await writeFile(`config.json`, JSON.stringify(config));

  await execCmd(
    `helm ${action} keymaster-${agentConfig.environment} ../../tools/keymaster/helm/keymaster/ --namespace ${agentConfig.namespace} --set-file keymaster.config=config.json`,
    {},
    false,
    true,
  );

  await rm('config.json');
  return;
}<|MERGE_RESOLUTION|>--- conflicted
+++ resolved
@@ -60,13 +60,6 @@
         }),
       validator: {
         enabled: true,
-<<<<<<< HEAD
-        transactionSigners: chainNames.map((name) => ({
-          name,
-          ...credentials(KEY_ROLE_ENUM.UpdaterSigner),
-        })),
-=======
->>>>>>> 535fc173
         attestationSigner: {
           ...credentials(KEY_ROLE_ENUM.Validator),
         },
@@ -80,15 +73,9 @@
       },
       relayer: {
         enabled: true,
-<<<<<<< HEAD
         transactionSigners: chainNames.map((name) => ({
           name,
-          ...credentials(KEY_ROLE_ENUM.RelayerSigner),
-=======
-        transactionSigners: chains.map((chain) => ({
-          name: chain.name,
           ...credentials(KEY_ROLE_ENUM.Relayer),
->>>>>>> 535fc173
         })),
         ...include(!!agentConfig.validator?.interval, {
           pollingInterval: agentConfig.validator?.interval || '',
@@ -96,15 +83,9 @@
       },
       checkpointer: {
         enabled: true,
-<<<<<<< HEAD
         transactionSigners: chainNames.map((name) => ({
           name,
-          ...credentials(KEY_ROLE_ENUM.CheckpointerSigner),
-=======
-        transactionSigners: chains.map((chain) => ({
-          name: chain.name,
           ...credentials(KEY_ROLE_ENUM.Checkpointer),
->>>>>>> 535fc173
         })),
         indexonly: agentConfig.processor?.indexOnly || [],
         s3BucketName: agentConfig.processor?.s3Bucket || '',
@@ -126,11 +107,7 @@
     chainNames,
   );
   const envVars: string[] = [];
-<<<<<<< HEAD
   const rpcEndpoints = await getSecretRpcEndpoints(agentConfig, chainNames);
-=======
-  const rpcEndpoints = await getSecretRpcEndpoints(agentConfig, chains);
->>>>>>> 535fc173
   envVars.push(`OPT_BASE_HOME_CONNECTION_URL=${rpcEndpoints[homeChainName]}`);
   valueDict.optics.replicaChains.forEach((replicaChain: any) => {
     envVars.push(
@@ -154,23 +131,12 @@
       agentConfig.environment,
       homeChainName,
     );
-<<<<<<< HEAD
-    // Signer keys
-    chainNames.forEach((name) => {
-      envVars.push(
-        `OPT_BASE_SIGNERS_${name.toUpperCase()}_KEY=${strip0x(
-          gcpKeys[role].privateKey,
-        )}`,
-      );
-    });
-=======
->>>>>>> 535fc173
 
     // Only checkpointer and relayer need to sign txs
     if (role === KEY_ROLE_ENUM.Checkpointer || role === KEY_ROLE_ENUM.Relayer) {
-      chains.forEach((network) => {
+      chainNames.forEach((name) => {
         envVars.push(
-          `OPT_BASE_SIGNERS_${network.name.toUpperCase()}_KEY=${strip0x(
+          `OPT_BASE_SIGNERS_${name.toUpperCase()}_KEY=${strip0x(
             gcpKeys[role].privateKey,
           )}`,
         );
@@ -182,10 +148,6 @@
         )}`,
         `OPT_BASE_VALIDATOR_TYPE=hexKey`,
       );
-<<<<<<< HEAD
-      envVars.push(
-        `OPT_VALIDATOR_REORGPERIOD=${valueDict.optics.validator.reorg_period}`,
-=======
       // Throw an error if the chain config did not specify the reorg period
       if (valueDict.optics.validator.reorg_period === undefined) {
         throw new Error(
@@ -197,7 +159,6 @@
         `OPT_VALIDATOR_REORGPERIOD=${
           valueDict.optics.validator.reorg_period! - 1
         }`,
->>>>>>> 535fc173
         `OPT_VALIDATOR_INTERVAL=${valueDict.optics.validator.pollingInterval}`,
       );
     }
@@ -219,41 +180,23 @@
     envVars.push(`AWS_ACCESS_KEY_ID=${awsKeys.accessKeyId}`);
     envVars.push(`AWS_SECRET_ACCESS_KEY=${awsKeys.secretAccessKey}`);
 
-<<<<<<< HEAD
-    // Signers
-    chainNames.forEach((name) => {
-      const key = new AgentAwsKey(agentConfig, role, name);
-      envVars.push(`OPT_BASE_SIGNERS_${name.toUpperCase()}_TYPE=aws`);
-      envVars.push(
-        `OPT_BASE_SIGNERS_${name.toUpperCase()}_ID=${
-          key.credentialsAsHelmValue.aws.keyId
-        }`,
-      );
-      envVars.push(
-        `OPT_BASE_SIGNERS_${name.toUpperCase()}_REGION=${
-          key.credentialsAsHelmValue.aws.region
-        }`,
-      );
-    });
-=======
     // Only checkpointer and relayer need to sign txs
     if (role === KEY_ROLE_ENUM.Checkpointer || role === KEY_ROLE_ENUM.Relayer) {
-      Object.keys(chains).forEach((network) => {
-        const key = new AgentAwsKey(agentConfig, role, network);
-        envVars.push(`OPT_BASE_SIGNERS_${network.toUpperCase()}_TYPE=aws`);
+      chainNames.forEach((name) => {
+        const key = new AgentAwsKey(agentConfig, role, name);
+        envVars.push(`OPT_BASE_SIGNERS_${name.toUpperCase()}_TYPE=aws`);
         envVars.push(
-          `OPT_BASE_SIGNERS_${network.toUpperCase()}_ID=${
+          `OPT_BASE_SIGNERS_${name.toUpperCase()}_ID=${
             key.credentialsAsHelmValue.aws.keyId
           }`,
         );
         envVars.push(
-          `OPT_BASE_SIGNERS_${network.toUpperCase()}_REGION=${
+          `OPT_BASE_SIGNERS_${name.toUpperCase()}_REGION=${
             key.credentialsAsHelmValue.aws.region
           }`,
         );
       });
     }
->>>>>>> 535fc173
 
     // Validator attestation key
     if (role === KEY_ROLE_ENUM.Validator) {
