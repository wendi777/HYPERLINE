--- conflicted
+++ resolved
@@ -2,22 +2,17 @@
   AbacusConnectionManager,
   AbacusConnectionManager__factory,
 } from '@abacus-network/core';
-<<<<<<< HEAD
 import {
   AbacusCore,
+  ChainMap,
   ChainName,
-  ChainMap,
-  domains,
   MultiProvider,
   RouterAddresses,
+  domains,
   utils as sdkUtils,
 } from '@abacus-network/sdk';
 import { utils } from '@abacus-network/utils';
-=======
-import { AbacusCore } from '@abacus-network/sdk';
-import { types, utils } from '@abacus-network/utils';
 
->>>>>>> a424371e
 import { AbacusAppDeployer } from '../deploy';
 
 import { Router, RouterConfig } from './types';
