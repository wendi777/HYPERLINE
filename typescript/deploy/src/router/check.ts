import {
  AbacusApp,
  ChainName,
  ChainSubsetMap,
  domains,
  MultiProvider,
} from '@abacus-network/sdk';
import { types, utils } from '@abacus-network/utils';
import { expect } from 'chai';
import { AbacusAppChecker, Ownable } from '../check';
import { Router, RouterConfig } from './types';

export abstract class AbacusRouterChecker<
  N extends ChainName,
  A extends AbacusApp<any, N>,
> extends AbacusAppChecker<A> {
  abstract mustGetRouter(network: N): Router; // TODO: implement on AbacusRouterApp

  constructor(
    multiProvider: MultiProvider,
    app: A,
    protected config: ChainSubsetMap<N, RouterConfig>,
  ) {
    super(multiProvider, app);
  }

  async check(owners: ChainSubsetMap<N, types.Address> | types.Address) {
    const networks = this.app.networks();
    return Promise.all(
      networks.map((network) => {
        let owner: types.Address =
          typeof owners === 'string' ? owners : owners[network];
        this.checkDomain(network, owner);
      }),
    );
  }

<<<<<<< HEAD
  async checkDomain(network: N, owner: types.Address): Promise<void> {
    await this.checkEnrolledRouters(network);
    await this.checkOwnership(owner, this.ownables(network));
    await this.checkXAppConnectionManager(network);
=======
  async checkDomain(domain: types.Domain, owner: types.Address): Promise<void> {
    await this.checkEnrolledRouters(domain);
    await this.checkOwnership(domain, owner);
    await this.checkAbacusConnectionManager(domain);
>>>>>>> c7fa1272
  }

  async checkEnrolledRouters(network: N): Promise<void> {
    const router = this.mustGetRouter(network);

    await Promise.all(
      this.app.remotes(network).map(async (remoteNetwork) => {
        const remoteRouter = this.mustGetRouter(remoteNetwork);
        const remoteChainId = domains[remoteNetwork as ChainName].id; // TODO: remove cast
        expect(await router.routers(remoteChainId)).to.equal(
          utils.addressToBytes32(remoteRouter.address),
        );
      }),
    );
  }

<<<<<<< HEAD
  ownables(network: N): Ownable[] {
    const ownables: Ownable[] = [this.mustGetRouter(network)];
    // If the config specifies that a xAppConnectionManager should have been deployed,
    // it should be owned by the owner.
    if (!this.config[network].xAppConnectionManager) {
      const contracts = this.app.getContracts(network);
      ownables.push(contracts.xAppConectionManager);
=======
  async checkOwnership(
    domain: types.Domain,
    owner: types.Address,
  ): Promise<void> {
    const contracts = this.app.mustGetContracts(domain);
    const owners = await Promise.all([
      contracts.upgradeBeaconController.owner(),
      this.mustGetRouter(domain).owner(),
    ]);
    // If the config specifies that a abacusConnectionManager should have been deployed,
    // it should be owned by the owner.
    if (!this.config.abacusConnectionManager) {
      owners.push(contracts.abacusConnectionManager.owner());
>>>>>>> c7fa1272
    }
    return ownables;
  }

<<<<<<< HEAD
  async checkXAppConnectionManager(network: N): Promise<void> {
    if (this.config[network].xAppConnectionManager === undefined) return;
    const actual = await this.mustGetRouter(network).xAppConnectionManager();
    const expected = this.config[network].xAppConnectionManager;
=======
  async checkAbacusConnectionManager(domain: types.Domain): Promise<void> {
    if (this.config.abacusConnectionManager === undefined) return;
    const actual = await this.mustGetRouter(domain).abacusConnectionManager();
    const expected =
      this.config.abacusConnectionManager[
        this.app.mustResolveDomainName(domain)
      ];
>>>>>>> c7fa1272
    expect(actual).to.equal(expected);
  }
}<|MERGE_RESOLUTION|>--- conflicted
+++ resolved
@@ -35,17 +35,10 @@
     );
   }
 
-<<<<<<< HEAD
   async checkDomain(network: N, owner: types.Address): Promise<void> {
     await this.checkEnrolledRouters(network);
     await this.checkOwnership(owner, this.ownables(network));
-    await this.checkXAppConnectionManager(network);
-=======
-  async checkDomain(domain: types.Domain, owner: types.Address): Promise<void> {
-    await this.checkEnrolledRouters(domain);
-    await this.checkOwnership(domain, owner);
-    await this.checkAbacusConnectionManager(domain);
->>>>>>> c7fa1272
+    await this.checkAbacusConnectionManager(network);
   }
 
   async checkEnrolledRouters(network: N): Promise<void> {
@@ -62,47 +55,21 @@
     );
   }
 
-<<<<<<< HEAD
   ownables(network: N): Ownable[] {
     const ownables: Ownable[] = [this.mustGetRouter(network)];
-    // If the config specifies that a xAppConnectionManager should have been deployed,
+    // If the config specifies that a checkAbacusConnectionManager should have been deployed,
     // it should be owned by the owner.
-    if (!this.config[network].xAppConnectionManager) {
+    if (!this.config[network].abacusConnectionManager) {
       const contracts = this.app.getContracts(network);
-      ownables.push(contracts.xAppConectionManager);
-=======
-  async checkOwnership(
-    domain: types.Domain,
-    owner: types.Address,
-  ): Promise<void> {
-    const contracts = this.app.mustGetContracts(domain);
-    const owners = await Promise.all([
-      contracts.upgradeBeaconController.owner(),
-      this.mustGetRouter(domain).owner(),
-    ]);
-    // If the config specifies that a abacusConnectionManager should have been deployed,
-    // it should be owned by the owner.
-    if (!this.config.abacusConnectionManager) {
-      owners.push(contracts.abacusConnectionManager.owner());
->>>>>>> c7fa1272
+      ownables.push(contracts.abacusConnectionManager);
     }
     return ownables;
   }
 
-<<<<<<< HEAD
-  async checkXAppConnectionManager(network: N): Promise<void> {
-    if (this.config[network].xAppConnectionManager === undefined) return;
-    const actual = await this.mustGetRouter(network).xAppConnectionManager();
-    const expected = this.config[network].xAppConnectionManager;
-=======
-  async checkAbacusConnectionManager(domain: types.Domain): Promise<void> {
-    if (this.config.abacusConnectionManager === undefined) return;
-    const actual = await this.mustGetRouter(domain).abacusConnectionManager();
-    const expected =
-      this.config.abacusConnectionManager[
-        this.app.mustResolveDomainName(domain)
-      ];
->>>>>>> c7fa1272
+  async checkAbacusConnectionManager(network: N): Promise<void> {
+    if (this.config[network].abacusConnectionManager === undefined) return;
+    const actual = await this.mustGetRouter(network).abacusConnectionManager();
+    const expected = this.config[network].abacusConnectionManager;
     expect(actual).to.equal(expected);
   }
 }