--- conflicted
+++ resolved
@@ -1,8 +1,4 @@
-<<<<<<< HEAD
-import { ChainName, ChainMap } from '@abacus-network/sdk';
-=======
-import { ChainName } from '@abacus-network/sdk';
->>>>>>> a424371e
+import { ChainMap, ChainName } from '@abacus-network/sdk';
 import { types } from '@abacus-network/utils';
 
 export interface Router {
