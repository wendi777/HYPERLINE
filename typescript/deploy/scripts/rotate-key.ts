--- conflicted
+++ resolved
@@ -3,12 +3,6 @@
   getAgentConfig,
   getEnvironment,
 } from './utils';
-<<<<<<< HEAD
-import { rotateGCPKey } from '../src/agents/gcp';
-import { AgentAwsKey } from '../src/agents/aws';
-=======
-import { DeployEnvironment } from '../src/config';
->>>>>>> 0cc15e67
 
 async function rotateKey() {
   const args = await getKeyRoleAndChainArgs();
@@ -18,27 +12,10 @@
   const agentConfig = await getAgentConfig(environment);
 
   switch (environment) {
-<<<<<<< HEAD
+    // TODO: re-implement this when the environments actually get readded
     case 'local': {
-      await rotateGCPKey(environment, argv.r, argv.c);
-      break;
-    }
-    case 'test':
-      const key = new AgentAwsKey(agentConfig, argv.r, argv.c);
-      await key.fetch();
-      console.log(`Current key: ${key.address}`);
-      await key.rotate();
-      console.log(`Key was rotated to ${key.address}. `);
-      break;
-    default: {
-      throw new Error('invalid environment');
-      break;
-=======
-    // TODO: re-implement this when the environments actually get readded
-    case DeployEnvironment.local: {
       console.log("I don't do anything");
       console.log(argv, agentConfig);
->>>>>>> 0cc15e67
     }
     // case DeployEnvironment.dev: {
     //   await rotateGCPKey(environment, argv.r, argv.c);
