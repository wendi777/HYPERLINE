{
  "name": "@hyperlane-xyz/utils",
<<<<<<< HEAD
  "description": "General utilities for the Hyperlane network",
  "version": "1.4.2-beta71",
=======
  "description": "General utilities and types for the Hyperlane network",
  "version": "1.4.2",
>>>>>>> e582357d
  "dependencies": {
    "@solana/web3.js": "^1.78.0",
    "bignumber.js": "^9.1.1",
    "ethers": "^5.7.2"
  },
  "devDependencies": {
    "chai": "^4.3.0",
    "prettier": "^2.4.1",
    "typescript": "^5.1.6"
  },
  "homepage": "https://www.hyperlane.xyz",
  "keywords": [
    "Hyperlane",
    "Utilities",
    "Typescript"
  ],
  "license": "Apache-2.0",
  "main": "dist/index.js",
  "prepublish": "yarn build",
  "repository": "https://github.com/hyperlane-xyz/hyperlane-monorepo",
  "scripts": {
    "build": "tsc",
    "clean": "rm -rf ./dist",
    "check": "tsc --noEmit",
    "prettier": "prettier --write ./src"
  },
  "sideEffects": false,
  "types": "dist/index.d.ts",
  "files": [
    "/dist"
  ],
  "stableVersion": "1.4.2"
}<|MERGE_RESOLUTION|>--- conflicted
+++ resolved
@@ -1,12 +1,7 @@
 {
   "name": "@hyperlane-xyz/utils",
-<<<<<<< HEAD
-  "description": "General utilities for the Hyperlane network",
+  "description": "General utilities and types for the Hyperlane network",
   "version": "1.4.2-beta71",
-=======
-  "description": "General utilities and types for the Hyperlane network",
-  "version": "1.4.2",
->>>>>>> e582357d
   "dependencies": {
     "@solana/web3.js": "^1.78.0",
     "bignumber.js": "^9.1.1",
