--- conflicted
+++ resolved
@@ -32,14 +32,9 @@
     from: From,
     to: Remotes<Chain, From>,
     message: string,
-<<<<<<< HEAD
+    value: BigNumber,
     afterSend?: (receipt: ethers.ContractReceipt) => void,
   ): Promise<ethers.ContractReceipt[]> {
-=======
-    value: BigNumber,
-    receiveHandler?: TypedListener<ReceivedHelloWorldEvent>,
-  ): Promise<ethers.ContractReceipt> {
->>>>>>> 889c16a4
     const sender = this.getContracts(from).router;
     const toDomain = ChainNameToDomainId[to];
     const chainConnection = this.multiProvider.getChainConnection(from);
