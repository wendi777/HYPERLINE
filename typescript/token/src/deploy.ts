import { providers } from 'ethers';

import {
  ChainMap,
  ChainName,
  GasConfig,
  GasRouterDeployer,
  HyperlaneContracts,
  MultiProvider,
  RouterConfig,
} from '@hyperlane-xyz/sdk';
import { objMap } from '@hyperlane-xyz/utils';

import {
  CollateralConfig,
  ERC20Metadata,
  ERC20RouterConfig,
  ERC721RouterConfig,
  HypERC20CollateralConfig,
  HypERC20Config,
  HypERC721CollateralConfig,
  HypERC721Config,
  HypNativeConfig,
  TokenConfig,
  TokenMetadata,
  isCollateralConfig,
  isErc20Metadata,
  isNativeConfig,
  isSyntheticConfig,
  isTokenMetadata,
  isUriConfig,
} from './config';
import { HypERC20Factories, HypERC721Factories } from './contracts';
import {
  ERC20__factory,
  ERC721EnumerableUpgradeable__factory,
  HypERC20,
  HypERC20Collateral,
  HypERC20Collateral__factory,
  HypERC20__factory,
  HypERC721,
  HypERC721Collateral,
  HypERC721Collateral__factory,
  HypERC721URICollateral__factory,
  HypERC721URIStorage__factory,
  HypERC721__factory,
  HypNative,
  HypNativeScaled__factory,
  HypNative__factory,
} from './types';

export class HypERC20Deployer extends GasRouterDeployer<
  ERC20RouterConfig,
  HypERC20Factories
> {
  constructor(multiProvider: MultiProvider) {
    super(multiProvider, {} as HypERC20Factories); // factories not used in deploy
  }

  static async fetchMetadata(
    provider: providers.Provider,
    config: CollateralConfig,
  ): Promise<ERC20Metadata> {
    const erc20 = ERC20__factory.connect(config.token, provider);

    const [name, symbol, totalSupply, decimals] = await Promise.all([
      erc20.name(),
      erc20.symbol(),
      erc20.totalSupply(),
      erc20.decimals(),
    ]);

    return { name, symbol, totalSupply, decimals };
  }

  static gasOverheadDefault(config: TokenConfig): number {
    switch (config.type) {
      case 'synthetic':
        return 64_000;
      case 'native':
        return 44_000;
      case 'collateral':
      default:
        return 68_000;
    }
  }

  // Gets the metadata for a collateral token, favoring the config
  // and getting any on-chain metadata that is missing.
  async getCollateralMetadata(
    chain: ChainName,
    config: CollateralConfig,
  ): Promise<ERC20Metadata> {
    const metadata = {
      name: config.name,
      symbol: config.symbol,
      decimals: config.decimals,
      totalSupply: 0,
    };

    if (
      metadata.name &&
      metadata.symbol &&
      metadata.decimals !== undefined &&
      metadata.decimals !== null
    ) {
      return metadata as ERC20Metadata;
    }
    const fetchedMetadata = await HypERC20Deployer.fetchMetadata(
      this.multiProvider.getProvider(chain),
      config,
    );
    // Filter out undefined values
    const definedConfigMetadata = Object.fromEntries(
      Object.entries(metadata).filter(([k, v]) => !!k && !!v),
    );
    return {
      ...fetchedMetadata,
      ...definedConfigMetadata,
    } as ERC20Metadata;
  }

  protected async deployCollateral(
    chain: ChainName,
    config: HypERC20CollateralConfig,
  ): Promise<HypERC20Collateral> {
    const router = await this.deployContractFromFactory(
      chain,
      new HypERC20Collateral__factory(),
      'HypERC20Collateral',
      [config.token],
    );
    await this.multiProvider.handleTx(chain, router.initialize(config.mailbox));
    return router;
  }

  protected async deployNative(
    chain: ChainName,
    config: HypNativeConfig,
  ): Promise<HypNative> {
<<<<<<< HEAD
    const router = await this.deployContractFromFactory(
      chain,
      new HypNative__factory(),
      'HypNative',
      [],
    );
    await this.multiProvider.handleTx(chain, router.initialize(config.mailbox));
=======
    let router: HypNative;
    if (config.scale) {
      router = await this.deployContractFromFactory(
        chain,
        new HypNativeScaled__factory(),
        'HypNativeScaled',
        [config.scale],
      );
    } else {
      router = await this.deployContractFromFactory(
        chain,
        new HypNative__factory(),
        'HypNative',
        [],
      );
    }
    await this.multiProvider.handleTx(
      chain,
      router.initialize(config.mailbox),
    );
>>>>>>> af88ae66
    return router;
  }

  protected async deploySynthetic(
    chain: ChainName,
    config: HypERC20Config,
  ): Promise<HypERC20> {
    const router = await this.deployContractFromFactory(
      chain,
      new HypERC20__factory(),
      'HypERC20',
      [config.decimals],
    );
    await this.multiProvider.handleTx(
      chain,
      router.initialize(
        config.mailbox,
        config.totalSupply,
        config.name,
        config.symbol,
      ),
    );
    return router;
  }

  router(contracts: HyperlaneContracts<HypERC20Factories>) {
    return contracts.router;
  }

  async deployContracts(chain: ChainName, config: HypERC20Config) {
    let router: HypERC20 | HypERC20Collateral | HypNative;
    if (isCollateralConfig(config)) {
      router = await this.deployCollateral(chain, config);
    } else if (isNativeConfig(config)) {
      router = await this.deployNative(chain, config);
    } else if (isSyntheticConfig(config)) {
      router = await this.deploySynthetic(chain, config);
    } else {
      throw new Error('Invalid ERC20 token router config');
    }
    return { router };
  }

  async buildTokenMetadata(
    configMap: ChainMap<TokenConfig>,
  ): Promise<ChainMap<ERC20Metadata>> {
    let tokenMetadata: ERC20Metadata | undefined;

    for (const [chain, config] of Object.entries(configMap)) {
      if (isCollateralConfig(config)) {
        const collateralMetadata = await this.getCollateralMetadata(
          chain,
          config,
        );
        tokenMetadata = {
          ...collateralMetadata,
          totalSupply: 0,
        };
      } else if (isNativeConfig(config)) {
        const chainMetadata = this.multiProvider.getChainMetadata(chain);
        if (chainMetadata.nativeToken) {
          tokenMetadata = {
            ...chainMetadata.nativeToken,
            totalSupply: 0,
          };
        } else {
          throw new Error(
            `Warp route config specifies native token but chain metadata for ${chain} does not provide native token details`,
          );
        }
      } else if (isErc20Metadata(config)) {
        tokenMetadata = config;
      }
    }

    if (!isErc20Metadata(tokenMetadata)) {
      throw new Error('Invalid ERC20 token metadata');
    }

    return objMap(configMap, () => tokenMetadata!);
  }

  buildGasOverhead(configMap: ChainMap<TokenConfig>): ChainMap<GasConfig> {
    return objMap(configMap, (_, config) => ({
      gas: HypERC20Deployer.gasOverheadDefault(config),
    }));
  }

  async deploy(configMap: ChainMap<TokenConfig & RouterConfig>) {
    const tokenMetadata = await this.buildTokenMetadata(configMap);
    const gasOverhead = this.buildGasOverhead(configMap);
    const mergedConfig = objMap(configMap, (chain, config) => {
      return {
        ...tokenMetadata[chain],
        ...gasOverhead[chain],
        ...config,
      };
    }) as ChainMap<ERC20RouterConfig>;

    return super.deploy(mergedConfig);
  }
}

export class HypERC721Deployer extends GasRouterDeployer<
  ERC721RouterConfig,
  HypERC721Factories
> {
  constructor(multiProvider: MultiProvider) {
    super(multiProvider, {} as HypERC721Factories); // factories not used in deploy
  }

  static async fetchMetadata(
    provider: providers.Provider,
    config: CollateralConfig,
  ): Promise<TokenMetadata> {
    const erc721 = ERC721EnumerableUpgradeable__factory.connect(
      config.token,
      provider,
    );
    const [name, symbol, totalSupply] = await Promise.all([
      erc721.name(),
      erc721.symbol(),
      erc721.totalSupply(),
    ]);

    return { name, symbol, totalSupply };
  }

  static gasOverheadDefault(config: TokenConfig): number {
    switch (config.type) {
      case 'synthetic':
        return 160_000;
      case 'syntheticUri':
        return 163_000;
      case 'collateral':
      case 'collateralUri':
      default:
        return 80_000;
    }
  }

  protected async deployCollateral(
    chain: ChainName,
    config: HypERC721CollateralConfig,
  ): Promise<HypERC721Collateral> {
    let router: HypERC721Collateral;
    if (isUriConfig(config)) {
      router = await this.deployContractFromFactory(
        chain,
        new HypERC721URICollateral__factory(),
        'HypERC721URICollateral',
        [config.token],
      );
    } else {
      router = await this.deployContractFromFactory(
        chain,
        new HypERC721Collateral__factory(),
        'HypERC721Collateral',
        [config.token],
      );
    }
    await this.multiProvider.handleTx(
      chain,
      router.initialize(config.mailbox, config.interchainGasPaymaster),
    );
    return router;
  }

  protected async deploySynthetic(
    chain: ChainName,
    config: HypERC721Config,
  ): Promise<HypERC721> {
    let router: HypERC721;
    if (isUriConfig(config)) {
      router = await this.deployContractFromFactory(
        chain,
        new HypERC721URIStorage__factory(),
        'HypERC721URIStorage',
        [],
      );
    } else {
      router = await this.deployContractFromFactory(
        chain,
        new HypERC721__factory(),
        'HypERC721',
        [],
      );
    }
    await this.multiProvider.handleTx(
      chain,
      router.initialize(
        config.mailbox,
        config.interchainGasPaymaster,
        config.totalSupply,
        config.name,
        config.symbol,
      ),
    );
    return router;
  }

  router(contracts: HyperlaneContracts<HypERC721Factories>) {
    return contracts.router;
  }

  async deployContracts(chain: ChainName, config: HypERC721Config) {
    let router: HypERC721 | HypERC721Collateral;
    if (isCollateralConfig(config)) {
      router = await this.deployCollateral(chain, config);
    } else if (isSyntheticConfig(config)) {
      router = await this.deploySynthetic(chain, config);
    } else {
      throw new Error('Invalid ERC721 token router config');
    }
    return { router };
  }

  async buildTokenMetadata(
    configMap: ChainMap<TokenConfig>,
  ): Promise<ChainMap<TokenMetadata>> {
    let tokenMetadata: TokenMetadata | undefined;

    for (const [chain, config] of Object.entries(configMap)) {
      if (isCollateralConfig(config)) {
        const collateralMetadata = await HypERC721Deployer.fetchMetadata(
          this.multiProvider.getProvider(chain),
          config,
        );
        tokenMetadata = {
          ...collateralMetadata,
          totalSupply: 0,
        };
      } else if (isTokenMetadata(config)) {
        tokenMetadata = config;
      }
    }

    if (!isTokenMetadata(tokenMetadata)) {
      throw new Error('Invalid ERC721 token metadata');
    }

    return objMap(configMap, () => tokenMetadata!);
  }

  buildGasOverhead(configMap: ChainMap<TokenConfig>): ChainMap<GasConfig> {
    return objMap(configMap, (_, config) => ({
      gas: HypERC721Deployer.gasOverheadDefault(config),
    }));
  }

  async deploy(configMap: ChainMap<TokenConfig & RouterConfig>) {
    const tokenMetadata = await this.buildTokenMetadata(configMap);
    const gasOverhead = this.buildGasOverhead(configMap);
    const mergedConfig = objMap(configMap, (chain, config) => {
      return {
        ...tokenMetadata[chain],
        ...gasOverhead[chain],
        ...config,
      };
    }) as ChainMap<ERC721RouterConfig>;

    return super.deploy(mergedConfig);
  }
}<|MERGE_RESOLUTION|>--- conflicted
+++ resolved
@@ -138,15 +138,6 @@
     chain: ChainName,
     config: HypNativeConfig,
   ): Promise<HypNative> {
-<<<<<<< HEAD
-    const router = await this.deployContractFromFactory(
-      chain,
-      new HypNative__factory(),
-      'HypNative',
-      [],
-    );
-    await this.multiProvider.handleTx(chain, router.initialize(config.mailbox));
-=======
     let router: HypNative;
     if (config.scale) {
       router = await this.deployContractFromFactory(
@@ -163,11 +154,7 @@
         [],
       );
     }
-    await this.multiProvider.handleTx(
-      chain,
-      router.initialize(config.mailbox),
-    );
->>>>>>> af88ae66
+    await this.multiProvider.handleTx(chain, router.initialize(config.mailbox));
     return router;
   }
 
