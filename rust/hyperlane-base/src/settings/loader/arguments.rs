use std::ffi::{OsStr, OsString};

use config::{ConfigError, Map, Source, Value, ValueKind};
<<<<<<< HEAD
use convert_case::{Case, Casing};
use itertools::Itertools;
=======
use convert_case::Case;

use crate::settings::loader::split_and_recase_key;
>>>>>>> e4220f84

/// A source for loading configuration from command line arguments.
///
/// * `--key=value`
/// * `--key="value"`
/// * `--key='value'`
/// * `--key value`
/// * `--key` (value is an empty string)
#[must_use]
#[derive(Clone, Debug, Default)]
pub struct CommandLineArguments {
    /// Optional character sequence that separates each key segment in an
    /// environment key pattern. Consider a nested configuration such as
    /// `redis.password`, a separator of `-` would allow an environment key
    /// of `redis-password` to match.
    separator: Option<String>,

    /// Ignore empty env values (treat as unset).
    ignore_empty: bool,

    /// What casing to use for the keys in the environment. By default it will not mutate the key
    /// value.
    casing: Option<Case>,

    /// Alternate source for the environment. This can be used when you want to
    /// test your own code using this source, without the need to change the
    /// actual system environment variables.
    source: Option<Vec<OsString>>,
}

#[allow(unused)]
impl CommandLineArguments {
    pub fn separator(mut self, s: &str) -> Self {
        self.separator = Some(s.into());
        self
    }

    pub fn ignore_empty(mut self, ignore: bool) -> Self {
        self.ignore_empty = ignore;
        self
    }

    pub fn casing(mut self, casing: Case) -> Self {
        self.casing = Some(casing);
        self
    }

    pub fn source<I, S>(mut self, source: I) -> Self
    where
        I: IntoIterator<Item = S>,
        S: AsRef<OsStr>,
    {
        self.source = Some(source.into_iter().map(|s| s.as_ref().to_owned()).collect());
        self
    }
}

impl Source for CommandLineArguments {
    fn clone_into_box(&self) -> Box<dyn Source + Send + Sync> {
        Box::new((*self).clone())
    }

    fn collect(&self) -> Result<Map<String, Value>, ConfigError> {
        let mut m = Map::new();
        let uri: String = "program argument".into();

        let separator = self.separator.as_deref().unwrap_or("-");

        let mut args = if let Some(source) = &self.source {
            ArgumentParser::from_vec(source.clone())
        } else {
            ArgumentParser::from_env()
        };

        while let Some((key, value)) = args
            .next()
            .transpose()
            .map_err(|e| ConfigError::Foreign(Box::new(e)))?
        {
            if self.ignore_empty && value.is_empty() {
                continue;
            }

<<<<<<< HEAD
            let key = if let Some(case) = self.casing {
                // if case is given, replace case of each key component
                key.split(separator).map(|s| s.to_case(case)).join(".")
            } else if !separator.is_empty() && separator != "." {
                // If separator is given replace with `.`
                key.replace(separator, ".")
            } else {
                key
            };

=======
            let key = split_and_recase_key(separator, self.casing, key);
>>>>>>> e4220f84
            m.insert(key, Value::new(Some(&uri), ValueKind::String(value)));
        }

        let remaining = args.finish();
        if remaining.is_empty() {
            Ok(m)
        } else {
            Err(ConfigError::Message("Could not parse all arguments".into()))
        }
    }
}

/// An ultra simple CLI arguments parser.
/// Adapted from pico-args 0.5.0.
#[derive(Clone, Debug)]
pub struct ArgumentParser(Vec<OsString>);

impl ArgumentParser {
    /// Creates a parser from a vector of arguments.
    ///
    /// The executable path **must** be removed.
    ///
    /// This can be used for supporting `--` arguments to forward to another
    /// program.
    fn from_vec(args: Vec<OsString>) -> Self {
        ArgumentParser(args)
    }

    /// Creates a parser from [`env::args_os`].
    ///
    /// The executable path will be removed.
    ///
    /// [`env::args_os`]: https://doc.rust-lang.org/stable/std/env/fn.args_os.html
    fn from_env() -> Self {
        let mut args: Vec<_> = std::env::args_os().collect();
        args.remove(0);
        ArgumentParser(args)
    }

    /// Returns a list of remaining arguments.
    ///
    /// It's up to the caller what to do with them.
    /// One can report an error about unused arguments,
    /// other can use them for further processing.
    fn finish(self) -> Vec<OsString> {
        self.0
    }
}

impl Iterator for ArgumentParser {
    type Item = Result<(String, String), Error>;

    fn next(&mut self) -> Option<Self::Item> {
        let (k, v, kind, idx) = match self.find_next_kv_pair() {
            Ok(Some(tup)) => tup,
            Ok(None) => return None,
            Err(e) => return Some(Err(e)),
        };

        match kind {
            PairKind::SingleArgument => {
                self.0.remove(idx);
            }
            PairKind::TwoArguments => {
                self.0.remove(idx + 1);
                self.0.remove(idx);
            }
        }

        Some(Ok((k, v)))
    }
}

// internal workings
impl ArgumentParser {
    #[inline(never)]
    fn find_next_kv_pair(&mut self) -> Result<Option<(String, String, PairKind, usize)>, Error> {
        let Some(idx) = self.index_of_next_key() else {
            return Ok(None);
        };
        // full term without leading '--'
        let term = &os_to_str(&self.0[idx])?[2..];
        if term.is_empty() {
            return Err(Error::EmptyKey);
        }

        if let Some((key, value)) = term.split_once('=') {
            // Parse a `--key=value` pair.
            let key = key.to_owned();

            // Check for quoted value.
            let value = if starts_with(value, b'"') {
                if !ends_with(value, b'"') {
                    // A closing quote must be the same as an opening one.
                    return Err(Error::UnmatchedQuote(key));
                }
                &value[1..value.len() - 1]
            } else if starts_with(value, b'\'') {
                if !ends_with(value, b'\'') {
                    // A closing quote must be the same as an opening one.
                    return Err(Error::UnmatchedQuote(key));
                }
                &value[1..value.len() - 1]
            } else {
                value
            };

            Ok(Some((key, value.to_owned(), PairKind::SingleArgument, idx)))
        } else {
            // Parse a `--key value` pair.
            let key = term.to_owned();
            let value = self
                .0
                .get(idx + 1)
                .map(|v| os_to_str(v))
                .transpose()?
                .unwrap_or("");

            if value.is_empty() || value.starts_with('-') {
                // the next value is another key
                Ok(Some((key, "".to_owned(), PairKind::SingleArgument, idx)))
            } else {
                Ok(Some((key, value.to_owned(), PairKind::TwoArguments, idx)))
            }
        }
    }

    fn index_of_next_key(&self) -> Option<usize> {
        self.0.iter().position(|v| {
            #[cfg(unix)]
            {
                use std::os::unix::ffi::OsStrExt;
                v.len() >= 2 && &v.as_bytes()[0..2] == b"--"
            }
            #[cfg(not(unix))]
            {
                v.len() >= 2 && v.to_str().map(|v| v.starts_with("--")).unwrap_or(false)
            }
        })
    }
}

#[inline]
fn starts_with(text: &str, c: u8) -> bool {
    if text.is_empty() {
        false
    } else {
        text.as_bytes()[0] == c
    }
}

#[inline]
fn ends_with(text: &str, c: u8) -> bool {
    if text.is_empty() {
        false
    } else {
        text.as_bytes()[text.len() - 1] == c
    }
}

#[inline]
fn os_to_str(text: &OsStr) -> Result<&str, Error> {
    text.to_str().ok_or(Error::NonUtf8Argument)
}

/// A list of possible errors.
#[derive(Clone, Debug, thiserror::Error)]
pub enum Error {
    /// Arguments must be a valid UTF-8 strings.
    #[error("argument is not a UTF-8 string")]
    NonUtf8Argument,

    /// Found '--` or a key with nothing after the prefix
    #[error("key name is empty (possibly after removing prefix)")]
    EmptyKey,

    /// Could not find closing quote for a value.
    #[error("unmatched quote in `{0}`")]
    UnmatchedQuote(String),
}

#[derive(Clone, Copy, PartialEq, Eq)]
enum PairKind {
    SingleArgument,
    TwoArguments,
}

#[cfg(test)]
mod test {
    use super::*;

    macro_rules! assert_arg {
        ($config:expr, $key:literal, $value:literal) => {
            let origin = "program argument".to_owned();
            assert_eq!(
                $config.remove($key),
                Some(Value::new(
                    Some(&origin),
                    ValueKind::String($value.to_owned())
                )),
                $key
            );
        };
    }

    const ARGUMENTS: &[&str] = &[
        "--key-a",
        "value-a",
        "--key-b=value-b",
        "--key-c-partA=\"value c a\"",
        "--key-c-PartB=\"value c b\"",
        "--key-d='valUE d'",
        "--key-e=''",
        "--key-f",
        "--key-g=value-g",
        "--key-h",
    ];

    #[test]
    fn default_case() {
        let mut config = CommandLineArguments::default()
            .source(ARGUMENTS)
            .collect()
            .unwrap();

        assert_arg!(config, "key.a", "value-a");
        assert_arg!(config, "key.b", "value-b");
        assert_arg!(config, "key.c.partA", "value c a");
        assert_arg!(config, "key.c.PartB", "value c b");
        assert_arg!(config, "key.d", "valUE d");
        assert_arg!(config, "key.e", "");
        assert_arg!(config, "key.f", "");
        assert_arg!(config, "key.g", "value-g");
        assert_arg!(config, "key.h", "");

        assert!(config.is_empty());
    }

    #[test]
    fn ignore_empty() {
        let mut config = CommandLineArguments::default()
            .source(ARGUMENTS)
            .ignore_empty(true)
            .collect()
            .unwrap();

        assert_arg!(config, "key.a", "value-a");
        assert_arg!(config, "key.b", "value-b");
        assert_arg!(config, "key.c.partA", "value c a");
        assert_arg!(config, "key.c.PartB", "value c b");
        assert_arg!(config, "key.d", "valUE d");
        assert_arg!(config, "key.g", "value-g");

        assert!(config.is_empty());
    }
}<|MERGE_RESOLUTION|>--- conflicted
+++ resolved
@@ -1,14 +1,9 @@
 use std::ffi::{OsStr, OsString};
 
 use config::{ConfigError, Map, Source, Value, ValueKind};
-<<<<<<< HEAD
-use convert_case::{Case, Casing};
-use itertools::Itertools;
-=======
 use convert_case::Case;
 
 use crate::settings::loader::split_and_recase_key;
->>>>>>> e4220f84
 
 /// A source for loading configuration from command line arguments.
 ///
@@ -92,20 +87,7 @@
                 continue;
             }
 
-<<<<<<< HEAD
-            let key = if let Some(case) = self.casing {
-                // if case is given, replace case of each key component
-                key.split(separator).map(|s| s.to_case(case)).join(".")
-            } else if !separator.is_empty() && separator != "." {
-                // If separator is given replace with `.`
-                key.replace(separator, ".")
-            } else {
-                key
-            };
-
-=======
             let key = split_and_recase_key(separator, self.casing, key);
->>>>>>> e4220f84
             m.insert(key, Value::new(Some(&uri), ValueKind::String(value)));
         }
 
