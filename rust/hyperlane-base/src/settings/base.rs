<<<<<<< HEAD
use std::fmt::Debug;
use std::{collections::HashMap, sync::Arc};

use eyre::{eyre, Context, Result};
use futures_util::future::try_join_all;

=======
use std::{collections::HashMap, fmt::Debug, sync::Arc};

use eyre::{eyre, Context, Result};
use futures_util::future::try_join_all;
>>>>>>> e4220f84
use hyperlane_core::{
    Delivery, HyperlaneChain, HyperlaneDomain, HyperlaneMessageStore, HyperlaneProvider,
    HyperlaneWatermarkedLogStore, InterchainGasPaymaster, InterchainGasPayment, Mailbox,
    MultisigIsm, ValidatorAnnounce, H256,
};

use crate::{
    settings::{chains::ChainConf, trace::TracingConfig},
<<<<<<< HEAD
    CoreMetrics, HyperlaneAgentCore,
=======
    ContractSync, ContractSyncMetrics, CoreMetrics, HyperlaneAgentCore, MessageContractSync,
    WatermarkContractSync,
>>>>>>> e4220f84
};

/// Settings. Usually this should be treated as a base config and used as
/// follows:
///
/// ```ignore
/// use hyperlane_base::*;
/// use serde::Deserialize;
///
/// pub struct OtherSettings { /* anything */ };
///
/// #[derive(Debug, Deserialize)]
/// pub struct MySettings {
///     #[serde(flatten)]
///     base_settings: Settings,
///     #[serde(flatten)]
///     other_settings: (),
/// }
///
/// // Make sure to define MySettings::new()
/// impl MySettings {
///     fn new() -> Self {
///         unimplemented!()
///     }
/// }
/// ```
#[derive(Debug, Default)]
pub struct Settings {
    /// Configuration for contracts on each chain
    pub chains: HashMap<String, ChainConf>,
    /// Port to listen for prometheus scrape requests
    pub metrics_port: u16,
    /// The tracing configuration
    pub tracing: TracingConfig,
}

impl Settings {
    /// Generate an agent core
    pub fn build_hyperlane_core(&self, metrics: Arc<CoreMetrics>) -> HyperlaneAgentCore {
        HyperlaneAgentCore {
            metrics,
            settings: self.clone(),
        }
    }

    /// Try to get a MultisigIsm
    pub async fn build_multisig_ism(
        &self,
        domain: &HyperlaneDomain,
        address: H256,
        metrics: &CoreMetrics,
    ) -> Result<Box<dyn MultisigIsm>> {
        let setup = self
            .chain_setup(domain)
            .with_context(|| format!("Building multisig ism for {domain}"))?;
        setup.build_multisig_ism(address, metrics).await
    }

    /// Try to get the chain configuration for the given domain.
    pub fn chain_setup(&self, domain: &HyperlaneDomain) -> Result<&ChainConf> {
        self.chains
            .get(domain.name())
            .ok_or_else(|| eyre!("No chain setup found for {domain}"))
    }

    /// Try to get the domain for a given chain by name.
    pub fn lookup_domain(&self, chain_name: &str) -> Result<HyperlaneDomain> {
        self.chains
            .get(chain_name)
            .ok_or_else(|| eyre!("No chain setup found for {chain_name}"))
            .map(|c| c.domain.clone())
    }

    /// Create the core metrics from the settings given the name of the agent.
    pub fn metrics(&self, name: &str) -> Result<Arc<CoreMetrics>> {
        Ok(Arc::new(CoreMetrics::new(
            name,
            self.metrics_port,
            prometheus::Registry::new(),
        )?))
    }

    /// Private to preserve linearity of AgentCore::from_settings -- creating an
    /// agent consumes the settings.
    fn clone(&self) -> Self {
        Self {
            chains: self.chains.clone(),
            metrics_port: self.metrics_port,
            tracing: self.tracing.clone(),
        }
    }
}

/// Generate a call to ChainSetup for the given builder
macro_rules! build_contract_fns {
    ($singular:ident, $plural:ident -> $ret:ty) => {
        /// Delegates building to ChainSetup
        pub async fn $singular(
            &self,
            domain: &HyperlaneDomain,
            metrics: &CoreMetrics,
        ) -> eyre::Result<Box<$ret>> {
            let setup = self.chain_setup(domain)?;
            setup.$singular(metrics).await
        }

        /// Builds a contract for each domain
        pub async fn $plural(
            &self,
            domains: impl Iterator<Item = &HyperlaneDomain>,
            metrics: &CoreMetrics,
        ) -> Result<HashMap<HyperlaneDomain, Arc<$ret>>> {
            try_join_all(domains.map(|d| self.$singular(d, metrics)))
                .await?
                .into_iter()
                .map(|i| Ok((i.domain().clone(), Arc::from(i))))
                .collect()
        }
    };
}

/// Generate a call to ChainSetup for the given builder
macro_rules! build_indexer_fns {
    ($singular:ident, $plural:ident -> $db:ty, $ret:ty) => {
        /// Delegates building to ChainSetup
        pub async fn $singular(
            &self,
            domain: &HyperlaneDomain,
            metrics: &CoreMetrics,
            sync_metrics: &ContractSyncMetrics,
            db: Arc<$db>,
        ) -> eyre::Result<Box<$ret>> {
            let setup = self.chain_setup(domain)?;
            let indexer = setup.$singular(metrics).await?;
            let sync: $ret = ContractSync::new(
                domain.clone(),
                db.clone(),
                indexer.into(),
                sync_metrics.clone(),
            );

            Ok(Box::new(sync))
        }

        /// Builds a contract for each domain
        pub async fn $plural(
            &self,
            domains: impl Iterator<Item = &HyperlaneDomain>,
            metrics: &CoreMetrics,
            sync_metrics: &ContractSyncMetrics,
            dbs: HashMap<HyperlaneDomain, Arc<$db>>,
        ) -> Result<HashMap<HyperlaneDomain, Arc<$ret>>> {
            try_join_all(
                domains
                    .map(|d| self.$singular(d, metrics, sync_metrics, dbs.get(d).unwrap().clone())),
            )
            .await?
            .into_iter()
            .map(|i| Ok((i.domain().clone(), Arc::from(i))))
            .collect()
        }
    };
}

impl Settings {
    build_contract_fns!(build_interchain_gas_paymaster, build_interchain_gas_paymasters -> dyn InterchainGasPaymaster);
    build_contract_fns!(build_mailbox, build_mailboxes -> dyn Mailbox);
    build_contract_fns!(build_validator_announce, build_validator_announces -> dyn ValidatorAnnounce);
    build_contract_fns!(build_provider, build_providers -> dyn HyperlaneProvider);
    build_indexer_fns!(build_delivery_indexer, build_delivery_indexers -> dyn HyperlaneWatermarkedLogStore<Delivery>, WatermarkContractSync<Delivery>);
    build_indexer_fns!(build_message_indexer, build_message_indexers -> dyn HyperlaneMessageStore, MessageContractSync);
    build_indexer_fns!(build_interchain_gas_payment_indexer, build_interchain_gas_payment_indexers -> dyn HyperlaneWatermarkedLogStore<InterchainGasPayment>, WatermarkContractSync<InterchainGasPayment>);
}<|MERGE_RESOLUTION|>--- conflicted
+++ resolved
@@ -1,16 +1,7 @@
-<<<<<<< HEAD
-use std::fmt::Debug;
-use std::{collections::HashMap, sync::Arc};
-
-use eyre::{eyre, Context, Result};
-use futures_util::future::try_join_all;
-
-=======
 use std::{collections::HashMap, fmt::Debug, sync::Arc};
 
 use eyre::{eyre, Context, Result};
 use futures_util::future::try_join_all;
->>>>>>> e4220f84
 use hyperlane_core::{
     Delivery, HyperlaneChain, HyperlaneDomain, HyperlaneMessageStore, HyperlaneProvider,
     HyperlaneWatermarkedLogStore, InterchainGasPaymaster, InterchainGasPayment, Mailbox,
@@ -19,12 +10,8 @@
 
 use crate::{
     settings::{chains::ChainConf, trace::TracingConfig},
-<<<<<<< HEAD
-    CoreMetrics, HyperlaneAgentCore,
-=======
     ContractSync, ContractSyncMetrics, CoreMetrics, HyperlaneAgentCore, MessageContractSync,
     WatermarkContractSync,
->>>>>>> e4220f84
 };
 
 /// Settings. Usually this should be treated as a base config and used as
