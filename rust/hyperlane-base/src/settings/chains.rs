use std::collections::HashMap;

use ethers::prelude::Selector;
use eyre::{eyre, Context, Result};
use serde::Deserialize;

use ethers_prometheus::middleware::{
    ChainInfo, ContractInfo, PrometheusMiddlewareConf, WalletInfo,
};
use hyperlane_core::{
<<<<<<< HEAD
    config::*, utils::hex_or_base58_to_h256, AggregationIsm, ContractLocator, HyperlaneAbi,
    HyperlaneDomain, HyperlaneDomainProtocol, HyperlaneProvider, HyperlaneSigner, IndexMode,
    Indexer, InterchainGasPaymaster, InterchainGasPayment, InterchainSecurityModule, Mailbox,
    MessageIndexer, MultisigIsm, RoutingIsm, ValidatorAnnounce, H256,
=======
    config::*, AggregationIsm, CcipReadIsm, ContractLocator, HyperlaneAbi, HyperlaneDomain,
    HyperlaneDomainProtocol, HyperlaneProvider, HyperlaneSigner, Indexer, InterchainGasPaymaster,
    InterchainGasPayment, InterchainSecurityModule, Mailbox, MessageIndexer, MultisigIsm,
    RoutingIsm, ValidatorAnnounce, H160, H256,
>>>>>>> da25b062
};
use hyperlane_ethereum::{
    self as h_eth, BuildableWithProvider, EthereumInterchainGasPaymasterAbi, EthereumMailboxAbi,
    EthereumValidatorAnnounceAbi,
};
use hyperlane_fuel as h_fuel;
use hyperlane_sealevel as h_sealevel;

use crate::{
    settings::signers::{BuildableWithSignerConf, RawSignerConf},
    CoreMetrics, SignerConf,
};

/// A connection to _some_ blockchain.
#[derive(Clone, Debug)]
pub enum ChainConnectionConf {
    /// Ethereum configuration
    Ethereum(h_eth::ConnectionConf),
    /// Fuel configuration
    Fuel(h_fuel::ConnectionConf),
    /// Sealevel configuration.
    Sealevel(h_sealevel::ConnectionConf),
}

/// Specify the chain name (enum variant) under the `chain` key
#[derive(Debug, Deserialize)]
#[serde(tag = "protocol", content = "connection", rename_all = "camelCase")]
enum RawChainConnectionConf {
    Ethereum(h_eth::RawConnectionConf),
    Fuel(h_fuel::RawConnectionConf),
    Sealevel(h_sealevel::RawConnectionConf),
    #[serde(other)]
    Unknown,
}

impl FromRawConf<'_, RawChainConnectionConf> for ChainConnectionConf {
    fn from_config_filtered(
        raw: RawChainConnectionConf,
        cwp: &ConfigPath,
        _filter: (),
    ) -> ConfigResult<Self> {
        use RawChainConnectionConf::*;
        match raw {
            Ethereum(r) => Ok(Self::Ethereum(r.parse_config(&cwp.join("connection"))?)),
            Fuel(r) => Ok(Self::Fuel(r.parse_config(&cwp.join("connection"))?)),
            Sealevel(r) => Ok(Self::Sealevel(r.parse_config(&cwp.join("connection"))?)),
            Unknown => {
                Err(eyre!("Unknown chain protocol")).into_config_result(|| cwp.join("protocol"))
            }
        }
    }
}

impl ChainConnectionConf {
    fn protocol(&self) -> HyperlaneDomainProtocol {
        match self {
            Self::Ethereum(_) => HyperlaneDomainProtocol::Ethereum,
            Self::Fuel(_) => HyperlaneDomainProtocol::Fuel,
            Self::Sealevel(_) => HyperlaneDomainProtocol::Sealevel,
        }
    }
}

/// Addresses for mailbox chain contracts
#[derive(Clone, Debug, Default)]
pub struct CoreContractAddresses {
    /// Address of the mailbox contract
    pub mailbox: H256,
    /// Address of the InterchainGasPaymaster contract
    pub interchain_gas_paymaster: H256,
    /// Address of the ValidatorAnnounce contract
    pub validator_announce: H256,
}

#[derive(Debug, Deserialize)]
#[serde(rename_all = "camelCase")]
struct RawCoreContractAddresses {
    mailbox: Option<String>,
    interchain_gas_paymaster: Option<String>,
    validator_announce: Option<String>,
}

impl FromRawConf<'_, RawCoreContractAddresses> for CoreContractAddresses {
    fn from_config_filtered(
        raw: RawCoreContractAddresses,
        cwp: &ConfigPath,
        _filter: (),
    ) -> ConfigResult<Self> {
        let mut err = ConfigParsingError::default();

        macro_rules! parse_addr {
            ($name:ident) => {{
                let path = || cwp + stringify!($name);
                raw.$name
                    .ok_or_else(|| {
                        eyre!(
                            "Missing {} core contract address",
                            stringify!($name).replace('_', " ")
                        )
                    })
                    .take_err(&mut err, path)
                    .and_then(|v| hex_or_base58_to_h256(&v).take_err(&mut err, path))
            }};
        }

        let mb = parse_addr!(mailbox);
        let igp = parse_addr!(interchain_gas_paymaster);
        let va = parse_addr!(validator_announce);

        err.into_result()?;
        Ok(Self {
            mailbox: mb.unwrap(),
            interchain_gas_paymaster: igp.unwrap(),
            validator_announce: va.unwrap(),
        })
    }
}

/// Indexing settings
#[derive(Debug, Default, Clone)]
pub struct IndexSettings {
    /// The height at which to start indexing contracts.
    pub from: u32,
    /// The number of blocks to query at once when indexing contracts.
    pub chunk_size: u32,
    /// The indexing mode.
    pub mode: IndexMode,
}

#[derive(Debug, Deserialize)]
#[serde(rename_all = "camelCase")]
struct RawIndexSettings {
    from: Option<StrOrInt>,
    chunk: Option<StrOrInt>,
    mode: Option<IndexMode>,
}

impl FromRawConf<'_, RawIndexSettings> for IndexSettings {
    fn from_config_filtered(
        raw: RawIndexSettings,
        cwp: &ConfigPath,
        _filter: (),
    ) -> ConfigResult<Self> {
        let mut err = ConfigParsingError::default();

        let from = raw
            .from
            .and_then(|v| v.try_into().take_err(&mut err, || cwp + "from"))
            .unwrap_or_default();

        let chunk_size = raw
            .chunk
            .and_then(|v| v.try_into().take_err(&mut err, || cwp + "chunk"))
            .unwrap_or(1999);

        err.into_result()?;
        Ok(Self {
            from,
            chunk_size,
            mode: raw.mode.unwrap_or_default(),
        })
    }
}

/// A chain setup is a domain ID, an address on that chain (where the mailbox is
/// deployed) and details for connecting to the chain API.
#[derive(Clone, Debug)]
pub struct ChainConf {
    /// The domain
    pub domain: HyperlaneDomain,
    /// Signer configuration for this chain
    pub signer: Option<SignerConf>,
    /// Number of blocks until finality
    pub finality_blocks: u32,
    /// Addresses of contracts on the chain
    pub addresses: CoreContractAddresses,
    /// The chain connection details
    pub connection: Option<ChainConnectionConf>,
    /// Configure chain-specific metrics information. This will automatically
    /// add all contract addresses but will not override any set explicitly.
    /// Use `metrics_conf()` to get the metrics.
    pub metrics_conf: PrometheusMiddlewareConf,
    /// Settings for event indexing
    pub index: IndexSettings,
}

/// A raw chain setup is a domain ID, an address on that chain (where the
/// mailbox is deployed) and details for connecting to the chain API.
#[derive(Debug, Deserialize)]
#[serde(rename_all = "camelCase")]
pub struct RawChainConf {
    name: Option<String>,
    domain: Option<StrOrInt>,
    pub(super) signer: Option<RawSignerConf>,
    finality_blocks: Option<StrOrInt>,
    addresses: Option<RawCoreContractAddresses>,
    #[serde(flatten, default)]
    connection: Option<RawChainConnectionConf>,
    // TODO: if people actually use the metrics conf we should also add a raw form.
    #[serde(default)]
    metrics_conf: Option<PrometheusMiddlewareConf>,
    #[serde(default)]
    index: Option<RawIndexSettings>,
}

impl FromRawConf<'_, RawChainConf> for ChainConf {
    fn from_config_filtered(
        raw: RawChainConf,
        cwp: &ConfigPath,
        _filter: (),
    ) -> ConfigResult<Self> {
        let mut err = ConfigParsingError::default();

        let connection = raw
            .connection
            .and_then(|r| r.parse_config(cwp).take_config_err(&mut err));

        let domain = connection
            .as_ref()
            .ok_or_else(|| eyre!("Missing `connection` configuration"))
            .take_err(&mut err, || cwp + "connection")
            .and_then(|c: &ChainConnectionConf| {
                let protocol = c.protocol();
                let domain_id = raw
                    .domain
                    .ok_or_else(|| eyre!("Missing `domain` configuration"))
                    .take_err(&mut err, || cwp + "domain")
                    .and_then(|r| {
                        r.try_into()
                            .context("Invalid domain id, expected integer")
                            .take_err(&mut err, || cwp + "domain")
                    });
                let name = raw
                    .name
                    .as_deref()
                    .ok_or_else(|| eyre!("Missing domain `name` configuration"))
                    .take_err(&mut err, || cwp + "name");
                HyperlaneDomain::from_config(domain_id?, name?, protocol)
                    .take_err(&mut err, || cwp.clone())
            });

        let addresses = raw
            .addresses
            .ok_or_else(|| eyre!("Missing `addresses` configuration for core contracts"))
            .take_err(&mut err, || cwp + "addresses")
            .and_then(|v| {
                v.parse_config(&cwp.join("addresses"))
                    .take_config_err(&mut err)
            });

        let signer = raw.signer.and_then(|v| -> Option<SignerConf> {
            v.parse_config(&cwp.join("signer"))
                .take_config_err(&mut err)
        });

        let finality_blocks = raw
            .finality_blocks
            .and_then(|v| {
                v.try_into()
                    .context("Invalid `finalityBlocks`, expected integer")
                    .take_err(&mut err, || cwp + "finality_blocks")
            })
            .unwrap_or(0);

        let index = raw
            .index
            .and_then(|v| v.parse_config(&cwp.join("index")).take_config_err(&mut err))
            .unwrap_or_default();

        let metrics_conf = raw.metrics_conf.unwrap_or_default();

        err.into_result()?;
        Ok(Self {
            connection,
            domain: domain.unwrap(),
            addresses: addresses.unwrap(),
            signer,
            finality_blocks,
            index,
            metrics_conf,
        })
    }
}

impl ChainConf {
    /// Get the chain connection config or generate an error
    pub fn connection(&self) -> Result<&ChainConnectionConf> {
        self.connection
            .as_ref()
            .ok_or_else(|| eyre!(
                "Missing chain configuration for {}; this includes protocol type and the connection information",
                self.domain.name()
            ))
    }

    /// Try to convert the chain settings into an HyperlaneProvider.
    pub async fn build_provider(
        &self,
        metrics: &CoreMetrics,
    ) -> Result<Box<dyn HyperlaneProvider>> {
        let ctx = "Building provider";
        match &self.connection()? {
            ChainConnectionConf::Ethereum(conf) => {
                let locator = self.locator(H256::zero());
                self.build_ethereum(conf, &locator, metrics, h_eth::HyperlaneProviderBuilder {})
                    .await
            }
            ChainConnectionConf::Fuel(_) => todo!(),
            ChainConnectionConf::Sealevel(_) => todo!(),
        }
        .context(ctx)
    }

    /// Try to convert the chain setting into a Mailbox contract
    pub async fn build_mailbox(&self, metrics: &CoreMetrics) -> Result<Box<dyn Mailbox>> {
        let ctx = "Building provider";
        let locator = self.locator(self.addresses.mailbox);

        match &self.connection()? {
            ChainConnectionConf::Ethereum(conf) => {
                self.build_ethereum(conf, &locator, metrics, h_eth::MailboxBuilder {})
                    .await
            }

            ChainConnectionConf::Fuel(conf) => {
                let wallet = self.fuel_signer().await.context(ctx)?;
                hyperlane_fuel::FuelMailbox::new(conf, locator, wallet)
                    .map(|m| Box::new(m) as Box<dyn Mailbox>)
                    .map_err(Into::into)
            }
            ChainConnectionConf::Sealevel(conf) => {
                let keypair = self.sealevel_signer().await.context(ctx)?;
                h_sealevel::SealevelMailbox::new(conf, locator, keypair)
                    .map(|m| Box::new(m) as Box<dyn Mailbox>)
                    .map_err(Into::into)
            }
        }
        .context(ctx)
    }

    /// Try to convert the chain settings into a message indexer
    pub async fn build_message_indexer(
        &self,
        metrics: &CoreMetrics,
    ) -> Result<Box<dyn MessageIndexer>> {
        let ctx = "Building delivery indexer";
        let locator = self.locator(self.addresses.mailbox);

        match &self.connection()? {
            ChainConnectionConf::Ethereum(conf) => {
                self.build_ethereum(
                    conf,
                    &locator,
                    metrics,
                    h_eth::MessageIndexerBuilder {
                        finality_blocks: self.finality_blocks,
                    },
                )
                .await
            }

            ChainConnectionConf::Fuel(_) => todo!(),
            ChainConnectionConf::Sealevel(conf) => {
                let indexer = Box::new(h_sealevel::SealevelMailboxIndexer::new(conf, locator)?);
                Ok(indexer as Box<dyn MessageIndexer>)
            }
        }
        .context(ctx)
    }

    /// Try to convert the chain settings into a delivery indexer
    pub async fn build_delivery_indexer(
        &self,
        metrics: &CoreMetrics,
    ) -> Result<Box<dyn Indexer<H256>>> {
        let ctx = "Building delivery indexer";
        let locator = self.locator(self.addresses.mailbox);

        match &self.connection()? {
            ChainConnectionConf::Ethereum(conf) => {
                self.build_ethereum(
                    conf,
                    &locator,
                    metrics,
                    h_eth::DeliveryIndexerBuilder {
                        finality_blocks: self.finality_blocks,
                    },
                )
                .await
            }

            ChainConnectionConf::Fuel(_) => todo!(),
            ChainConnectionConf::Sealevel(conf) => {
                let indexer = Box::new(h_sealevel::SealevelMailboxIndexer::new(conf, locator)?);
                Ok(indexer as Box<dyn Indexer<H256>>)
            }
        }
        .context(ctx)
    }

    /// Try to convert the chain setting into an interchain gas paymaster
    /// contract
    pub async fn build_interchain_gas_paymaster(
        &self,
        metrics: &CoreMetrics,
    ) -> Result<Box<dyn InterchainGasPaymaster>> {
        let ctx = "Building IGP";
        let locator = self.locator(self.addresses.interchain_gas_paymaster);

        match &self.connection()? {
            ChainConnectionConf::Ethereum(conf) => {
                self.build_ethereum(
                    conf,
                    &locator,
                    metrics,
                    h_eth::InterchainGasPaymasterBuilder {},
                )
                .await
            }

            ChainConnectionConf::Fuel(_) => todo!(),
            ChainConnectionConf::Sealevel(conf) => {
                let paymaster = Box::new(h_sealevel::SealevelInterchainGasPaymaster::new(
                    conf, locator,
                ));
                Ok(paymaster as Box<dyn InterchainGasPaymaster>)
            }
        }
        .context(ctx)
    }

    /// Try to convert the chain settings into a gas payment indexer
    pub async fn build_interchain_gas_payment_indexer(
        &self,
        metrics: &CoreMetrics,
    ) -> Result<Box<dyn Indexer<InterchainGasPayment>>> {
        let ctx = "Building IGP indexer";
        let locator = self.locator(self.addresses.interchain_gas_paymaster);

        match &self.connection()? {
            ChainConnectionConf::Ethereum(conf) => {
                self.build_ethereum(
                    conf,
                    &locator,
                    metrics,
                    h_eth::InterchainGasPaymasterIndexerBuilder {
                        mailbox_address: self.addresses.mailbox.into(),
                        finality_blocks: self.finality_blocks,
                    },
                )
                .await
            }

            ChainConnectionConf::Fuel(_) => todo!(),
            ChainConnectionConf::Sealevel(conf) => {
                let indexer = Box::new(h_sealevel::SealevelInterchainGasPaymasterIndexer::new(
                    conf, locator,
                ));
                Ok(indexer as Box<dyn Indexer<InterchainGasPayment>>)
            }
        }
        .context(ctx)
    }

    /// Try to convert the chain settings into a ValidatorAnnounce
    pub async fn build_validator_announce(
        &self,
        metrics: &CoreMetrics,
    ) -> Result<Box<dyn ValidatorAnnounce>> {
        let locator = self.locator(self.addresses.validator_announce);
        match &self.connection()? {
            ChainConnectionConf::Ethereum(conf) => {
                self.build_ethereum(conf, &locator, metrics, h_eth::ValidatorAnnounceBuilder {})
                    .await
            }

            ChainConnectionConf::Fuel(_) => todo!(),
            ChainConnectionConf::Sealevel(conf) => {
                let va = Box::new(h_sealevel::SealevelValidatorAnnounce::new(conf, locator));
                Ok(va as Box<dyn ValidatorAnnounce>)
            }
        }
        .context("Building ValidatorAnnounce")
    }

    /// Try to convert the chain setting into an InterchainSecurityModule
    /// contract
    pub async fn build_ism(
        &self,
        address: H256,
        metrics: &CoreMetrics,
    ) -> Result<Box<dyn InterchainSecurityModule>> {
        let ctx = "Building ISM";
        let locator = self.locator(address);

        match &self.connection()? {
            ChainConnectionConf::Ethereum(conf) => {
                self.build_ethereum(
                    conf,
                    &locator,
                    metrics,
                    h_eth::InterchainSecurityModuleBuilder {},
                )
                .await
            }

            ChainConnectionConf::Fuel(_) => todo!(),
            ChainConnectionConf::Sealevel(conf) => {
                let keypair = self.sealevel_signer().await.context(ctx)?;
                let ism = Box::new(h_sealevel::SealevelInterchainSecurityModule::new(
                    conf, locator, keypair,
                ));
                Ok(ism as Box<dyn InterchainSecurityModule>)
            }
        }
        .context(ctx)
    }

    /// Try to convert the chain setting into a Multisig Ism contract
    pub async fn build_multisig_ism(
        &self,
        address: H256,
        metrics: &CoreMetrics,
    ) -> Result<Box<dyn MultisigIsm>> {
        let ctx = "Building multisig ISM";
        let locator = self.locator(address);

        match &self.connection()? {
            ChainConnectionConf::Ethereum(conf) => {
                self.build_ethereum(conf, &locator, metrics, h_eth::MultisigIsmBuilder {})
                    .await
            }

            ChainConnectionConf::Fuel(_) => todo!(),
            ChainConnectionConf::Sealevel(conf) => {
                let keypair = self.sealevel_signer().await.context(ctx)?;
                let ism = Box::new(h_sealevel::SealevelMultisigIsm::new(conf, locator, keypair));
                Ok(ism as Box<dyn MultisigIsm>)
            }
        }
        .context(ctx)
    }

    /// Try to convert the chain setting into a RoutingIsm Ism contract
    pub async fn build_routing_ism(
        &self,
        address: H256,
        metrics: &CoreMetrics,
    ) -> Result<Box<dyn RoutingIsm>> {
        let ctx = "Building routing ISM";
        let locator = ContractLocator {
            domain: &self.domain,
            address,
        };

        match &self.connection()? {
            ChainConnectionConf::Ethereum(conf) => {
                self.build_ethereum(conf, &locator, metrics, h_eth::RoutingIsmBuilder {})
                    .await
            }

            ChainConnectionConf::Fuel(_) => todo!(),
            ChainConnectionConf::Sealevel(_) => {
                Err(eyre!("Sealevel does not support routing ISM yet")).context(ctx)
            }
        }
        .context(ctx)
    }

    /// Try to convert the chain setting into an AggregationIsm Ism contract
    pub async fn build_aggregation_ism(
        &self,
        address: H256,
        metrics: &CoreMetrics,
    ) -> Result<Box<dyn AggregationIsm>> {
        let ctx = "Building aggregation ISM";
        let locator = ContractLocator {
            domain: &self.domain,
            address,
        };

        match &self.connection()? {
            ChainConnectionConf::Ethereum(conf) => {
                self.build_ethereum(conf, &locator, metrics, h_eth::AggregationIsmBuilder {})
                    .await
            }

            ChainConnectionConf::Fuel(_) => todo!(),
            ChainConnectionConf::Sealevel(_) => {
                Err(eyre!("Sealevel does not support routing ISM yet")).context(ctx)
            }
        }
        .context(ctx)
    }

    /// Try to convert the chain setting into a CcipRead Ism contract
    pub async fn build_ccip_read_ism(
        &self,
        address: H256,
        metrics: &CoreMetrics,
    ) -> Result<Box<dyn CcipReadIsm>> {
        let ctx = "Building CcipRead ISM";
        let locator = ContractLocator {
            domain: &self.domain,
            address,
        };

        match &self.connection()? {
            ChainConnectionConf::Ethereum(conf) => {
                self.build_ethereum(conf, &locator, metrics, h_eth::CcipReadIsmBuilder {})
                    .await
            }

            ChainConnectionConf::Fuel(_) => todo!(),
        }
        .context(ctx)
    }

    async fn signer<S: BuildableWithSignerConf>(&self) -> Result<Option<S>> {
        if let Some(conf) = &self.signer {
            Ok(Some(conf.build::<S>().await?))
        } else {
            Ok(None)
        }
    }

    async fn ethereum_signer(&self) -> Result<Option<h_eth::Signers>> {
        self.signer().await
    }

    async fn fuel_signer(&self) -> Result<fuels::prelude::WalletUnlocked> {
        self.signer().await.and_then(|opt| {
            opt.ok_or_else(|| eyre!("Fuel requires a signer to construct contract instances"))
        })
    }

    async fn sealevel_signer(&self) -> Result<Option<h_sealevel::Keypair>> {
        self.signer().await
    }

    /// Get a clone of the ethereum metrics conf with correctly configured
    /// contract information.
    fn metrics_conf(
        &self,
        agent_name: &str,
        signer: &Option<impl HyperlaneSigner>,
    ) -> PrometheusMiddlewareConf {
        let mut cfg = self.metrics_conf.clone();

        if cfg.chain.is_none() {
            cfg.chain = Some(ChainInfo {
                name: Some(self.domain.name().into()),
            });
        }

        if let Some(signer) = signer {
            cfg.wallets
                .entry(signer.eth_address().into())
                .or_insert_with(|| WalletInfo {
                    name: Some(agent_name.into()),
                });
        }

        let mut register_contract = |name: &str, address: H256, fns: HashMap<Vec<u8>, String>| {
            cfg.contracts
                .entry(address.into())
                .or_insert_with(|| ContractInfo {
                    name: Some(name.into()),
                    functions: fns
                        .into_iter()
                        .map(|s| (Selector::try_from(s.0).unwrap(), s.1))
                        .collect(),
                });
        };

        register_contract(
            "mailbox",
            self.addresses.mailbox,
            EthereumMailboxAbi::fn_map_owned(),
        );
        register_contract(
            "validator_announce",
            self.addresses.validator_announce,
            EthereumValidatorAnnounceAbi::fn_map_owned(),
        );
        register_contract(
            "igp",
            self.addresses.interchain_gas_paymaster,
            EthereumInterchainGasPaymasterAbi::fn_map_owned(),
        );

        cfg
    }

    fn locator(&self, address: H256) -> ContractLocator {
        ContractLocator {
            domain: &self.domain,
            address,
        }
    }

    async fn build_ethereum<B>(
        &self,
        conf: &h_eth::ConnectionConf,
        locator: &ContractLocator<'_>,
        metrics: &CoreMetrics,
        builder: B,
    ) -> Result<B::Output>
    where
        B: BuildableWithProvider + Sync,
    {
        let signer = self.ethereum_signer().await?;
        let metrics_conf = self.metrics_conf(metrics.agent_name(), &signer);
        let rpc_metrics = Some(metrics.json_rpc_client_metrics());
        let middleware_metrics = Some((metrics.provider_metrics(), metrics_conf));
        let res = builder
            .build_with_connection_conf(conf, locator, signer, rpc_metrics, middleware_metrics)
            .await;
        Ok(res?)
    }
}<|MERGE_RESOLUTION|>--- conflicted
+++ resolved
@@ -8,17 +8,10 @@
     ChainInfo, ContractInfo, PrometheusMiddlewareConf, WalletInfo,
 };
 use hyperlane_core::{
-<<<<<<< HEAD
     config::*, utils::hex_or_base58_to_h256, AggregationIsm, ContractLocator, HyperlaneAbi,
     HyperlaneDomain, HyperlaneDomainProtocol, HyperlaneProvider, HyperlaneSigner, IndexMode,
     Indexer, InterchainGasPaymaster, InterchainGasPayment, InterchainSecurityModule, Mailbox,
     MessageIndexer, MultisigIsm, RoutingIsm, ValidatorAnnounce, H256,
-=======
-    config::*, AggregationIsm, CcipReadIsm, ContractLocator, HyperlaneAbi, HyperlaneDomain,
-    HyperlaneDomainProtocol, HyperlaneProvider, HyperlaneSigner, Indexer, InterchainGasPaymaster,
-    InterchainGasPayment, InterchainSecurityModule, Mailbox, MessageIndexer, MultisigIsm,
-    RoutingIsm, ValidatorAnnounce, H160, H256,
->>>>>>> da25b062
 };
 use hyperlane_ethereum::{
     self as h_eth, BuildableWithProvider, EthereumInterchainGasPaymasterAbi, EthereumMailboxAbi,
