--- conflicted
+++ resolved
@@ -1,9 +1,5 @@
-<<<<<<< HEAD
 use std::collections::HashMap;
 
-use ethers::types::Selector;
-=======
->>>>>>> 65b10f13
 use eyre::{eyre, Context, Result};
 use serde::Deserialize;
 
@@ -300,15 +296,12 @@
         self.signer().await
     }
 
-<<<<<<< HEAD
     async fn fuel_signer(&self) -> Result<fuels::prelude::WalletUnlocked> {
         self.signer().await.and_then(|opt| {
             opt.ok_or_else(|| eyre!("Fuel requires a signer to construct contract instances"))
         })
     }
 
-=======
->>>>>>> 65b10f13
     /// Get a clone of the ethereum metrics conf with correctly configured
     /// contract information.
     fn metrics_conf(
@@ -326,11 +319,7 @@
 
         if let Some(signer) = signer {
             cfg.wallets
-<<<<<<< HEAD
-                .entry(signer.address().into())
-=======
                 .entry(signer.eth_address())
->>>>>>> 65b10f13
                 .or_insert_with(|| WalletInfo {
                     name: Some(agent_name.into()),
                 });
