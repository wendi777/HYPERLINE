--- conflicted
+++ resolved
@@ -8,11 +8,7 @@
     ChainInfo, ContractInfo, PrometheusMiddlewareConf, WalletInfo,
 };
 use hyperlane_core::{
-<<<<<<< HEAD
-    config::*, CcipReadIsm, ContractLocator, HyperlaneAbi, HyperlaneDomain,
-=======
-    config::*, AggregationIsm, ContractLocator, HyperlaneAbi, HyperlaneDomain,
->>>>>>> 60f321f4
+    config::*, AggregationIsm, CcipReadIsm, ContractLocator, HyperlaneAbi, HyperlaneDomain,
     HyperlaneDomainProtocol, HyperlaneProvider, HyperlaneSigner, Indexer, InterchainGasPaymaster,
     InterchainGasPayment, InterchainSecurityModule, Mailbox, MessageIndexer, MultisigIsm,
     RoutingIsm, ValidatorAnnounce, H160, H256,
@@ -533,15 +529,6 @@
         .context(ctx)
     }
 
-<<<<<<< HEAD
-    /// Try to convert the chain setting into a CcipRead Ism contract
-    pub async fn build_ccip_read_ism(
-        &self,
-        address: H256,
-        metrics: &CoreMetrics,
-    ) -> Result<Box<dyn CcipReadIsm>> {
-        let ctx = "Building CcipRead ISM";
-=======
     /// Try to convert the chain setting into an AggregationIsm Ism contract
     pub async fn build_aggregation_ism(
         &self,
@@ -549,7 +536,6 @@
         metrics: &CoreMetrics,
     ) -> Result<Box<dyn AggregationIsm>> {
         let ctx = "Building aggregation ISM";
->>>>>>> 60f321f4
         let locator = ContractLocator {
             domain: &self.domain,
             address,
@@ -557,11 +543,30 @@
 
         match &self.connection()? {
             ChainConnectionConf::Ethereum(conf) => {
-<<<<<<< HEAD
+                self.build_ethereum(conf, &locator, metrics, h_eth::AggregationIsmBuilder {})
+                    .await
+            }
+
+            ChainConnectionConf::Fuel(_) => todo!(),
+        }
+        .context(ctx)
+    }
+
+    /// Try to convert the chain setting into a CcipRead Ism contract
+    pub async fn build_ccip_read_ism(
+        &self,
+        address: H256,
+        metrics: &CoreMetrics,
+    ) -> Result<Box<dyn CcipReadIsm>> {
+        let ctx = "Building CcipRead ISM";
+        let locator = ContractLocator {
+            domain: &self.domain,
+            address,
+        };
+
+        match &self.connection()? {
+            ChainConnectionConf::Ethereum(conf) => {
                 self.build_ethereum(conf, &locator, metrics, h_eth::CcipReadIsmBuilder {})
-=======
-                self.build_ethereum(conf, &locator, metrics, h_eth::AggregationIsmBuilder {})
->>>>>>> 60f321f4
                     .await
             }
 
