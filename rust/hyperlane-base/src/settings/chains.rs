--- conflicted
+++ resolved
@@ -1,24 +1,13 @@
-<<<<<<< HEAD
-use eyre::{ensure, eyre, Context, Result};
-=======
-use ethers::prelude::Signer;
 use eyre::{eyre, Context, Result};
->>>>>>> 1ff35f63
 use serde::Deserialize;
 
 use ethers_prometheus::middleware::{
     ChainInfo, ContractInfo, PrometheusMiddlewareConf, WalletInfo,
 };
 use hyperlane_core::{
-<<<<<<< HEAD
-    ContractLocator, HyperlaneAbi, HyperlaneDomain, HyperlaneDomainImpl, HyperlaneProvider,
+    ContractLocator, HyperlaneAbi, HyperlaneDomain, HyperlaneDomainProtocol, HyperlaneProvider,
     HyperlaneSigner, InterchainGasPaymaster, InterchainGasPaymasterIndexer, Mailbox,
     MailboxIndexer, MultisigIsm, H256,
-=======
-    ContractLocator, HyperlaneAbi, HyperlaneDomain, HyperlaneDomainProtocol, HyperlaneProvider,
-    InterchainGasPaymaster, InterchainGasPaymasterIndexer, Mailbox, MailboxIndexer, MultisigIsm,
-    Signers, H256,
->>>>>>> 1ff35f63
 };
 use hyperlane_ethereum::{
     self as h_eth, BuildableWithProvider, EthereumInterchainGasPaymasterAbi, EthereumMailboxAbi,
