use std::sync::Arc;

use async_trait::async_trait;
use ethers::core::types::H256;
use eyre::Result;

use abacus_core::{
    db::AbacusDB, AbacusChain, AbacusCommon, AbacusContract, Address, ChainCommunicationError,
<<<<<<< HEAD
    Inbox, MessageStatus, TxOutcome,
=======
    Inbox, MessageStatus,
>>>>>>> 05e10b65
};

/// Caching inbox type.
#[derive(Debug, Clone)]
pub struct CachingInbox {
    inbox: Arc<dyn Inbox>,
    db: AbacusDB,
}

impl std::fmt::Display for CachingInbox {
    fn fmt(&self, f: &mut std::fmt::Formatter<'_>) -> std::fmt::Result {
        write!(f, "{:?}", self)
    }
}

impl CachingInbox {
    /// Instantiate new CachingInbox
    pub fn new(inbox: Arc<dyn Inbox>, db: AbacusDB) -> Self {
        Self { inbox, db }
    }

    /// Return handle on inbox object
    pub fn inbox(&self) -> &Arc<dyn Inbox> {
        &self.inbox
    }

    /// Return handle on AbacusDB
    pub fn db(&self) -> &AbacusDB {
        &self.db
    }
}

#[async_trait]
impl Inbox for CachingInbox {
    fn remote_domain(&self) -> u32 {
        self.inbox.remote_domain()
    }

    async fn message_status(&self, leaf: H256) -> Result<MessageStatus, ChainCommunicationError> {
        self.inbox.message_status(leaf).await
    }

    fn contract_address(&self) -> Address {
        self.inbox.contract_address()
    }
}

impl AbacusChain for CachingInbox {
    fn chain_name(&self) -> &str {
        self.inbox.chain_name()
    }

    fn local_domain(&self) -> u32 {
        self.inbox.local_domain()
    }
}

impl AbacusContract for CachingInbox {
    fn address(&self) -> H256 {
        self.inbox.address()
    }
}

#[async_trait]
impl AbacusCommon for CachingInbox {
<<<<<<< HEAD
    async fn status(&self, txid: H256) -> Result<Option<TxOutcome>, ChainCommunicationError> {
        self.inbox.status(txid).await
    }

=======
>>>>>>> 05e10b65
    async fn validator_manager(&self) -> Result<H256, ChainCommunicationError> {
        self.inbox.validator_manager().await
    }
}<|MERGE_RESOLUTION|>--- conflicted
+++ resolved
@@ -6,11 +6,7 @@
 
 use abacus_core::{
     db::AbacusDB, AbacusChain, AbacusCommon, AbacusContract, Address, ChainCommunicationError,
-<<<<<<< HEAD
-    Inbox, MessageStatus, TxOutcome,
-=======
     Inbox, MessageStatus,
->>>>>>> 05e10b65
 };
 
 /// Caching inbox type.
@@ -76,13 +72,6 @@
 
 #[async_trait]
 impl AbacusCommon for CachingInbox {
-<<<<<<< HEAD
-    async fn status(&self, txid: H256) -> Result<Option<TxOutcome>, ChainCommunicationError> {
-        self.inbox.status(txid).await
-    }
-
-=======
->>>>>>> 05e10b65
     async fn validator_manager(&self) -> Result<H256, ChainCommunicationError> {
         self.inbox.validator_manager().await
     }
