<<<<<<< HEAD
use ethers::abi::AbiEncode;
use eyre::Context;
=======
use ethers::signers::Signer;
>>>>>>> 2864a350
use serde::Deserialize;

use abacus_core::{
    AbacusAbi, AbacusProvider, ContractLocator, 
    InterchainGasPaymaster, Mailbox, MultisigIsm, Signers,
};
use abacus_ethereum::{
    AbacusProviderBuilder, Connection, EthereumInterchainGasPaymasterAbi,
    EthereumMailboxAbi,  EthereumMultisigIsmAbi,
    InterchainGasPaymasterBuilder, MakeableWithProvider,
    MailboxBuilder, MultisigIsmBuilder
};
use ethers_prometheus::middleware::{
    ChainInfo, ContractInfo, PrometheusMiddlewareConf,
};
<<<<<<< HEAD
=======
use ethers_prometheus::middleware::{
    ChainInfo, ContractInfo, PrometheusMiddlewareConf, WalletInfo,
};
>>>>>>> 2864a350

use crate::{CoreMetrics};

/// A connection to _some_ blockchain.
///
/// Specify the chain name (enum variant) in toml under the `chain` key
#[derive(Clone, Debug, Deserialize)]
#[serde(tag = "rpcStyle", content = "connection", rename_all = "camelCase")]
pub enum ChainConf {
    /// Ethereum configuration
    Ethereum(Connection),
}

impl Default for ChainConf {
    fn default() -> Self {
        Self::Ethereum(Default::default())
    }
}

/// Ways in which transactions can be submitted to a blockchain.
#[derive(Copy, Clone, Debug, Default, Deserialize)]
#[serde(tag = "type", rename_all = "camelCase")]
pub enum TransactionSubmissionType {
    /// Use the configured signer to sign and submit transactions in the
    /// "default" manner.
    #[default]
    Signer,
    /// Submit transactions via the Gelato relay.
    Gelato,
}

/// Configuration for using the Gelato Relay to interact with some chain.
#[derive(Clone, Debug, Deserialize)]
#[serde(rename_all = "camelCase")]
pub struct GelatoConf {
    /// The sponsor API key for submitting sponsored calls
    pub sponsorapikey: String,
}

/// Addresses for outbox chain contracts
#[derive(Clone, Debug, Deserialize, Default)]
#[serde(rename_all = "camelCase")]
pub struct CoreContractAddresses {
    /// Address of the mailbox contract
    pub mailbox: String,
    /// Address of the MultisigIsm contract
    pub multisig_ism: String,
    /// Address of the InterchainGasPaymaster contract
    pub interchain_gas_paymaster: String,
}

/// Outbox indexing settings
#[derive(Debug, Deserialize, Default, Clone)]
#[serde(rename_all = "camelCase")]
pub struct IndexSettings {
    /// The height at which to start indexing the Outbox contract
    pub from: Option<String>,
    /// The number of blocks to query at once at which to start indexing the
    /// Outbox contract
    pub chunk: Option<String>,
}

impl IndexSettings {
    /// Get the `from` setting
    pub fn from(&self) -> u32 {
        self.from
            .as_ref()
            .and_then(|s| s.parse::<u32>().ok())
            .unwrap_or_default()
    }

    /// Get the `chunk_size` setting
    pub fn chunk_size(&self) -> u32 {
        self.chunk
            .as_ref()
            .and_then(|s| s.parse::<u32>().ok())
            .unwrap_or(1999)
    }
}

/// A chain setup is a domain ID, an address on that chain (where the outbox or
/// inbox is deployed) and details for connecting to the chain API.
#[derive(Clone, Debug, Deserialize, Default)]
#[serde(rename_all = "camelCase")]
pub struct ChainSetup {
    /// Chain name
    pub name: String,
    /// Chain domain identifier
    pub domain: String,
    /// Number of blocks until finality
    pub finality_blocks: String,
    /// Addresses of contracts on the chain
    pub addresses: CoreContractAddresses,
    /// The chain connection details
    #[serde(flatten)]
    pub chain: ChainConf,
    /// How transactions to this chain are submitted.
    #[serde(default)]
    pub txsubmission: TransactionSubmissionType,
    /// Configure chain-specific metrics information. This will automatically
    /// add all contract addresses but will not override any set explicitly.
    /// Use `metrics_conf()` to get the metrics.
    #[serde(default)]
    pub metrics_conf: PrometheusMiddlewareConf,
    /// Settings for event indexing
    #[serde(default)]
    pub index: IndexSettings,
}

impl ChainSetup {
    /// Get the number of blocks until finality
    pub fn finality_blocks(&self) -> u32 {
        self.finality_blocks
            .parse::<u32>()
            .expect("could not parse finality_blocks")
    }

    /// Try to convert the chain settings into an AbacusProvider.
    pub async fn try_into_provider(
        &self,
        metrics: &CoreMetrics,
    ) -> eyre::Result<Box<dyn AbacusProvider>> {
        let builder = AbacusProviderBuilder {};
        let metrics_conf = {
            let mut cfg = self.metrics_conf.clone();

            if cfg.chain.is_none() {
                cfg.chain = Some(ChainInfo {
                    name: Some(self.name.clone()),
                });
            }

            cfg
        };

        let address = match &self.chain {
            ChainConf::Ethereum(_) => ethers::types::Address::zero().encode_hex(),
        };
        self.build(&address, None, metrics, metrics_conf, builder)
            .await
    }

    /// Try to convert the chain setting into a Mailbox contract
    pub async fn try_into_mailbox(
        &self,
        signer: Option<Signers>,
        metrics: &CoreMetrics,
    ) -> eyre::Result<Box<dyn Mailbox>> {
        let address = &self.addresses.mailbox;
        let builder = MailboxBuilder {};
        self.build(address, signer, metrics, self.metrics_conf(), builder)
            .await
            .context("Building outbox")
    }
    
    /// Try to convert the chain setting into an interchain gas paymaster contract
    pub async fn try_into_interchain_gas_paymaster(
        &self,
        signer: Option<Signers>,
        metrics: &CoreMetrics,
    ) -> eyre::Result<Box<dyn InterchainGasPaymaster>> {
        let address = &&self.addresses.interchain_gas_paymaster;
        let builder = InterchainGasPaymasterBuilder {};
        self.build(address, signer, metrics, self.metrics_conf(), builder)
            .await
            .context("Building igp")
    }

    /// Try to convert the chain setting into a Multisig Ism contract
    pub async fn try_into_multisig_ism(
        &self,
        signer: Option<Signers>,
        metrics: &CoreMetrics,
    ) -> eyre::Result<Box<dyn MultisigIsm>> {
<<<<<<< HEAD
        let address = &&self.addresses.multisig_ism;
        let builder = MultisigIsmBuilder {};
        self.build(address, signer, metrics, self.metrics_conf(), builder)
            .await
            .context("Building multisig ISM")
=======
        self.try_into_contract(
            signer,
            metrics,
            MultisigIsmBuilder {},
            self.addresses.multisig_ism.clone(),
        )
        .await
    }

    /// Try to convert the chain setting into a contract
    pub async fn try_into_contract<T: MakeableWithProvider>(
        &self,
        signer: Option<Signers>,
        metrics: &CoreMetrics,
        builder: T,
        address: String,
    ) -> eyre::Result<T::Output> {
        let metrics_conf = self.metrics_conf(metrics.agent_name(), &signer);
        match &self.chain {
            ChainConf::Ethereum(conf) => Ok(builder
                .make_with_connection(
                    conf.clone(),
                    &ContractLocator {
                        chain_name: self.name.clone(),
                        domain: self.domain.parse().expect("invalid uint"),
                        address: address.parse::<ethers::types::Address>()?.into(),
                    },
                    signer,
                    Some(|| metrics.json_rpc_client_metrics()),
                    Some((metrics.provider_metrics(), metrics_conf)),
                )
                .await?),
        }
>>>>>>> 2864a350
    }

    /// Get a clone of the metrics conf with correctly configured contract
    /// information.
    pub fn metrics_conf(
        &self,
        agent_name: &str,
        signer: &Option<Signers>,
    ) -> PrometheusMiddlewareConf {
        let mut cfg = self.metrics_conf.clone();

        if cfg.chain.is_none() {
            cfg.chain = Some(ChainInfo {
                name: Some(self.name.clone()),
            });
        }

        if let Some(signer) = signer {
            cfg.wallets
                .entry(signer.address())
                .or_insert_with(|| WalletInfo {
                    name: Some(agent_name.into()),
                });
        }

        if let Ok(addr) = self.addresses.mailbox.parse() {
            cfg.contracts.entry(addr).or_insert_with(|| ContractInfo {
                name: Some("mailbox".into()),
                functions: EthereumMailboxAbi::fn_map_owned(),
            });
        }
        if let Ok(addr) = self.addresses.interchain_gas_paymaster.parse() {
            cfg.contracts.entry(addr).or_insert_with(|| ContractInfo {
                name: Some("igp".into()),
                functions: EthereumInterchainGasPaymasterAbi::fn_map_owned(),
            });
        }
        if let Ok(addr) = self.addresses.multisig_ism.parse() {
            cfg.contracts.entry(addr).or_insert_with(|| ContractInfo {
                name: Some("msm".into()),
                functions: EthereumMultisigIsmAbi::fn_map_owned(),
            });
        }
        cfg
    }

    async fn build<B: MakeableWithProvider + Sync>(
        &self,
        address: &str,
        signer: Option<Signers>,
        metrics: &CoreMetrics,
        metrics_conf: PrometheusMiddlewareConf,
        builder: B,
    ) -> eyre::Result<B::Output> {
        match &self.chain {
            ChainConf::Ethereum(conf) => {
                builder
                    .make_with_connection(
                        conf.clone(),
                        &ContractLocator {
                            chain_name: self.name.clone(),
                            domain: self.domain.parse().expect("invalid uint"),
                            address: address.parse::<ethers::types::Address>()?.into(),
                        },
                        signer,
                        Some(|| metrics.json_rpc_client_metrics()),
                        Some((metrics.provider_metrics(), metrics_conf)),
                    )
                    .await
            }
        }
    }
}<|MERGE_RESOLUTION|>--- conflicted
+++ resolved
@@ -1,9 +1,5 @@
-<<<<<<< HEAD
-use ethers::abi::AbiEncode;
+use ethers::{abi::AbiEncode, signers::Signer};
 use eyre::Context;
-=======
-use ethers::signers::Signer;
->>>>>>> 2864a350
 use serde::Deserialize;
 
 use abacus_core::{
@@ -17,14 +13,8 @@
     MailboxBuilder, MultisigIsmBuilder
 };
 use ethers_prometheus::middleware::{
-    ChainInfo, ContractInfo, PrometheusMiddlewareConf,
-};
-<<<<<<< HEAD
-=======
-use ethers_prometheus::middleware::{
     ChainInfo, ContractInfo, PrometheusMiddlewareConf, WalletInfo,
 };
->>>>>>> 2864a350
 
 use crate::{CoreMetrics};
 
@@ -173,9 +163,10 @@
         signer: Option<Signers>,
         metrics: &CoreMetrics,
     ) -> eyre::Result<Box<dyn Mailbox>> {
+        let metrics_conf = self.metrics_conf(metrics.agent_name(), &signer);
         let address = &self.addresses.mailbox;
         let builder = MailboxBuilder {};
-        self.build(address, signer, metrics, self.metrics_conf(), builder)
+        self.build(address, signer, metrics, metrics_conf, builder)
             .await
             .context("Building outbox")
     }
@@ -186,9 +177,10 @@
         signer: Option<Signers>,
         metrics: &CoreMetrics,
     ) -> eyre::Result<Box<dyn InterchainGasPaymaster>> {
+        let metrics_conf = self.metrics_conf(metrics.agent_name(), &signer);
         let address = &&self.addresses.interchain_gas_paymaster;
         let builder = InterchainGasPaymasterBuilder {};
-        self.build(address, signer, metrics, self.metrics_conf(), builder)
+        self.build(address, signer, metrics, metrics_conf, builder)
             .await
             .context("Building igp")
     }
@@ -199,47 +191,12 @@
         signer: Option<Signers>,
         metrics: &CoreMetrics,
     ) -> eyre::Result<Box<dyn MultisigIsm>> {
-<<<<<<< HEAD
         let address = &&self.addresses.multisig_ism;
         let builder = MultisigIsmBuilder {};
-        self.build(address, signer, metrics, self.metrics_conf(), builder)
+        let metrics_conf = self.metrics_conf(metrics.agent_name(), &signer);
+        self.build(address, signer, metrics, metrics_conf, builder)
             .await
             .context("Building multisig ISM")
-=======
-        self.try_into_contract(
-            signer,
-            metrics,
-            MultisigIsmBuilder {},
-            self.addresses.multisig_ism.clone(),
-        )
-        .await
-    }
-
-    /// Try to convert the chain setting into a contract
-    pub async fn try_into_contract<T: MakeableWithProvider>(
-        &self,
-        signer: Option<Signers>,
-        metrics: &CoreMetrics,
-        builder: T,
-        address: String,
-    ) -> eyre::Result<T::Output> {
-        let metrics_conf = self.metrics_conf(metrics.agent_name(), &signer);
-        match &self.chain {
-            ChainConf::Ethereum(conf) => Ok(builder
-                .make_with_connection(
-                    conf.clone(),
-                    &ContractLocator {
-                        chain_name: self.name.clone(),
-                        domain: self.domain.parse().expect("invalid uint"),
-                        address: address.parse::<ethers::types::Address>()?.into(),
-                    },
-                    signer,
-                    Some(|| metrics.json_rpc_client_metrics()),
-                    Some((metrics.provider_metrics(), metrics_conf)),
-                )
-                .await?),
-        }
->>>>>>> 2864a350
     }
 
     /// Get a clone of the metrics conf with correctly configured contract
@@ -286,7 +243,8 @@
         cfg
     }
 
-    async fn build<B: MakeableWithProvider + Sync>(
+    /// Try to convert the chain setting into a contract
+    pub async fn build<B: MakeableWithProvider + Sync>(
         &self,
         address: &str,
         signer: Option<Signers>,
