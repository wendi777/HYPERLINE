--- conflicted
+++ resolved
@@ -10,12 +10,8 @@
 config = "0.13"
 serde = { version = "1.0", features = ["derive"] }
 serde_json = { version = "1.0", default-features = false }
-<<<<<<< HEAD
 serde_path_to_error = "0.1"
-ethers = { git = "https://github.com/abacus-network/ethers-rs", tag = "2022-09-12-01" }
-=======
 ethers = { git = "https://github.com/abacus-network/ethers-rs", tag = "2022-10-28-01" }
->>>>>>> 656d5e0b
 thiserror = { version = "1.0", default-features = false }
 async-trait = { version = "0.1", default-features = false }
 futures-util = "0.3"
