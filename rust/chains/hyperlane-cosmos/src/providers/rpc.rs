use async_trait::async_trait;
use cosmrs::rpc::client::Client;
use hyperlane_core::rpc_clients::call_with_retry;
use hyperlane_core::{ChainCommunicationError, ChainResult, ContractLocator, LogMeta, H256, U256};
use sha256::digest;
<<<<<<< HEAD
use std::fmt::Debug;
use std::pin::Pin;
use std::time::Duration;
=======
>>>>>>> dd8ac43c
use tendermint::abci::{Event, EventAttribute};
use tendermint::hash::Algorithm;
use tendermint::Hash;
use tendermint_rpc::endpoint::block::Response as BlockResponse;
use tendermint_rpc::endpoint::block_results::Response as BlockResultsResponse;
use tendermint_rpc::HttpClient;
<<<<<<< HEAD
use tokio::time::sleep;
use tracing::{debug, info, instrument, trace};
=======
use tracing::{debug, instrument, trace};
>>>>>>> dd8ac43c

use crate::address::CosmosAddress;
use crate::{ConnectionConf, CosmosProvider, HyperlaneCosmosError};

#[async_trait]
/// Trait for wasm indexer. Use rpc provider
pub trait WasmIndexer: Send + Sync {
    /// Get the finalized block height.
    async fn get_finalized_block_number(&self) -> ChainResult<u32>;

    /// Get logs for the given block using the given parser.
    async fn get_logs_in_block<T>(
        &self,
        block_number: u32,
        parser: for<'a> fn(&'a Vec<EventAttribute>) -> ChainResult<ParsedEvent<T>>,
        parser_label: &'static str,
    ) -> ChainResult<Vec<(T, LogMeta)>>
    where
        T: Send + Sync + PartialEq + Debug + 'static;
}

#[derive(Debug, Eq, PartialEq)]
/// An event parsed from the RPC response.
pub struct ParsedEvent<T: PartialEq> {
    contract_address: String,
    event: T,
}

impl<T: PartialEq> ParsedEvent<T> {
    /// Create a new ParsedEvent.
    pub fn new(contract_address: String, event: T) -> Self {
        Self {
            contract_address,
            event,
        }
    }

    /// Get the inner event
    pub fn inner(self) -> T {
        self.event
    }
}

#[derive(Debug, Clone)]
/// Cosmwasm RPC Provider
pub struct CosmosWasmIndexer {
    provider: CosmosProvider,
    contract_address: CosmosAddress,
    target_event_kind: String,
    reorg_period: u32,
}

impl CosmosWasmIndexer {
    const WASM_TYPE: &str = "wasm";

    /// create new Cosmwasm RPC Provider
    pub fn new(
        conf: ConnectionConf,
        locator: ContractLocator,
        event_type: String,
        reorg_period: u32,
    ) -> ChainResult<Self> {
        let provider = CosmosProvider::new(
            locator.domain.clone(),
            conf.clone(),
            Some(locator.clone()),
            None,
        )?;
        Ok(Self {
            provider,
            contract_address: CosmosAddress::from_h256(
                locator.address,
                conf.get_bech32_prefix().as_str(),
                conf.get_contract_address_bytes(),
            )?,
            target_event_kind: format!("{}-{}", Self::WASM_TYPE, event_type),
            reorg_period,
        })
    }

    async fn get_block(client: HttpClient, block_number: u32) -> ChainResult<BlockResponse> {
        Ok(client
            .block(block_number)
            .await
            .map_err(Into::<HyperlaneCosmosError>::into)?)
    }

    async fn get_block_results(
        client: HttpClient,
        block_number: u32,
    ) -> ChainResult<BlockResultsResponse> {
        Ok(client
            .block_results(block_number)
            .await
            .map_err(Into::<HyperlaneCosmosError>::into)?)
    }

    async fn get_latest_block(client: HttpClient) -> ChainResult<BlockResponse> {
        Ok(client
            .latest_block()
            .await
            .map_err(Into::<HyperlaneCosmosError>::into)?)
    }
}

impl CosmosWasmIndexer {
    // Iterate through all txs, filter out failed txs, find target events
    // in successful txs, and parse them.
    fn handle_txs<T>(
        &self,
        block: BlockResponse,
        block_results: BlockResultsResponse,
        parser: for<'a> fn(&'a Vec<EventAttribute>) -> ChainResult<ParsedEvent<T>>,
        parser_label: &'static str,
    ) -> Vec<(T, LogMeta)>
    where
        T: PartialEq + Debug + 'static,
    {
        info!(tx_results=?block_results.txs_results, ?parser_label, "~~~ Handling txs");
        let Some(tx_results) = block_results.txs_results else {
            return vec![];
        };

        let tx_hashes: Vec<H256> = block
            .clone()
            .block
            .data
            .into_iter()
            .filter_map(|tx| hex::decode(digest(tx.as_slice())).ok())
            .filter_map(|hash| {
                Hash::from_bytes(Algorithm::Sha256, hash.as_slice())
                    .ok()
                    .map(|hash| H256::from_slice(hash.as_bytes()))
            })
            .collect();

        let parsed_txs = tx_results
            .into_iter()
            .enumerate()
            .filter_map(move |(idx, tx)| {
                let Some(tx_hash) = tx_hashes.get(idx) else {
                    debug!(?tx, "No tx hash found for tx");
                    return None;
                };
                if tx.code.is_err() {
                    debug!(?tx_hash, "Not indexing failed transaction");
                    return None;
                }
                Some(self.handle_tx(block.clone(), tx.events, *tx_hash, idx, parser))
            })
            .flatten()
            .collect();
        info!(?parsed_txs, "~~~ Parsed txs");
        parsed_txs
    }

    // Iter through all events in the tx, looking for any target events
    // made by the contract we are indexing.
    fn handle_tx<T>(
        &self,
        block: BlockResponse,
        tx_events: Vec<Event>,
        tx_hash: H256,
        transaction_index: usize,
        parser: for<'a> fn(&'a Vec<EventAttribute>) -> ChainResult<ParsedEvent<T>>,
    ) -> impl Iterator<Item = (T, LogMeta)> + '_
    where
        T: PartialEq + 'static,
    {
        tx_events.into_iter().enumerate().filter_map(move |(log_idx, event)| {
            if event.kind.as_str() != self.target_event_kind {
                return None;
            }

            parser(&event.attributes)
                .map_err(|err| {
                    // This can happen if we attempt to parse an event that just happens
                    // to have the same name but a different structure.
                    tracing::trace!(?err, tx_hash=?tx_hash, log_idx, ?event, "Failed to parse event attributes");
                })
                .ok()
                .and_then(|parsed_event| {
                    // This is crucial! We need to make sure that the contract address
                    // in the event matches the contract address we are indexing.
                    // Otherwise, we might index events from other contracts that happen
                    // to have the same target event name.
                    if parsed_event.contract_address != self.contract_address.address() {
                        trace!(tx_hash=?tx_hash, log_idx, ?event, "Event contract address does not match indexer contract address");
                        return None;
                    }

                    Some((parsed_event.event, LogMeta {
                        address: self.contract_address.digest(),
                        block_number: block.block.header.height.into(),
                        block_hash: H256::from_slice(block.block_id.hash.as_bytes()),
                        transaction_id: H256::from_slice(tx_hash.as_bytes()).into(),
                        transaction_index: transaction_index as u64,
                        log_index: U256::from(log_idx),
                    }))
                })
            })
    }
}

#[async_trait]
impl WasmIndexer for CosmosWasmIndexer {
    #[instrument(err, skip(self))]
    async fn get_finalized_block_number(&self) -> ChainResult<u32> {
        let latest_block =
            call_with_retry(move || Box::pin(Self::get_latest_block(self.provider.rpc().clone())))
                .await?;
        let latest_height: u32 = latest_block
            .block
            .header
            .height
            .value()
            .try_into()
            .map_err(ChainCommunicationError::from_other)?;
        Ok(latest_height.saturating_sub(self.reorg_period))
    }

    #[instrument(err, skip(self, parser))]
    async fn get_logs_in_block<T>(
        &self,
        block_number: u32,
        parser: for<'a> fn(&'a Vec<EventAttribute>) -> ChainResult<ParsedEvent<T>>,
        parser_label: &'static str,
    ) -> ChainResult<Vec<(T, LogMeta)>>
    where
        T: Send + Sync + PartialEq + Debug + 'static,
    {
        let client = self.provider.rpc().clone();
        info!(?block_number, ?parser_label, "~~~ Getting logs in block");

        let (block, block_results) = tokio::join!(
            call_with_retry(|| { Box::pin(Self::get_block(client.clone(), block_number)) }),
            call_with_retry(|| { Box::pin(Self::get_block_results(client.clone(), block_number)) }),
        );

<<<<<<< HEAD
        Ok(self.handle_txs(block, block_results, parser, parser_label))
=======
        Ok(self.handle_txs(block?, block_results?, parser))
>>>>>>> dd8ac43c
    }
}<|MERGE_RESOLUTION|>--- conflicted
+++ resolved
@@ -3,24 +3,14 @@
 use hyperlane_core::rpc_clients::call_with_retry;
 use hyperlane_core::{ChainCommunicationError, ChainResult, ContractLocator, LogMeta, H256, U256};
 use sha256::digest;
-<<<<<<< HEAD
 use std::fmt::Debug;
-use std::pin::Pin;
-use std::time::Duration;
-=======
->>>>>>> dd8ac43c
 use tendermint::abci::{Event, EventAttribute};
 use tendermint::hash::Algorithm;
 use tendermint::Hash;
 use tendermint_rpc::endpoint::block::Response as BlockResponse;
 use tendermint_rpc::endpoint::block_results::Response as BlockResultsResponse;
 use tendermint_rpc::HttpClient;
-<<<<<<< HEAD
-use tokio::time::sleep;
 use tracing::{debug, info, instrument, trace};
-=======
-use tracing::{debug, instrument, trace};
->>>>>>> dd8ac43c
 
 use crate::address::CosmosAddress;
 use crate::{ConnectionConf, CosmosProvider, HyperlaneCosmosError};
@@ -260,10 +250,6 @@
             call_with_retry(|| { Box::pin(Self::get_block_results(client.clone(), block_number)) }),
         );
 
-<<<<<<< HEAD
-        Ok(self.handle_txs(block, block_results, parser, parser_label))
-=======
-        Ok(self.handle_txs(block?, block_results?, parser))
->>>>>>> dd8ac43c
+        Ok(self.handle_txs(block?, block_results?, parser, parser_label))
     }
 }