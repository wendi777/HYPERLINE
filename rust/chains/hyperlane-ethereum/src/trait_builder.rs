use std::fmt::{Debug, Write};
use std::sync::Arc;
use std::time::Duration;

use async_trait::async_trait;
use ethers::middleware::gas_oracle::{
    GasCategory, GasOracle, GasOracleMiddleware, Polygon, ProviderOracle,
};
use ethers::prelude::{
    Http, JsonRpcClient, Middleware, NonceManagerMiddleware, Provider, Quorum, QuorumProvider,
    SignerMiddleware, WeightedProvider, Ws, WsClientError,
};
use hyperlane_core::rpc_clients::FallbackProvider;
use reqwest::{Client, Url};
use thiserror::Error;

use ethers_prometheus::json_rpc_client::{
    JsonRpcBlockGetter, JsonRpcClientMetrics, JsonRpcClientMetricsBuilder, NodeInfo,
    PrometheusJsonRpcClient, PrometheusJsonRpcClientConfig,
};
use ethers_prometheus::middleware::{MiddlewareMetrics, PrometheusMiddlewareConf};
use hyperlane_core::{
    ChainCommunicationError, ChainResult, ContractLocator, HyperlaneDomain, KnownHyperlaneDomain,
};

use crate::EthereumFallbackProvider;
use crate::{signers::Signers, ConnectionConf, RetryingProvider};

// This should be whatever the prometheus scrape interval is
const HTTP_CLIENT_TIMEOUT: Duration = Duration::from_secs(60);

/// An error when connecting to an ethereum provider.
#[derive(Error, Debug)]
pub enum EthereumProviderConnectionError {
    /// Underlying reqwest lib threw an error
    #[error(transparent)]
    ReqwestError(#[from] reqwest::Error),
    /// Underlying websocket library threw an error
    #[error(transparent)]
    WebsocketClientError(#[from] WsClientError),
}

impl From<EthereumProviderConnectionError> for ChainCommunicationError {
    fn from(e: EthereumProviderConnectionError) -> Self {
        ChainCommunicationError::from_other(e)
    }
}

/// A trait for dynamic trait creation with provider initialization.
#[async_trait]
pub trait BuildableWithProvider {
    /// The type that will be created.
    type Output;

    /// Construct a new instance of the associated trait using a connection
    /// config. This is the first step and will wrap the provider with
    /// metrics and a signer as needed.
    async fn build_with_connection_conf(
        &self,
        conn: &ConnectionConf,
        locator: &ContractLocator,
        signer: Option<Signers>,
        rpc_metrics: Option<JsonRpcClientMetrics>,
        middleware_metrics: Option<(MiddlewareMetrics, PrometheusMiddlewareConf)>,
    ) -> ChainResult<Self::Output> {
        Ok(match conn {
            ConnectionConf::HttpQuorum { urls } => {
                let mut builder = QuorumProvider::builder().quorum(Quorum::Majority);
                let http_client = Client::builder()
                    .timeout(HTTP_CLIENT_TIMEOUT)
                    .build()
                    .map_err(EthereumProviderConnectionError::from)?;
                for url in urls {
                    let http_provider = Http::new_with_client(url.clone(), http_client.clone());
                    // Wrap the inner providers as RetryingProviders rather than the QuorumProvider.
                    // We've observed issues where the QuorumProvider will first get the latest
                    // block number and then submit an RPC at that block height,
                    // sometimes resulting in the second RPC getting serviced by
                    // a node that isn't aware of the requested block
                    // height yet. Retrying at the QuorumProvider level will result in both those
                    // RPCs being retried, while retrying at the inner provider
                    // level will result in only the second RPC being retried
                    // (the one with the error), which is the desired behavior.
                    let metrics_provider = self.wrap_rpc_with_metrics(
                        http_provider,
                        url.clone(),
                        &rpc_metrics,
                        &middleware_metrics,
                    );
                    let retrying_provider =
                        RetryingProvider::new(metrics_provider, Some(5), Some(1000));
                    let weighted_provider = WeightedProvider::new(retrying_provider);
                    builder = builder.add_provider(weighted_provider);
                }
                let quorum_provider = builder.build();
                self.build(quorum_provider, locator, signer).await?
            }
            ConnectionConf::HttpFallback { urls } => {
                let mut builder = FallbackProvider::builder();
                let http_client = Client::builder()
                    .timeout(HTTP_CLIENT_TIMEOUT)
                    .build()
                    .map_err(EthereumProviderConnectionError::from)?;
                for url in urls {
                    let http_provider = Http::new_with_client(url.clone(), http_client.clone());
                    let metrics_provider = self.wrap_rpc_with_metrics(
                        http_provider,
                        url.clone(),
                        &rpc_metrics,
                        &middleware_metrics,
                    );
                    builder = builder.add_provider(metrics_provider);
                }
                let fallback_provider = builder.build();
<<<<<<< HEAD
                let ethereum_fallback_provider = EthereumFallbackProvider::new(fallback_provider);
                self.build(ethereum_fallback_provider, locator, signer)
                    .await?
=======
                let ethereum_fallback_provider = EthereumFallbackProvider::<
                    _,
                    JsonRpcBlockGetter<PrometheusJsonRpcClient<Http>>,
                >::new(fallback_provider);
                self.build(
                    ethereum_fallback_provider,
                    locator,
                    signer,
                    middleware_metrics,
                )
                .await?
>>>>>>> 58b4aaa5
            }
            ConnectionConf::Http { url } => {
                let http_client = Client::builder()
                    .timeout(HTTP_CLIENT_TIMEOUT)
                    .build()
                    .map_err(EthereumProviderConnectionError::from)?;
                let http_provider = Http::new_with_client(url.clone(), http_client);
                let metrics_provider = self.wrap_rpc_with_metrics(
                    http_provider,
                    url.clone(),
                    &rpc_metrics,
                    &middleware_metrics,
                );
                let retrying_http_provider = RetryingProvider::new(metrics_provider, None, None);
                self.build(retrying_http_provider, locator, signer).await?
            }
            ConnectionConf::Ws { url } => {
                let ws = Ws::connect(url)
                    .await
                    .map_err(EthereumProviderConnectionError::from)?;
                self.build(ws, locator, signer).await?
            }
        })
    }

    /// Wrap a JsonRpcClient with metrics for use with a quorum provider.
    fn wrap_rpc_with_metrics<C>(
        &self,
        client: C,
        url: Url,
        rpc_metrics: &Option<JsonRpcClientMetrics>,
        middleware_metrics: &Option<(MiddlewareMetrics, PrometheusMiddlewareConf)>,
    ) -> PrometheusJsonRpcClient<C> {
        PrometheusJsonRpcClient::new(
            client,
            rpc_metrics
                .clone()
                .unwrap_or_else(|| JsonRpcClientMetricsBuilder::default().build().unwrap()),
            PrometheusJsonRpcClientConfig {
                node: Some(NodeInfo {
                    host: {
                        let mut s = String::new();
                        if let Some(host) = url.host_str() {
                            s.push_str(host);
                            if let Some(port) = url.port() {
                                write!(&mut s, ":{port}").unwrap();
                            }
                            Some(s)
                        } else {
                            None
                        }
                    },
                }),
                // steal the chain info from the middleware conf
                chain: middleware_metrics
                    .as_ref()
                    .and_then(|(_, v)| v.chain.clone()),
            },
        )
    }

    /// Create the provider, applying any middlewares (e.g. gas oracle, signer) as needed,
    /// and then create the associated trait.
    async fn build<P>(
        &self,
        client: P,
        locator: &ContractLocator,
        signer: Option<Signers>,
    ) -> ChainResult<Self::Output>
    where
        P: JsonRpcClient + 'static,
    {
        let provider = wrap_with_gas_oracle(Provider::new(client), locator.domain)?;
        self.build_with_signer(provider, locator, signer).await
    }

    /// Wrap the provider creation with a signing provider if signers were
    /// provided, and then create the associated trait.
    async fn build_with_signer<M>(
        &self,
        provider: M,
        locator: &ContractLocator,
        signer: Option<Signers>,
    ) -> ChainResult<Self::Output>
    where
        M: Middleware + 'static,
    {
        Ok(if let Some(signer) = signer {
            let signing_provider = wrap_with_signer(provider, signer)
                .await
                .map_err(ChainCommunicationError::from_other)?;
            self.build_with_provider(signing_provider, locator)
        } else {
            self.build_with_provider(provider, locator)
        }
        .await)
    }

    /// Construct a new instance of the associated trait using a provider.
    async fn build_with_provider<M>(&self, provider: M, locator: &ContractLocator) -> Self::Output
    where
        M: Middleware + 'static;
}

async fn wrap_with_signer<M: Middleware>(
    provider: M,
    signer: Signers,
) -> Result<SignerMiddleware<NonceManagerMiddleware<M>, Signers>, M::Error> {
    let provider_chain_id = provider.get_chainid().await?;
    let signer = ethers::signers::Signer::with_chain_id(signer, provider_chain_id.as_u64());

    let address = ethers::prelude::Signer::address(&signer);
    let provider = NonceManagerMiddleware::new(provider, address);

    let signing_provider = SignerMiddleware::new(provider, signer);
    Ok(signing_provider)
}

fn build_polygon_gas_oracle(chain: ethers_core::types::Chain) -> ChainResult<Box<dyn GasOracle>> {
    let gas_oracle = Polygon::new(chain)
        .map_err(ChainCommunicationError::from_other)?
        .category(GasCategory::Standard);
    Ok(Box::new(gas_oracle) as Box<dyn GasOracle>)
}

/// Wrap the provider with a gas oracle middleware.
/// Polygon and Mumbai require using the Polygon gas oracle, see discussion here
/// https://github.com/foundry-rs/foundry/issues/1703.
/// Defaults to using the provider's gas oracle.
fn wrap_with_gas_oracle<M>(
    provider: M,
    domain: &HyperlaneDomain,
) -> ChainResult<GasOracleMiddleware<Arc<M>, Box<dyn GasOracle>>>
where
    M: Middleware + 'static,
{
    let provider = Arc::new(provider);
    let gas_oracle: Box<dyn GasOracle> = {
        match domain {
            HyperlaneDomain::Known(KnownHyperlaneDomain::Polygon) => {
                build_polygon_gas_oracle(ethers_core::types::Chain::Polygon)?
            }
            HyperlaneDomain::Known(KnownHyperlaneDomain::Mumbai) => {
                build_polygon_gas_oracle(ethers_core::types::Chain::PolygonMumbai)?
            }
            _ => Box::new(ProviderOracle::new(provider.clone())),
        }
    };
    Ok(GasOracleMiddleware::new(provider, gas_oracle))
}<|MERGE_RESOLUTION|>--- conflicted
+++ resolved
@@ -112,23 +112,12 @@
                     builder = builder.add_provider(metrics_provider);
                 }
                 let fallback_provider = builder.build();
-<<<<<<< HEAD
-                let ethereum_fallback_provider = EthereumFallbackProvider::new(fallback_provider);
-                self.build(ethereum_fallback_provider, locator, signer)
-                    .await?
-=======
                 let ethereum_fallback_provider = EthereumFallbackProvider::<
                     _,
                     JsonRpcBlockGetter<PrometheusJsonRpcClient<Http>>,
                 >::new(fallback_provider);
-                self.build(
-                    ethereum_fallback_provider,
-                    locator,
-                    signer,
-                    middleware_metrics,
-                )
-                .await?
->>>>>>> 58b4aaa5
+                self.build(ethereum_fallback_provider, locator, signer)
+                    .await?
             }
             ConnectionConf::Http { url } => {
                 let http_client = Client::builder()
