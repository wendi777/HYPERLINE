--- conflicted
+++ resolved
@@ -13,11 +13,8 @@
 
 #[cfg(not(doctest))]
 pub use crate::{
-<<<<<<< HEAD
-    fallback::*, interchain_gas::*, mailbox::*, multisig_ism::*, provider::*, trait_builder::*,
-=======
-    interchain_gas::*, mailbox::*, multisig_ism::*, provider::*, signers::*, trait_builder::*,
->>>>>>> ef9639ba
+    fallback::*, interchain_gas::*, mailbox::*, multisig_ism::*, provider::*, signers::*,
+    trait_builder::*,
 };
 
 #[cfg(not(doctest))]
@@ -49,12 +46,10 @@
 /// Retrying Provider
 mod retrying;
 
-<<<<<<< HEAD
 /// Fallback provider
 mod fallback;
-=======
+
 mod signers;
->>>>>>> ef9639ba
 
 /// Ethereum connection configuration
 #[derive(Debug, serde::Deserialize, Clone)]
