//! Interfaces to the ethereum contracts

#![forbid(unsafe_code)]
#![warn(missing_docs)]

use std::collections::HashMap;

use ethers::abi::FunctionExt;
use ethers::prelude::{abi, Lazy, Middleware};

#[cfg(not(doctest))]
pub use self::{
<<<<<<< HEAD
    cctp_ism::*, config::*, interchain_gas::*, interchain_security_module::*, mailbox::*,
    multisig_ism::*, provider::*, routing_ism::*, rpc_clients::*, signers::*, trait_builder::*,
=======
    config::*, interchain_gas::*, interchain_security_module::*, mailbox::*, multisig_ism::*,
    provider::*, routing_ism::*, rpc_clients::*, signers::*, singleton_signer::*, trait_builder::*,
>>>>>>> bf0b9075
    validator_announce::*,
};

#[cfg(not(doctest))]
mod tx;

/// Mailbox abi
#[cfg(not(doctest))]
mod mailbox;

#[cfg(not(doctest))]
mod trait_builder;

/// Provider abi
#[cfg(not(doctest))]
mod provider;

/// InterchainGasPaymaster abi
#[cfg(not(doctest))]
mod interchain_gas;

/// interchain_security_module abi
#[cfg(not(doctest))]
mod interchain_security_module;

/// MultisigIsm abi
#[cfg(not(doctest))]
mod multisig_ism;

/// RoutingIsm abi
#[cfg(not(doctest))]
mod routing_ism;

/// CctpIsm abi
#[cfg(not(doctest))]
mod cctp_ism;

/// ValidatorAnnounce abi
#[cfg(not(doctest))]
mod validator_announce;

/// Generated contract bindings.
#[cfg(not(doctest))]
mod contracts;

/// Ethers JSONRPC Client implementations
mod rpc_clients;

mod signers;

#[cfg(not(doctest))]
mod singleton_signer;

mod config;

fn extract_fn_map(abi: &'static Lazy<abi::Abi>) -> HashMap<Vec<u8>, &'static str> {
    abi.functions()
        .map(|f| (f.selector().to_vec(), f.name.as_str()))
        .collect()
}<|MERGE_RESOLUTION|>--- conflicted
+++ resolved
@@ -10,13 +10,10 @@
 
 #[cfg(not(doctest))]
 pub use self::{
-<<<<<<< HEAD
-    cctp_ism::*, config::*, interchain_gas::*, interchain_security_module::*, mailbox::*,
+    config::*, interchain_gas::*, interchain_security_module::*, mailbox::*,
     multisig_ism::*, provider::*, routing_ism::*, rpc_clients::*, signers::*, trait_builder::*,
-=======
-    config::*, interchain_gas::*, interchain_security_module::*, mailbox::*, multisig_ism::*,
+    cctp_ism::*, config::*, interchain_gas::*, interchain_security_module::*, mailbox::*, multisig_ism::*,
     provider::*, routing_ism::*, rpc_clients::*, signers::*, singleton_signer::*, trait_builder::*,
->>>>>>> bf0b9075
     validator_announce::*,
 };
 
