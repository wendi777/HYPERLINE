use async_trait::async_trait;

use hyperlane_core::{
    accumulator::merkle::Proof, ChainResult, HyperlaneChain, HyperlaneContract, HyperlaneDomain,
    HyperlaneMessage, MultisigIsm, MultisigSignedCheckpoint, H256,
};

/// A reference to a MultisigIsm contract on some Fuel chain
#[derive(Debug)]
pub struct FuelMultisigIsm {}

impl HyperlaneContract for FuelMultisigIsm {
    fn address(&self) -> H256 {
        todo!()
    }
}

impl HyperlaneChain for FuelMultisigIsm {
    fn domain(&self) -> &HyperlaneDomain {
        todo!()
    }
}

#[async_trait]
impl MultisigIsm for FuelMultisigIsm {
    async fn validators_and_threshold(
        &self,
<<<<<<< HEAD
        message: HyperlaneMessage,
    ) -> ChainResult<(Vec<H256>, u8)> {
        todo!()
    }

    /// Returns the metadata needed by the contract's verify function
    fn format_metadata(
        &self,
        validators: Vec<H256>,
        threshold: u8,
        checkpoint: &MultisigSignedCheckpoint,
        proof: Proof,
    ) -> Vec<u8> {
=======
        message: &HyperlaneMessage,
        checkpoint: &MultisigSignedCheckpoint,
        proof: &Proof,
    ) -> ChainResult<Vec<u8>> {
>>>>>>> 364d6137
        todo!()
    }
}<|MERGE_RESOLUTION|>--- conflicted
+++ resolved
@@ -25,8 +25,7 @@
 impl MultisigIsm for FuelMultisigIsm {
     async fn validators_and_threshold(
         &self,
-<<<<<<< HEAD
-        message: HyperlaneMessage,
+        message: &HyperlaneMessage,
     ) -> ChainResult<(Vec<H256>, u8)> {
         todo!()
     }
@@ -34,17 +33,11 @@
     /// Returns the metadata needed by the contract's verify function
     fn format_metadata(
         &self,
-        validators: Vec<H256>,
+        validators: &[H256],
         threshold: u8,
         checkpoint: &MultisigSignedCheckpoint,
-        proof: Proof,
+        proof: &Proof,
     ) -> Vec<u8> {
-=======
-        message: &HyperlaneMessage,
-        checkpoint: &MultisigSignedCheckpoint,
-        proof: &Proof,
-    ) -> ChainResult<Vec<u8>> {
->>>>>>> 364d6137
         todo!()
     }
 }