--- conflicted
+++ resolved
@@ -13,10 +13,6 @@
     HyperlaneDomain, HyperlaneMessage, HyperlaneProvider, IndexRange, Indexer, LogMeta, Mailbox,
     MessageIndexer, SequenceRange, TxCostEstimate, TxOutcome, H256, U256,
 };
-<<<<<<< HEAD
-use jsonrpc_core::futures_util::TryFutureExt;
-use tracing::{debug, error, info, instrument, trace, warn};
-=======
 use hyperlane_sealevel_interchain_security_module_interface::{
     InterchainSecurityModuleInstruction, VerifyInstruction,
 };
@@ -54,7 +50,6 @@
     UiInnerInstructions, UiInstruction, UiMessage, UiParsedInstruction, UiReturnDataEncoding,
     UiTransaction, UiTransactionReturnData, UiTransactionStatusMeta,
 };
->>>>>>> 1442dfcb
 
 use crate::RpcClientWithDebug;
 use crate::{
@@ -708,15 +703,9 @@
 #[async_trait]
 impl Indexer<HyperlaneMessage> for SealevelMailboxIndexer {
     async fn fetch_logs(&self, range: IndexRange) -> ChainResult<Vec<(HyperlaneMessage, LogMeta)>> {
-<<<<<<< HEAD
         let SequenceRange(range) = range else {
             return Err(ChainCommunicationError::from_other_str(
-                "SealevelMailboxIndexer does not support block-based indexing",
-=======
-        let IndexRange::Sequences(from, to) = range else {
-            return Err(ChainCommunicationError::from_other_str(
                 "SealevelMailboxIndexer only supports sequence-based indexing",
->>>>>>> 1442dfcb
             ))
         };
 
