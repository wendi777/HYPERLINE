--- conflicted
+++ resolved
@@ -1,11 +1,7 @@
 //! A contract for publicly announcing validator storage locations.
 
 #![deny(warnings)]
-<<<<<<< HEAD
-// #![deny(missing_docs)] // FIXME
-=======
 #![deny(missing_docs)]
->>>>>>> b86e0007
 #![deny(unsafe_code)]
 
 pub mod accounts;
