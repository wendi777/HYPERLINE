--- conflicted
+++ resolved
@@ -108,15 +108,10 @@
         self._checkpointed_root()
     }
 
-<<<<<<< HEAD
-    async fn latest_checkpoint(&self) -> Result<Checkpoint, ChainCommunicationError> {
-        self._latest_checkpoint()
-=======
     async fn latest_checkpoint(
         &self,
         maybe_lag: Option<u64>,
     ) -> Result<Checkpoint, ChainCommunicationError> {
         self._latest_checkpoint(maybe_lag)
->>>>>>> 9a7de7f1
     }
 }