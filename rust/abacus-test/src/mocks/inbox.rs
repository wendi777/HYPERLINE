#![allow(non_snake_case)]

use async_trait::async_trait;
use mockall::*;

use ethers::core::types::H256;

use abacus_core::{accumulator::merkle::Proof, *};

mock! {
    pub InboxContract {
        // Inbox
        pub fn _local_domain(&self) -> u32 {}

        pub fn _remote_domain(&self) -> Result<u32, ChainCommunicationError> {}

        pub fn _prove(&self, proof: &Proof) -> Result<TxOutcome, ChainCommunicationError> {}

        pub fn _process(&self, message: &AbacusMessage) -> Result<TxOutcome, ChainCommunicationError> {}

        pub fn _prove_and_process(
            &self,
            message: &AbacusMessage,
            proof: &Proof,
        ) -> Result<TxOutcome, ChainCommunicationError> {}

        pub fn _checkpoint(
            &self,
            signed_checkpoint: &SignedCheckpoint,
        ) -> Result<TxOutcome, ChainCommunicationError> {}

        // Common
        pub fn _name(&self) -> &str {}

        pub fn _status(&self, txid: H256) -> Result<Option<TxOutcome>, ChainCommunicationError> {}

        pub fn _validator_manager(&self) -> Result<H256, ChainCommunicationError> {}

        pub fn _checkpointed_root(&self) -> Result<H256, ChainCommunicationError> {}

        pub fn _message_status(&self, leaf: H256) -> Result<MessageStatus, ChainCommunicationError> {}

<<<<<<< HEAD
        pub fn _latest_checkpoint(&self) -> Result<Checkpoint, ChainCommunicationError> {}
=======
        pub fn _latest_checkpoint(&self, maybe_lag: Option<u64>) -> Result<Checkpoint, ChainCommunicationError> {}
>>>>>>> c960f9f9
    }
}

impl std::fmt::Debug for MockInboxContract {
    fn fmt(&self, f: &mut std::fmt::Formatter<'_>) -> std::fmt::Result {
        write!(f, "MockInboxContract")
    }
}

#[async_trait]
impl Inbox for MockInboxContract {
    async fn remote_domain(&self) -> Result<u32, ChainCommunicationError> {
        self._remote_domain()
    }

    async fn prove(&self, proof: &Proof) -> Result<TxOutcome, ChainCommunicationError> {
        self._prove(proof)
    }

    async fn process(&self, message: &AbacusMessage) -> Result<TxOutcome, ChainCommunicationError> {
        self._process(message)
    }

    async fn prove_and_process(
        &self,
        message: &AbacusMessage,
        proof: &Proof,
    ) -> Result<TxOutcome, ChainCommunicationError> {
        self._prove_and_process(message, proof)
    }

    async fn message_status(&self, leaf: H256) -> Result<MessageStatus, ChainCommunicationError> {
        self._message_status(leaf)
    }

    async fn submit_checkpoint(
        &self,
        signed_checkpoint: &SignedCheckpoint,
    ) -> Result<TxOutcome, ChainCommunicationError> {
        self._checkpoint(signed_checkpoint)
    }
}

#[async_trait]
impl AbacusCommon for MockInboxContract {
    fn name(&self) -> &str {
        self._name()
    }

    fn local_domain(&self) -> u32 {
        self._local_domain()
    }

    async fn status(&self, txid: H256) -> Result<Option<TxOutcome>, ChainCommunicationError> {
        self._status(txid)
    }

    async fn validator_manager(&self) -> Result<H256, ChainCommunicationError> {
        self._validator_manager()
    }

    async fn checkpointed_root(&self) -> Result<H256, ChainCommunicationError> {
        self._checkpointed_root()
    }

<<<<<<< HEAD
    async fn latest_checkpoint(&self) -> Result<Checkpoint, ChainCommunicationError> {
        self._latest_checkpoint()
=======
    async fn latest_checkpoint(
        &self,
        maybe_lag: Option<u64>,
    ) -> Result<Checkpoint, ChainCommunicationError> {
        self._latest_checkpoint(maybe_lag)
>>>>>>> c960f9f9
    }
}<|MERGE_RESOLUTION|>--- conflicted
+++ resolved
@@ -40,11 +40,7 @@
 
         pub fn _message_status(&self, leaf: H256) -> Result<MessageStatus, ChainCommunicationError> {}
 
-<<<<<<< HEAD
-        pub fn _latest_checkpoint(&self) -> Result<Checkpoint, ChainCommunicationError> {}
-=======
         pub fn _latest_checkpoint(&self, maybe_lag: Option<u64>) -> Result<Checkpoint, ChainCommunicationError> {}
->>>>>>> c960f9f9
     }
 }
 
@@ -110,15 +106,10 @@
         self._checkpointed_root()
     }
 
-<<<<<<< HEAD
-    async fn latest_checkpoint(&self) -> Result<Checkpoint, ChainCommunicationError> {
-        self._latest_checkpoint()
-=======
     async fn latest_checkpoint(
         &self,
         maybe_lag: Option<u64>,
     ) -> Result<Checkpoint, ChainCommunicationError> {
         self._latest_checkpoint(maybe_lag)
->>>>>>> c960f9f9
     }
 }