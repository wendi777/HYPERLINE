{
  "environment": "test",
  "signers": {},
  "inboxes": {
    "alfajores": {
<<<<<<< HEAD
      "address": "0xA51c1fc2f0D1a1b8494Ed1FE312d7C3a78Ed91C0",
=======
      "address": "0x0B306BF915C4d645ff596e518fAf3F9669b97016",
>>>>>>> 0216d28d
      "domain": "1000",
      "name": "alfajores",
      "rpcStyle": "ethereum",
      "connection": {
        "type": "http",
        "url": ""
      }
    },
    "mumbai": {
<<<<<<< HEAD
      "address": "0x2bdCC0de6bE1f7D2ee689a0342D76F52E8EFABa3",
=======
      "address": "0xFD471836031dc5108809D173A067e8486B9047A3",
>>>>>>> 0216d28d
      "domain": "80001",
      "name": "mumbai",
      "rpcStyle": "ethereum",
      "connection": {
        "type": "http",
        "url": ""
      }
    },
    "fuji": {
<<<<<<< HEAD
      "address": "0x36b58F5C1969B7b6591D752ea6F5486D069010AB",
=======
      "address": "0x172076E0166D1F9Cc711C77Adf8488051744980C",
>>>>>>> 0216d28d
      "domain": "43113",
      "name": "fuji",
      "rpcStyle": "ethereum",
      "connection": {
        "type": "http",
        "url": ""
      }
    }
  },
  "outbox": {
<<<<<<< HEAD
    "address": "0xa85233C63b9Ee964Add6F2cffe00Fd84eb32338f",
=======
    "address": "0x67d269191c92Caf3cD7723F116c85e6E9bf55933",
>>>>>>> 0216d28d
    "domain": "3000",
    "name": "kovan",
    "rpcStyle": "ethereum",
    "connection": {
      "type": "http",
      "url": ""
    }
  },
  "tracing": {
    "level": "debug",
    "fmt": "json"
  },
  "db": "db_path"
}<|MERGE_RESOLUTION|>--- conflicted
+++ resolved
@@ -3,11 +3,7 @@
   "signers": {},
   "inboxes": {
     "alfajores": {
-<<<<<<< HEAD
-      "address": "0xA51c1fc2f0D1a1b8494Ed1FE312d7C3a78Ed91C0",
-=======
       "address": "0x0B306BF915C4d645ff596e518fAf3F9669b97016",
->>>>>>> 0216d28d
       "domain": "1000",
       "name": "alfajores",
       "rpcStyle": "ethereum",
@@ -17,11 +13,7 @@
       }
     },
     "mumbai": {
-<<<<<<< HEAD
-      "address": "0x2bdCC0de6bE1f7D2ee689a0342D76F52E8EFABa3",
-=======
       "address": "0xFD471836031dc5108809D173A067e8486B9047A3",
->>>>>>> 0216d28d
       "domain": "80001",
       "name": "mumbai",
       "rpcStyle": "ethereum",
@@ -31,11 +23,7 @@
       }
     },
     "fuji": {
-<<<<<<< HEAD
-      "address": "0x36b58F5C1969B7b6591D752ea6F5486D069010AB",
-=======
       "address": "0x172076E0166D1F9Cc711C77Adf8488051744980C",
->>>>>>> 0216d28d
       "domain": "43113",
       "name": "fuji",
       "rpcStyle": "ethereum",
@@ -46,11 +34,7 @@
     }
   },
   "outbox": {
-<<<<<<< HEAD
-    "address": "0xa85233C63b9Ee964Add6F2cffe00Fd84eb32338f",
-=======
     "address": "0x67d269191c92Caf3cD7723F116c85e6E9bf55933",
->>>>>>> 0216d28d
     "domain": "3000",
     "name": "kovan",
     "rpcStyle": "ethereum",
