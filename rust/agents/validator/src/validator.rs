use std::sync::Arc;

use async_trait::async_trait;
use eyre::{Context, Result};
use tokio::task::JoinHandle;
use tracing::instrument::Instrumented;

<<<<<<< HEAD
use hyperlane_base::{run_all, BaseAgent, CheckpointSyncers, CoreMetrics, HyperlaneAgentCore};
use hyperlane_core::{HyperlaneDomain, Mailbox, Signers};
=======
use hyperlane_base::{
    run_all, Agent, BaseAgent, CheckpointSyncer, CoreMetrics, HyperlaneAgentCore,
};
use hyperlane_core::{HyperlaneDomain, HyperlaneSigner};
>>>>>>> 64e26946

use crate::submit::ValidatorSubmitterMetrics;
use crate::{settings::ValidatorSettings, submit::ValidatorSubmitter};

/// A validator agent
#[derive(Debug)]
pub struct Validator {
    origin_chain: HyperlaneDomain,
<<<<<<< HEAD
    core: HyperlaneAgentCore,
    mailbox: Arc<dyn Mailbox>,
    signer: Arc<Signers>,
    reorg_period: u64,
    interval: u64,
    checkpoint_syncer: Arc<CheckpointSyncers>,
=======
    signer: Arc<dyn HyperlaneSigner>,
    reorg_period: u64,
    interval: u64,
    checkpoint_syncer: Arc<dyn CheckpointSyncer>,
    pub(crate) core: HyperlaneAgentCore,
>>>>>>> 64e26946
}

impl AsRef<HyperlaneAgentCore> for Validator {
    fn as_ref(&self) -> &HyperlaneAgentCore {
        &self.core
    }
}

#[async_trait]
impl BaseAgent for Validator {
    const AGENT_NAME: &'static str = "validator";

    type Settings = ValidatorSettings;

    async fn from_settings(settings: Self::Settings, metrics: Arc<CoreMetrics>) -> Result<Self>
    where
        Self: Sized,
    {
        let signer = settings
            .validator
            // Intentionally using hyperlane_ethereum for the validator's signer
            .build::<hyperlane_ethereum::Signers>()
            .await
            .map(|validator| Arc::new(validator) as Arc<dyn HyperlaneSigner>)?;
        let reorg_period = settings.reorgperiod.parse().expect("invalid uint");
        let interval = settings.interval.parse().expect("invalid uint");
<<<<<<< HEAD
        let core = settings.build_hyperlane_core(metrics.clone());
        let checkpoint_syncer = settings
            .checkpointsyncer
            .try_into_checkpoint_syncer(None)?
            .into();
=======
        let core = settings
            .try_into_hyperlane_core(metrics, Some(vec![&settings.originchainname]))
            .await?;
        let checkpoint_syncer = settings.checkpointsyncer.build(None)?.into();
>>>>>>> 64e26946

        let mailbox = settings
            .build_mailbox(&settings.originchainname, &metrics)
            .await?
            .into();

        let origin_chain = core
            .settings
            .chain_setup(&settings.originchainname)
            .context("Validator must run on a configured chain")?
            .domain()?;

        Ok(Self {
            origin_chain,
            core,
            mailbox,
            signer,
            reorg_period,
            interval,
            checkpoint_syncer,
        })
    }

    #[allow(clippy::async_yields_async)]
    async fn run(&self) -> Instrumented<JoinHandle<Result<()>>> {
        let submit = ValidatorSubmitter::new(
            self.interval,
            self.reorg_period,
            self.mailbox.clone(),
            self.signer.clone(),
            self.checkpoint_syncer.clone(),
            ValidatorSubmitterMetrics::new(&self.core.metrics, &self.origin_chain),
        );

        run_all(vec![submit.spawn()])
    }
}

#[cfg(test)]
mod test {}<|MERGE_RESOLUTION|>--- conflicted
+++ resolved
@@ -5,15 +5,8 @@
 use tokio::task::JoinHandle;
 use tracing::instrument::Instrumented;
 
-<<<<<<< HEAD
-use hyperlane_base::{run_all, BaseAgent, CheckpointSyncers, CoreMetrics, HyperlaneAgentCore};
-use hyperlane_core::{HyperlaneDomain, Mailbox, Signers};
-=======
-use hyperlane_base::{
-    run_all, Agent, BaseAgent, CheckpointSyncer, CoreMetrics, HyperlaneAgentCore,
-};
-use hyperlane_core::{HyperlaneDomain, HyperlaneSigner};
->>>>>>> 64e26946
+use hyperlane_base::{run_all, BaseAgent, CheckpointSyncer, CoreMetrics, HyperlaneAgentCore};
+use hyperlane_core::{HyperlaneDomain, Mailbox, HyperlaneSigner};
 
 use crate::submit::ValidatorSubmitterMetrics;
 use crate::{settings::ValidatorSettings, submit::ValidatorSubmitter};
@@ -22,20 +15,12 @@
 #[derive(Debug)]
 pub struct Validator {
     origin_chain: HyperlaneDomain,
-<<<<<<< HEAD
     core: HyperlaneAgentCore,
     mailbox: Arc<dyn Mailbox>,
-    signer: Arc<Signers>,
-    reorg_period: u64,
-    interval: u64,
-    checkpoint_syncer: Arc<CheckpointSyncers>,
-=======
     signer: Arc<dyn HyperlaneSigner>,
     reorg_period: u64,
     interval: u64,
     checkpoint_syncer: Arc<dyn CheckpointSyncer>,
-    pub(crate) core: HyperlaneAgentCore,
->>>>>>> 64e26946
 }
 
 impl AsRef<HyperlaneAgentCore> for Validator {
@@ -62,18 +47,11 @@
             .map(|validator| Arc::new(validator) as Arc<dyn HyperlaneSigner>)?;
         let reorg_period = settings.reorgperiod.parse().expect("invalid uint");
         let interval = settings.interval.parse().expect("invalid uint");
-<<<<<<< HEAD
         let core = settings.build_hyperlane_core(metrics.clone());
         let checkpoint_syncer = settings
             .checkpointsyncer
             .try_into_checkpoint_syncer(None)?
             .into();
-=======
-        let core = settings
-            .try_into_hyperlane_core(metrics, Some(vec![&settings.originchainname]))
-            .await?;
-        let checkpoint_syncer = settings.checkpointsyncer.build(None)?.into();
->>>>>>> 64e26946
 
         let mailbox = settings
             .build_mailbox(&settings.originchainname, &metrics)
