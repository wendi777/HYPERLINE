use std::{
    collections::HashMap,
    time::{Duration, Instant},
};

use async_trait::async_trait;
use coingecko::CoinGeckoClient;
use eyre::{eyre, Result};
use tokio::{sync::RwLock, time::timeout};
use tracing::{debug, info};

use hyperlane_core::{
    HyperlaneMessage, InterchainGasPayment, KnownHyperlaneDomain, TxCostEstimate, U256,
};

use crate::msg::gas_payment::GasPaymentPolicy;

const COINGECKO_API_HTTP_TIMEOUT_SECONDS: u64 = 30;
const CACHE_TTL_SECONDS: u64 = 60;
/// 1 / 100th of a cent
const FIXED_POINT_PRECISION: usize = 1000;

#[derive(Debug)]
struct CachedValue<T> {
    created_at: Instant,
    value: T,
}

impl<T> From<T> for CachedValue<T> {
    fn from(value: T) -> Self {
        Self {
            created_at: Instant::now(),
            value,
        }
    }
}

/// Given a domain, gets the CoinGecko ID for the native token.
/// If the domain isn't a mainnet (and therefore doesn't have a native
/// token with a CoinGecko ID), an Err is returned.
fn hyperlane_domain_id_to_native_token_coingecko_id(domain_id: u32) -> Result<&'static str> {
    use KnownHyperlaneDomain::*;
    let hyperlane_domain = KnownHyperlaneDomain::try_from(domain_id)?;

    Ok(match hyperlane_domain {
        Ethereum => "ethereum",
        Polygon => "matic-network",
        Avalanche => "avalanche-2",
        // Arbitrum's native token is Ethereum
        Arbitrum => "ethereum",
        // Optimism's native token is Ethereum
        Optimism => "ethereum",
        BinanceSmartChain => "binancecoin",
        Celo => "celo",
        Moonbeam => "moonbeam",
        Gnosis => "xdai",
        _ => eyre::bail!("No CoinGecko ID for domain {hyperlane_domain}"),
    })
}

/// Gets prices from CoinGecko quoted in USD, caching them with a TTL.
#[derive(Default)]
struct CoinGeckoCachingPriceGetter {
    coingecko: CoinGeckoClient,
    cache_ttl: Duration,
    /// Keyed by CoinGecko API ID. RwLock to be thread-safe.
    cached_usd_prices: RwLock<HashMap<&'static str, CachedValue<f64>>>,
}

impl std::fmt::Debug for CoinGeckoCachingPriceGetter {
    fn fmt(&self, f: &mut std::fmt::Formatter<'_>) -> std::fmt::Result {
        write!(f, "CoinGeckoCachingPriceGetter {{ .. }}",)
    }
}

impl CoinGeckoCachingPriceGetter {
    pub fn new(cache_ttl: Duration, coingecko_api_key: Option<String>) -> Self {
        let coingecko = if let Some(api_key) = coingecko_api_key {
            CoinGeckoClient::new_with_key("https://pro-api.coingecko.com/api/v3".into(), api_key)
        } else {
            CoinGeckoClient::new("https://api.coingecko.com/api/v3".into())
        };

        Self {
            cache_ttl,
            coingecko,
            cached_usd_prices: RwLock::default(),
        }
    }

    async fn get_cached_usd_price(&self, coingecko_id: &'static str) -> Option<f64> {
        let cached_usd_prices = self.cached_usd_prices.read().await;

        if let Some(cached_value) = cached_usd_prices.get(coingecko_id) {
            if cached_value.created_at.elapsed() <= self.cache_ttl {
                return Some(cached_value.value);
            }
        }

        None
    }

    async fn set_cached_usd_price(&self, coingecko_id: &'static str, usd_price: f64) {
        let mut cached_usd_prices = self.cached_usd_prices.write().await;
        cached_usd_prices.insert(coingecko_id, usd_price.into());
    }

    async fn get_coingecko_usd_price(&self, coingecko_id: &'static str) -> Result<f64> {
        // Make the API request with a timeout, which can't be configured in the library
        // we're using. Returns a HashMap keyed by coingecko IDs.
        let api_response = timeout(
            Duration::from_secs(COINGECKO_API_HTTP_TIMEOUT_SECONDS),
            self.coingecko
                .price(&[coingecko_id], &["usd"], false, false, false, false),
        )
        .await??;
        api_response
            .get(coingecko_id)
            .and_then(|p| p.usd)
            .ok_or_else(|| {
                eyre!(
                    "Unable to get USD price for {} from CoinGecko API response",
                    coingecko_id
                )
            })
    }

    async fn get_usd_price(&self, coingecko_id: &'static str) -> Result<f64> {
        if let Some(usd_price) = self.get_cached_usd_price(coingecko_id).await {
            return Ok(usd_price);
        }

        let usd_price = self.get_coingecko_usd_price(coingecko_id).await?;
        self.set_cached_usd_price(coingecko_id, usd_price).await;

        Ok(usd_price)
    }
}

#[derive(Debug)]
pub struct GasPaymentPolicyMeetsEstimatedCost {
    coingecko_price_getter: CoinGeckoCachingPriceGetter,
}

impl GasPaymentPolicyMeetsEstimatedCost {
    pub fn new(coingecko_api_key: Option<String>) -> Self {
        Self {
            coingecko_price_getter: CoinGeckoCachingPriceGetter::new(
                Duration::from_secs(CACHE_TTL_SECONDS),
                coingecko_api_key,
            ),
        }
    }

    async fn get_native_token_usd_price(&self, domain: u32) -> Result<f64> {
        let coingecko_id = hyperlane_domain_id_to_native_token_coingecko_id(domain)?;
        self.coingecko_price_getter
            .get_usd_price(coingecko_id)
            .await
    }

    async fn convert_native_tokens(
        &self,
        amount: U256,
        from_domain: u32,
        to_domain: u32,
    ) -> Result<U256> {
        convert_tokens(
            amount,
            self.get_native_token_usd_price(from_domain).await?,
            self.get_native_token_usd_price(to_domain).await?,
        )
        .ok_or_else(|| {
            eyre!(
                "Unable to convert {} native tokens from {} to {}",
                amount,
                from_domain,
                to_domain
            )
        })
    }
}

#[async_trait]
impl GasPaymentPolicy for GasPaymentPolicyMeetsEstimatedCost {
    async fn message_meets_gas_payment_requirement(
        &self,
        message: &HyperlaneMessage,
        current_payment: &InterchainGasPayment,
        tx_cost_estimate: &TxCostEstimate,
    ) -> Result<Option<U256>> {
        // Estimated cost of the process tx, quoted in destination native tokens
        let destination_token_tx_cost = tx_cost_estimate.gas_limit * tx_cost_estimate.gas_price;
        // Convert the destination token tx cost into origin tokens
        let origin_token_tx_cost = self
            .convert_native_tokens(
                destination_token_tx_cost,
                message.destination,
                message.origin,
            )
            .await?;

<<<<<<< HEAD
        let meets_requirement = current_payment.payment >= origin_token_tx_cost;
        tracing::info!(
            message_id=?message.id(),
            message_nonce=?message.nonce,
            tx_cost_estimate=?tx_cost_estimate,
            destination_token_tx_cost=?destination_token_tx_cost,
            origin_token_tx_cost=?origin_token_tx_cost,
            current_payment=?current_payment,
            meets_requirement=?meets_requirement,
            "Evaluated whether message gas payment meets estimated cost",
        );
=======
        let meets_requirement = *current_payment >= origin_token_tx_cost;
        if !meets_requirement {
            info!(
                %message,
                ?tx_cost_estimate,
                ?destination_token_tx_cost,
                ?origin_token_tx_cost,
                ?current_payment,
                "Message gas payment does not meet estimated cost",
            );
        } else {
            debug!(
                %message,
                ?tx_cost_estimate,
                ?destination_token_tx_cost,
                ?origin_token_tx_cost,
                ?current_payment,
                "Message gas payment meets estimated cost",
            );
        }
>>>>>>> b2d57fc4

        if meets_requirement {
            Ok(Some(tx_cost_estimate.gas_limit))
        } else {
            Ok(None)
        }
    }
}

fn f64_to_fixed_point(f: f64, precision: usize) -> U256 {
    U256::from_f64_lossy(f * precision as f64)
}

fn convert_tokens(amount: U256, from_price: f64, to_price: f64) -> Option<U256> {
    let from_price = f64_to_fixed_point(from_price, FIXED_POINT_PRECISION);
    let to_price = f64_to_fixed_point(to_price, FIXED_POINT_PRECISION);

    amount
        .checked_mul(from_price)
        .and_then(|n| n.checked_div(to_price))
}

#[tokio::test]
async fn test_gas_payment_policy_meets_estimated_cost() {
    use hyperlane_core::{HyperlaneMessage, H256};

    // Using a fake message from Celo -> Polygon, based off
    // hardcoded tx cost estimates and prices, assert that a payment
    // that doesn't meet the expected costs returns false, and a payment
    // that does returns true.

    let celo_price = 5.5f64;
    let polygon_price = 11.0f64;
    let celo_domain_id = KnownHyperlaneDomain::Celo as u32;
    let polygon_domain_id = KnownHyperlaneDomain::Polygon as u32;

    // Take advantage of the coingecko_price_getter caching already-stored values
    // by just writing to them directly.
    // This is a little sketchy because if the cache TTL does elapse, an API
    // request could be made. Because this TTL is 60 seconds, this isn't reasonable.
    let policy = GasPaymentPolicyMeetsEstimatedCost::new(None);
    {
        let mut usd_prices = policy
            .coingecko_price_getter
            .cached_usd_prices
            .write()
            .await;
        let celo_coingecko_id =
            hyperlane_domain_id_to_native_token_coingecko_id(celo_domain_id).unwrap();
        let polygon_coingecko_id =
            hyperlane_domain_id_to_native_token_coingecko_id(polygon_domain_id).unwrap();

        usd_prices.insert(celo_coingecko_id, celo_price.into());
        usd_prices.insert(polygon_coingecko_id, polygon_price.into());
    }

    let message = HyperlaneMessage {
        version: 0,
        nonce: 10u32,
        origin: celo_domain_id,
        destination: polygon_domain_id,
        sender: H256::zero(),
        recipient: H256::zero(),
        body: vec![],
    };
    let tx_cost_estimate = TxCostEstimate {
        // 1M gas
        gas_limit: U256::from(1000000u32),
        // 15 gwei
        gas_price: ethers::utils::parse_units("15", "gwei").unwrap().into(),
    };

    // Expected polygon fee: 1M * 15 gwei = 0.015 MATIC
    // Converted into Celo, 0.015 MATIC * ($11 / $5.5) = 0.03 CELO
    let required_celo_payment = ethers::utils::parse_ether("0.03").unwrap();

    // Any less than 0.03 CELO as payment, return false.
    let current_payment = InterchainGasPayment {
        payment: required_celo_payment - U256::one(),
        message_id: H256::zero(),
        gas_amount: U256::zero(),
    };
    assert_eq!(
        policy
            .message_meets_gas_payment_requirement(&message, &current_payment, &tx_cost_estimate,)
            .await
            .unwrap(),
        None
    );

    // If the payment is at least 0.03 CELO, return true.
    let current_payment = InterchainGasPayment {
        payment: required_celo_payment,
        message_id: H256::zero(),
        gas_amount: U256::zero(),
    };
    assert_eq!(
        policy
            .message_meets_gas_payment_requirement(&message, &current_payment, &tx_cost_estimate,)
            .await
            .unwrap(),
        Some(tx_cost_estimate.gas_limit)
    );
}

#[test]
fn test_convert_tokens() {
    // A lowish number

    // Converting to a less valuable token
    assert_eq!(
        convert_tokens(
            // 1M
            U256::from(1000000),
            20000.0f64,
            2000.0f64,
        ),
        // 10M
        Some(U256::from(10000000)),
    );

    // Converting to a more valuable token
    assert_eq!(
        convert_tokens(
            // 10M
            U256::from(10000000),
            2000.0f64,
            20000.0f64,
        ),
        // 1M
        Some(U256::from(1000000)),
    );

    // A higher number

    // Converting to a less valuable token
    assert_eq!(
        convert_tokens(
            // 100 ether
            ethers::utils::parse_ether(100u32).unwrap(),
            20000.0f64,
            200.0f64,
        ),
        // 10000 ether
        Some(ethers::utils::parse_ether(10000u32).unwrap()),
    );

    // Converting to a more valuable token
    assert_eq!(
        convert_tokens(
            // 10000 ether
            ethers::utils::parse_ether(10000u32).unwrap(),
            200.0f64,
            20000.0f64,
        ),
        // 100 ether
        Some(ethers::utils::parse_ether(100u32).unwrap()),
    );

    // If the to_price is 0
    assert_eq!(
        convert_tokens(
            // 1M
            U256::from(1000000),
            20000.0f64,
            0f64,
        ),
        None,
    )
}

#[test]
fn test_hyperlane_domain_id_to_native_token_coingecko_id() {
    use hyperlane_core::HyperlaneDomainType;
    use strum::IntoEnumIterator;

    // Iterate through all HyperlaneDomains, ensuring all mainnet domains
    // are included in hyperlane_domain_id_to_native_token_coingecko_id.
    for hyperlane_domain in KnownHyperlaneDomain::iter() {
        if let HyperlaneDomainType::Mainnet = hyperlane_domain.domain_type() {
            assert!(
                hyperlane_domain_id_to_native_token_coingecko_id(hyperlane_domain as u32).is_ok()
            );
        }
    }
}<|MERGE_RESOLUTION|>--- conflicted
+++ resolved
@@ -200,20 +200,7 @@
             )
             .await?;
 
-<<<<<<< HEAD
         let meets_requirement = current_payment.payment >= origin_token_tx_cost;
-        tracing::info!(
-            message_id=?message.id(),
-            message_nonce=?message.nonce,
-            tx_cost_estimate=?tx_cost_estimate,
-            destination_token_tx_cost=?destination_token_tx_cost,
-            origin_token_tx_cost=?origin_token_tx_cost,
-            current_payment=?current_payment,
-            meets_requirement=?meets_requirement,
-            "Evaluated whether message gas payment meets estimated cost",
-        );
-=======
-        let meets_requirement = *current_payment >= origin_token_tx_cost;
         if !meets_requirement {
             info!(
                 %message,
@@ -233,7 +220,6 @@
                 "Message gas payment meets estimated cost",
             );
         }
->>>>>>> b2d57fc4
 
         if meets_requirement {
             Ok(Some(tx_cost_estimate.gas_limit))
