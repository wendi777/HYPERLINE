--- conflicted
+++ resolved
@@ -16,13 +16,8 @@
 use tokio::time::sleep;
 use tracing::{debug, info_span, instrument, instrument::Instrumented, trace, Instrument};
 
-<<<<<<< HEAD
-use hyperlane_base::{db::HyperlaneRocksDB, CoreMetrics};
-use hyperlane_core::{HyperlaneChain, HyperlaneDomain, Mailbox, U256};
-=======
-use hyperlane_base::CoreMetrics;
-use hyperlane_core::HyperlaneDomain;
->>>>>>> 5e38cdf3
+use hyperlane_base::{CoreMetrics};
+use hyperlane_core::{HyperlaneDomain};
 
 use super::pending_operation::*;
 
@@ -80,22 +75,7 @@
     /// Domain this submitter delivers to.
     domain: HyperlaneDomain,
     /// Receiver for new messages to submit.
-<<<<<<< HEAD
-    rx: mpsc::UnboundedReceiver<PendingMessage>,
-    /// Messages waiting for their turn to be dispatched. The SerialSubmitter
-    /// can only dispatch one message at a time, so this queue could grow.
-    #[new(default)]
-    run_queue: BinaryHeap<Reverse<PendingMessage>>,
-    /// Mailbox on the destination chain.
-    mailbox: Arc<dyn Mailbox>,
-    /// Used to construct the ISM metadata needed to verify a message.
-    metadata_builder: BaseMetadataBuilder,
-    /// Interface to agent rocks DB for e.g. writing delivery status upon
-    /// completion.
-    db: Arc<HyperlaneRocksDB>,
-=======
     rx: mpsc::UnboundedReceiver<Box<DynPendingOperation>>,
->>>>>>> 5e38cdf3
     /// Metrics for serial submitter.
     metrics: SerialSubmitterMetrics,
 }
@@ -294,71 +274,6 @@
             }
             PendingOperationResult::CriticalFailure(e) => return Err(e),
         }
-<<<<<<< HEAD
-
-        // We use the estimated gas limit from the prior call to
-        // `process_estimate_costs` to avoid a second gas estimation.
-        let outcome = self
-            .mailbox
-            .process(&msg.message, &metadata, Some(gas_limit))
-            .await?;
-
-        // TODO(trevor): Instead of immediately marking as processed, move to a
-        //  verification queue, which will wait for finality and indexing by the
-        //  mailbox indexer and then mark as processed (or eventually retry if
-        //  no confirmation is ever seen).
-
-        self.gas_payment_enforcer
-            .record_tx_outcome(&msg.message, outcome)?;
-        if outcome.executed {
-            info!(
-                hash=?outcome.txid,
-                rq_sz=?self.run_queue.len(),
-                "Message successfully processed by transaction"
-            );
-            Ok(true)
-        } else {
-            info!(
-                hash=?outcome.txid,
-                "Transaction attempting to process transaction reverted"
-            );
-            Ok(false)
-        }
-    }
-
-    /// Record in HyperlaneRocksDB and various metrics that this process has observed
-    /// the successful processing of a message. An `Ok(())` value returned by
-    /// this function is the 'commit' point in a message's lifetime for
-    /// final processing -- after this function has been seen to
-    /// `return Ok(())`, then without a wiped HyperlaneRocksDB, we will never
-    /// re-attempt processing for this message again, even after the relayer
-    /// restarts.
-    fn record_message_process_success(&mut self, msg: &PendingMessage) -> Result<()> {
-        self.db.mark_nonce_as_processed(msg.message.nonce)?;
-        self.metrics.max_submitted_nonce =
-            std::cmp::max(self.metrics.max_submitted_nonce, msg.message.nonce);
-        self.metrics
-            .processed_gauge
-            .set(self.metrics.max_submitted_nonce as i64);
-        self.metrics.messages_processed_count.inc();
-        Ok(())
-    }
-
-    /// Get duration we should wait before re-attempting to deliver a message
-    /// given the number of retries.
-    fn calculate_msg_backoff(num_retries: u32) -> Option<Duration> {
-        Some(Duration::from_secs(match num_retries {
-            i if i < 1 => return None,
-            // wait 10s for the first few attempts; this prevents thrashing
-            i if (1..12).contains(&i) => 10,
-            // wait 90s to 19.5min with a linear increase
-            i if (12..24).contains(&i) => (i as u64 - 11) * 90,
-            // exponential increase + 30 min; -21 makes it so that at i = 32 it will be
-            // ~60min timeout (64min to be more precise).
-            i => (2u64).pow(i - 21) + 60 * 30,
-        }))
-=======
->>>>>>> 5e38cdf3
     }
 }
 
