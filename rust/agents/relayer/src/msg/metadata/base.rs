--- conflicted
+++ resolved
@@ -23,11 +23,8 @@
     MessageIdMultisigMetadataBuilder,
 };
 use crate::msg::metadata::{
-<<<<<<< HEAD
-    AggregationIsmMetadataBuilder, CcipReadIsmMetadataBuilder, RoutingIsmMetadataBuilder,
-=======
-    AggregationIsmMetadataBuilder, NullMetadataBuilder, RoutingIsmMetadataBuilder,
->>>>>>> f5e98a74
+    AggregationIsmMetadataBuilder, CcipReadIsmMetadataBuilder, NullMetadataBuilder,
+    RoutingIsmMetadataBuilder,
 };
 
 #[derive(Debug, thiserror::Error)]
@@ -90,11 +87,8 @@
             ModuleType::MessageIdMultisig => Box::new(MessageIdMultisigMetadataBuilder::new(base)),
             ModuleType::Routing => Box::new(RoutingIsmMetadataBuilder::new(base)),
             ModuleType::Aggregation => Box::new(AggregationIsmMetadataBuilder::new(base)),
-<<<<<<< HEAD
+            ModuleType::Null => Box::new(NullMetadataBuilder::new()),
             ModuleType::CcipRead => Box::new(CcipReadIsmMetadataBuilder::new(base)),
-=======
-            ModuleType::Null => Box::new(NullMetadataBuilder::new()),
->>>>>>> f5e98a74
             _ => return Err(MetadataBuilderError::UnsupportedModuleType(module_type).into()),
         };
         metadata_builder
