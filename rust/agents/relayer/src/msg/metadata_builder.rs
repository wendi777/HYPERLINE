--- conflicted
+++ resolved
@@ -1,8 +1,5 @@
-<<<<<<< HEAD
-use std::fmt::{Debug, Formatter};
-=======
 use std::collections::HashMap;
->>>>>>> 44361db3
+use std::fmt::{Debug};
 use std::sync::Arc;
 
 use tokio::sync::RwLock;
@@ -27,11 +24,11 @@
 }
 
 impl Debug for MetadataBuilder {
-    fn fmt(&self, f: &mut Formatter<'_>) -> std::fmt::Result {
+    fn fmt(&self, f: &mut std::fmt::Formatter<'_>) -> std::fmt::Result {
         write!(
             f,
-            "MetadataBuilder {{ chain_setup: {:?}, checkpoint_syncer: {:?} }}",
-            self.chain_setup, self.checkpoint_syncer
+            "MetadataBuilder {{ chain_setup: {:?}, validator_announce: {:?} }}",
+            self.chain_setup, self.validator_announce
         )
     }
 }
