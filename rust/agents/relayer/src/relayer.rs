use std::sync::Arc;

use abacus_base::chains::TransactionSubmissionType;
use async_trait::async_trait;
use eyre::Result;
use tokio::{sync::mpsc, sync::watch, task::JoinHandle};
use tracing::{info, info_span, instrument::Instrumented, Instrument};

use abacus_base::{
    chains::GelatoConf, run_all, AbacusAgentCore, Agent, BaseAgent, CachingInterchainGasPaymaster,
    ContractSyncMetrics, InboxContracts, MultisigCheckpointSyncer,
};
use abacus_core::{AbacusContract, MultisigSignedCheckpoint, Signers};

use crate::msg::gas_payment_enforcer::GasPaymentEnforcer;
use crate::msg::gelato_submitter::{GelatoSubmitter, GelatoSubmitterMetrics};
use crate::msg::processor::{MessageProcessor, MessageProcessorMetrics};
use crate::msg::serial_submitter::SerialSubmitter;
use crate::msg::SubmitMessageArgs;
use crate::settings::matching_list::MatchingList;
use crate::settings::{GasPaymentEnforcementPolicy, RelayerSettings};
use crate::{checkpoint_fetcher::CheckpointFetcher, msg::serial_submitter::SerialSubmitterMetrics};

/// A relayer agent
#[derive(Debug)]
pub struct Relayer {
    signed_checkpoint_polling_interval: u64,
    multisig_checkpoint_syncer: MultisigCheckpointSyncer,
    core: AbacusAgentCore,
    gas_payment_enforcement_policy: GasPaymentEnforcementPolicy,
    whitelist: Arc<MatchingList>,
    blacklist: Arc<MatchingList>,
}

impl AsRef<AbacusAgentCore> for Relayer {
    fn as_ref(&self) -> &AbacusAgentCore {
        &self.core
    }
}

#[async_trait]
#[allow(clippy::unit_arg)]
impl BaseAgent for Relayer {
    const AGENT_NAME: &'static str = "relayer";

    type Settings = RelayerSettings;

    async fn from_settings(settings: Self::Settings) -> Result<Self>
    where
        Self: Sized,
    {
        let core = settings
            .as_ref()
            .try_into_abacus_core(Self::AGENT_NAME, true)
            .await?;

        let multisig_checkpoint_syncer: MultisigCheckpointSyncer = settings
            .multisigcheckpointsyncer
            .try_into_multisig_checkpoint_syncer(
                core.outbox.outbox().chain_name(),
                core.metrics.validator_checkpoint_index(),
            )?;

        let whitelist = parse_matching_list(&settings.whitelist);
        let blacklist = parse_matching_list(&settings.blacklist);
        info!(whitelist = %whitelist, blacklist = %blacklist, "Whitelist configuration");

        Ok(Self {
            signed_checkpoint_polling_interval: settings
                .signedcheckpointpollinginterval
                .parse()
                .unwrap_or(5),
            multisig_checkpoint_syncer,
            core,
            gas_payment_enforcement_policy: settings.gaspaymentenforcementpolicy,
            whitelist,
            blacklist,
        })
    }

    #[allow(clippy::async_yields_async)]
    async fn run(&self) -> Instrumented<JoinHandle<Result<()>>> {
        let (signed_checkpoint_sender, signed_checkpoint_receiver) =
            watch::channel::<Option<MultisigSignedCheckpoint>>(None);

        let inboxes = self.inboxes();

        let mut tasks = Vec::with_capacity(inboxes.len() + 3);

        let gas_payment_enforcer = Arc::new(GasPaymentEnforcer::new(
            self.gas_payment_enforcement_policy.clone(),
            self.outbox().db(),
        ));

        for (inbox_name, inbox_contracts) in inboxes {
            let signer = self
                .core
                .settings
                .get_signer(inbox_name)
                .await
                .expect("expected signer for inbox");
            tasks.push(self.run_inbox(
                inbox_contracts.clone(),
                signed_checkpoint_receiver.clone(),
                self.core.settings.inboxes[inbox_name].txsubmission,
                self.core.settings.gelato.as_ref(),
                signer,
                gas_payment_enforcer.clone(),
            ));
        }

        tasks.push(self.run_checkpoint_fetcher(signed_checkpoint_sender));

        let sync_metrics = ContractSyncMetrics::new(self.metrics());
        tasks.push(self.run_outbox_sync(sync_metrics.clone()));

        if let Some(paymaster) = self.interchain_gas_paymaster() {
            tasks.push(self.run_interchain_gas_paymaster_sync(paymaster, sync_metrics));
        } else {
            info!("Interchain Gas Paymaster not provided, not running sync");
        }

        run_all(tasks)
    }
}

impl Relayer {
    fn run_outbox_sync(
        &self,
        sync_metrics: ContractSyncMetrics,
    ) -> Instrumented<JoinHandle<Result<()>>> {
        let outbox = self.outbox();
        let sync = outbox.sync(self.as_ref().indexer.clone(), sync_metrics);
        sync
    }

    fn run_interchain_gas_paymaster_sync(
        &self,
        paymaster: Arc<CachingInterchainGasPaymaster>,
        sync_metrics: ContractSyncMetrics,
    ) -> Instrumented<JoinHandle<Result<()>>> {
        paymaster.sync(self.as_ref().indexer.clone(), sync_metrics)
    }

    fn run_checkpoint_fetcher(
        &self,
        signed_checkpoint_sender: watch::Sender<Option<MultisigSignedCheckpoint>>,
    ) -> Instrumented<JoinHandle<Result<()>>> {
        let checkpoint_fetcher = CheckpointFetcher::new(
            self.outbox().outbox(),
            self.signed_checkpoint_polling_interval,
            self.multisig_checkpoint_syncer.clone(),
            signed_checkpoint_sender,
            self.core.metrics.last_known_message_leaf_index(),
        );
        checkpoint_fetcher.spawn()
    }

    /// Helper to construct a new GelatoSubmitter instance for submission to a
    /// particular inbox.
    fn make_gelato_submitter_for_inbox(
        &self,
        message_receiver: mpsc::UnboundedReceiver<SubmitMessageArgs>,
        inbox_contracts: InboxContracts,
<<<<<<< HEAD
        gelato_config: GelatoConf,
=======
        signer: Signers,
        gas_payment_enforcer: Arc<GasPaymentEnforcer>,
>>>>>>> 4620d2ae
    ) -> GelatoSubmitter {
        let inbox_chain_name = inbox_contracts.inbox.chain_name().to_owned();
        GelatoSubmitter::new(
            message_receiver,
            inbox_contracts,
            self.outbox().db(),
<<<<<<< HEAD
            gelato_config,
            reqwest::Client::new(),
=======
            signer,
>>>>>>> 4620d2ae
            GelatoSubmitterMetrics::new(
                &self.core.metrics,
                self.outbox().outbox().chain_name(),
                &inbox_chain_name,
            ),
            gas_payment_enforcer,
        )
    }

    #[tracing::instrument(fields(inbox=%inbox_contracts.inbox.chain_name()))]
    fn run_inbox(
        &self,
        inbox_contracts: InboxContracts,
        signed_checkpoint_receiver: watch::Receiver<Option<MultisigSignedCheckpoint>>,
        tx_submission: TransactionSubmissionType,
        gelato_config: Option<&GelatoConf>,
        signer: Signers,
        gas_payment_enforcer: Arc<GasPaymentEnforcer>,
    ) -> Instrumented<JoinHandle<Result<()>>> {
        let outbox = self.outbox().outbox();
        let outbox_name = outbox.chain_name();
        let inbox_name = inbox_contracts.inbox.chain_name();
        let metrics = MessageProcessorMetrics::new(
            &self.core.metrics,
            outbox_name,
            inbox_contracts.inbox.chain_name(),
        );
        let (msg_send, msg_receive) = mpsc::unbounded_channel();
<<<<<<< HEAD

        let submit_fut = match tx_submission {
            TransactionSubmissionType::Gelato => {
                let gelato_config = gelato_config.unwrap_or_else(|| {
                    panic!("Expected GelatoConf for inbox {} using Gelato", inbox_name)
                });

                self.make_gelato_submitter_for_inbox(
                    msg_receive,
                    inbox_contracts.clone(),
                    gelato_config.clone(),
                )
                .spawn()
            }
            TransactionSubmissionType::Signer => {
=======
        let submit_fut = match gelato {
            Some(cfg) if cfg.enabled.parse::<bool>().unwrap() => self
                .make_gelato_submitter_for_inbox(
                    msg_receive,
                    inbox_contracts.clone(),
                    signer,
                    gas_payment_enforcer,
                )
                .spawn(),
            _ => {
>>>>>>> 4620d2ae
                let serial_submitter = SerialSubmitter::new(
                    msg_receive,
                    inbox_contracts.clone(),
                    self.outbox().db(),
                    SerialSubmitterMetrics::new(
                        &self.core.metrics,
                        outbox_name,
                        inbox_contracts.inbox.chain_name(),
                    ),
                    gas_payment_enforcer,
                );
                serial_submitter.spawn()
            }
        };

        let message_processor = MessageProcessor::new(
            outbox,
            self.outbox().db(),
            inbox_contracts,
            self.whitelist.clone(),
            self.blacklist.clone(),
            metrics,
            msg_send,
            signed_checkpoint_receiver,
        );
        info!(
            message_processor=?message_processor,
            "Using message processor"
        );
        let process_fut = message_processor.spawn();
        tokio::spawn(async move {
            let res = tokio::try_join!(submit_fut, process_fut)?;
            info!(?res, "try_join finished for inbox");
            Ok(())
        })
        .instrument(info_span!("run inbox"))
    }
}

fn parse_matching_list(list: &Option<String>) -> Arc<MatchingList> {
    Arc::new(
        list.as_deref()
            .map(serde_json::from_str)
            .transpose()
            .expect("Invalid matching list received")
            .unwrap_or_default(),
    )
}

#[cfg(test)]
mod test {}<|MERGE_RESOLUTION|>--- conflicted
+++ resolved
@@ -162,24 +162,15 @@
         &self,
         message_receiver: mpsc::UnboundedReceiver<SubmitMessageArgs>,
         inbox_contracts: InboxContracts,
-<<<<<<< HEAD
         gelato_config: GelatoConf,
-=======
-        signer: Signers,
         gas_payment_enforcer: Arc<GasPaymentEnforcer>,
->>>>>>> 4620d2ae
     ) -> GelatoSubmitter {
         let inbox_chain_name = inbox_contracts.inbox.chain_name().to_owned();
         GelatoSubmitter::new(
             message_receiver,
             inbox_contracts,
             self.outbox().db(),
-<<<<<<< HEAD
             gelato_config,
-            reqwest::Client::new(),
-=======
-            signer,
->>>>>>> 4620d2ae
             GelatoSubmitterMetrics::new(
                 &self.core.metrics,
                 self.outbox().outbox().chain_name(),
@@ -208,7 +199,6 @@
             inbox_contracts.inbox.chain_name(),
         );
         let (msg_send, msg_receive) = mpsc::unbounded_channel();
-<<<<<<< HEAD
 
         let submit_fut = match tx_submission {
             TransactionSubmissionType::Gelato => {
@@ -220,22 +210,11 @@
                     msg_receive,
                     inbox_contracts.clone(),
                     gelato_config.clone(),
+                    gas_payment_enforcer,
                 )
                 .spawn()
             }
             TransactionSubmissionType::Signer => {
-=======
-        let submit_fut = match gelato {
-            Some(cfg) if cfg.enabled.parse::<bool>().unwrap() => self
-                .make_gelato_submitter_for_inbox(
-                    msg_receive,
-                    inbox_contracts.clone(),
-                    signer,
-                    gas_payment_enforcer,
-                )
-                .spawn(),
-            _ => {
->>>>>>> 4620d2ae
                 let serial_submitter = SerialSubmitter::new(
                     msg_receive,
                     inbox_contracts.clone(),
