use std::sync::Arc;

use abacus_base::chains::TransactionSubmissionType;
use async_trait::async_trait;
use eyre::Result;
use tokio::{sync::mpsc, sync::watch, task::JoinHandle};
use tracing::{info, info_span, instrument::Instrumented, Instrument};

use abacus_base::{
    chains::GelatoConf, run_all, AbacusAgentCore, Agent, BaseAgent, CachingInterchainGasPaymaster,
    ContractSyncMetrics, InboxContracts, MultisigCheckpointSyncer,
};
use abacus_core::{AbacusContract, MultisigSignedCheckpoint, Signers};

use crate::msg::gas_payment_enforcer::GasPaymentEnforcer;
use crate::msg::gelato_submitter::{GelatoSubmitter, GelatoSubmitterMetrics};
use crate::msg::processor::{MessageProcessor, MessageProcessorMetrics};
use crate::msg::serial_submitter::SerialSubmitter;
use crate::msg::SubmitMessageArgs;
use crate::settings::matching_list::MatchingList;
use crate::settings::{GasPaymentEnforcementPolicy, RelayerSettings};
use crate::{checkpoint_fetcher::CheckpointFetcher, msg::serial_submitter::SerialSubmitterMetrics};

/// A relayer agent
#[derive(Debug)]
pub struct Relayer {
    signed_checkpoint_polling_interval: u64,
    multisig_checkpoint_syncer: MultisigCheckpointSyncer,
    core: AbacusAgentCore,
    gas_payment_enforcement_policy: GasPaymentEnforcementPolicy,
    whitelist: Arc<MatchingList>,
    blacklist: Arc<MatchingList>,
}

impl AsRef<AbacusAgentCore> for Relayer {
    fn as_ref(&self) -> &AbacusAgentCore {
        &self.core
    }
}

#[async_trait]
#[allow(clippy::unit_arg)]
impl BaseAgent for Relayer {
    const AGENT_NAME: &'static str = "relayer";

    type Settings = RelayerSettings;

    async fn from_settings(settings: Self::Settings) -> Result<Self>
    where
        Self: Sized,
    {
        let core = settings
            .as_ref()
            .try_into_abacus_core(Self::AGENT_NAME, true)
            .await?;

        let multisig_checkpoint_syncer: MultisigCheckpointSyncer = settings
            .multisigcheckpointsyncer
            .try_into_multisig_checkpoint_syncer(
                core.outbox.outbox().chain_name(),
                core.metrics.validator_checkpoint_index(),
            )?;

        let whitelist = parse_matching_list(&settings.whitelist);
        let blacklist = parse_matching_list(&settings.blacklist);
        info!(whitelist = %whitelist, blacklist = %blacklist, "Whitelist configuration");

        Ok(Self {
            signed_checkpoint_polling_interval: settings
                .signedcheckpointpollinginterval
                .parse()
                .unwrap_or(5),
            multisig_checkpoint_syncer,
            core,
            gas_payment_enforcement_policy: settings.gaspaymentenforcementpolicy,
            whitelist,
            blacklist,
        })
    }

    #[allow(clippy::async_yields_async)]
    async fn run(&self) -> Instrumented<JoinHandle<Result<()>>> {
        let (signed_checkpoint_sender, signed_checkpoint_receiver) =
            watch::channel::<Option<MultisigSignedCheckpoint>>(None);

        let inboxes = self.inboxes();

        let mut tasks = Vec::with_capacity(inboxes.len() + 3);

        let gas_payment_enforcer = Arc::new(GasPaymentEnforcer::new(
            self.gas_payment_enforcement_policy.clone(),
            self.outbox().db().clone(),
        ));

        for (inbox_name, inbox_contracts) in inboxes {
            let signer = self
                .core
                .settings
                .get_signer(inbox_name)
                .await
                .expect("expected signer for inbox");
            tasks.push(self.run_inbox(
                inbox_contracts.clone(),
                signed_checkpoint_receiver.clone(),
                self.core.settings.inboxes[inbox_name].txsubmission,
                self.core.settings.gelato.as_ref(),
                signer,
                gas_payment_enforcer.clone(),
            ));
        }

        tasks.push(self.run_checkpoint_fetcher(signed_checkpoint_sender));

        let sync_metrics = ContractSyncMetrics::new(self.metrics());
        tasks.push(self.run_outbox_sync(sync_metrics.clone()));

        if let Some(paymaster) = self.interchain_gas_paymaster() {
            tasks.push(self.run_interchain_gas_paymaster_sync(paymaster.clone(), sync_metrics));
        } else {
            info!("Interchain Gas Paymaster not provided, not running sync");
        }

        run_all(tasks)
    }
}

impl Relayer {
    fn run_outbox_sync(
        &self,
        sync_metrics: ContractSyncMetrics,
    ) -> Instrumented<JoinHandle<Result<()>>> {
        let outbox = self.outbox();
        let sync = outbox.sync(self.as_ref().indexer.clone(), sync_metrics);
        sync
    }

    fn run_interchain_gas_paymaster_sync(
        &self,
        paymaster: CachingInterchainGasPaymaster,
        sync_metrics: ContractSyncMetrics,
    ) -> Instrumented<JoinHandle<Result<()>>> {
        paymaster.sync(self.as_ref().indexer.clone(), sync_metrics)
    }

    fn run_checkpoint_fetcher(
        &self,
        signed_checkpoint_sender: watch::Sender<Option<MultisigSignedCheckpoint>>,
    ) -> Instrumented<JoinHandle<Result<()>>> {
        let checkpoint_fetcher = CheckpointFetcher::new(
            self.outbox().outbox(),
            self.signed_checkpoint_polling_interval,
            self.multisig_checkpoint_syncer.clone(),
            signed_checkpoint_sender,
            self.core.metrics.last_known_message_leaf_index(),
        );
        checkpoint_fetcher.spawn()
    }

    /// Helper to construct a new GelatoSubmitter instance for submission to a
    /// particular inbox.
    fn make_gelato_submitter_for_inbox(
        &self,
        message_receiver: mpsc::UnboundedReceiver<SubmitMessageArgs>,
        inbox_contracts: InboxContracts,
        gelato_config: GelatoConf,
        gas_payment_enforcer: Arc<GasPaymentEnforcer>,
    ) -> GelatoSubmitter {
        let inbox_chain_name = inbox_contracts.inbox.chain_name().to_owned();
        GelatoSubmitter::new(
            message_receiver,
            inbox_contracts,
<<<<<<< HEAD
            self.outbox().db(),
            gelato_config,
=======
            self.outbox().db().clone(),
            signer,
>>>>>>> 1c67fc96
            GelatoSubmitterMetrics::new(
                &self.core.metrics,
                self.outbox().outbox().chain_name(),
                &inbox_chain_name,
            ),
            gas_payment_enforcer,
        )
    }

    #[tracing::instrument(fields(inbox=%inbox_contracts.inbox.chain_name()))]
    fn run_inbox(
        &self,
        inbox_contracts: InboxContracts,
        signed_checkpoint_receiver: watch::Receiver<Option<MultisigSignedCheckpoint>>,
        tx_submission: TransactionSubmissionType,
        gelato_config: Option<&GelatoConf>,
        signer: Signers,
        gas_payment_enforcer: Arc<GasPaymentEnforcer>,
    ) -> Instrumented<JoinHandle<Result<()>>> {
        let outbox = self.outbox().outbox();
        let outbox_name = outbox.chain_name();
        let inbox_name = inbox_contracts.inbox.chain_name();
        let metrics = MessageProcessorMetrics::new(
            &self.core.metrics,
            outbox_name,
            inbox_contracts.inbox.chain_name(),
        );
        let (msg_send, msg_receive) = mpsc::unbounded_channel();

        let submit_fut = match tx_submission {
            TransactionSubmissionType::Gelato => {
                let gelato_config = gelato_config.unwrap_or_else(|| {
                    panic!("Expected GelatoConf for inbox {} using Gelato", inbox_name)
                });

                self.make_gelato_submitter_for_inbox(
                    msg_receive,
                    inbox_contracts.clone(),
                    gelato_config.clone(),
                    gas_payment_enforcer,
                )
                .spawn()
            }
            TransactionSubmissionType::Signer => {
                let serial_submitter = SerialSubmitter::new(
                    msg_receive,
                    inbox_contracts.clone(),
                    self.outbox().db().clone(),
                    SerialSubmitterMetrics::new(
                        &self.core.metrics,
                        outbox_name,
                        inbox_contracts.inbox.chain_name(),
                    ),
                    gas_payment_enforcer,
                );
                serial_submitter.spawn()
            }
        };

        let message_processor = MessageProcessor::new(
            outbox.clone(),
            self.outbox().db().clone(),
            inbox_contracts,
            self.whitelist.clone(),
            self.blacklist.clone(),
            metrics,
            msg_send,
            signed_checkpoint_receiver,
        );
        info!(
            message_processor=?message_processor,
            "Using message processor"
        );
        let process_fut = message_processor.spawn();
        tokio::spawn(async move {
            let res = tokio::try_join!(submit_fut, process_fut)?;
            info!(?res, "try_join finished for inbox");
            Ok(())
        })
        .instrument(info_span!("run inbox"))
    }
}

fn parse_matching_list(list: &Option<String>) -> Arc<MatchingList> {
    Arc::new(
        list.as_deref()
            .map(serde_json::from_str)
            .transpose()
            .expect("Invalid matching list received")
            .unwrap_or_default(),
    )
}

#[cfg(test)]
mod test {}<|MERGE_RESOLUTION|>--- conflicted
+++ resolved
@@ -169,13 +169,8 @@
         GelatoSubmitter::new(
             message_receiver,
             inbox_contracts,
-<<<<<<< HEAD
-            self.outbox().db(),
+            self.outbox().db().clone(),
             gelato_config,
-=======
-            self.outbox().db().clone(),
-            signer,
->>>>>>> 1c67fc96
             GelatoSubmitterMetrics::new(
                 &self.core.metrics,
                 self.outbox().outbox().chain_name(),
