use std::{collections::HashMap, sync::Arc};

use async_trait::async_trait;
use derive_more::AsRef;
use futures::future::try_join_all;
use hyperlane_base::{
    metrics::AgentMetrics, settings::IndexSettings, BaseAgent, ChainMetrics, ContractSyncMetrics,
    CoreMetrics, HyperlaneAgentCore, MetricsUpdater,
};
use hyperlane_core::HyperlaneDomain;
use tokio::task::JoinHandle;
use tracing::{info_span, instrument::Instrumented, trace, Instrument};

use crate::{chain_scraper::HyperlaneSqlDb, db::ScraperDb, settings::ScraperSettings};

/// A message explorer scraper agent
#[derive(Debug, AsRef)]
#[allow(unused)]
pub struct Scraper {
    #[as_ref]
    core: HyperlaneAgentCore,
    contract_sync_metrics: Arc<ContractSyncMetrics>,
    scrapers: HashMap<u32, ChainScraper>,
    settings: ScraperSettings,
    core_metrics: Arc<CoreMetrics>,
    agent_metrics: AgentMetrics,
    chain_metrics: ChainMetrics,
}

#[derive(Debug)]
struct ChainScraper {
    index_settings: IndexSettings,
    db: HyperlaneSqlDb,
    domain: HyperlaneDomain,
}

#[async_trait]
impl BaseAgent for Scraper {
    const AGENT_NAME: &'static str = "scraper";
    type Settings = ScraperSettings;

    async fn from_settings(
        settings: Self::Settings,
        metrics: Arc<CoreMetrics>,
        agent_metrics: AgentMetrics,
        chain_metrics: ChainMetrics,
    ) -> eyre::Result<Self>
    where
        Self: Sized,
    {
        let db = ScraperDb::connect(&settings.db).await?;
        let core = settings.build_hyperlane_core(metrics.clone());

        let contract_sync_metrics = Arc::new(ContractSyncMetrics::new(&metrics));
        let mut scrapers: HashMap<u32, ChainScraper> = HashMap::new();

        for domain in settings.chains_to_scrape.iter() {
            let chain_setup = settings.chain_setup(domain).expect("Missing chain config");
            let db = HyperlaneSqlDb::new(
                db.clone(),
                chain_setup.addresses.mailbox,
                domain.clone(),
                settings
                    .build_provider(domain, &metrics.clone())
                    .await?
                    .into(),
                &chain_setup.index.clone(),
            )
            .await?;
            scrapers.insert(
                domain.id(),
                ChainScraper {
                    domain: domain.clone(),
                    db,
                    index_settings: chain_setup.index.clone(),
                },
            );
        }

        trace!(domain_count = scrapers.len(), "Created scrapers");

        Ok(Self {
            core,
            contract_sync_metrics,
            scrapers,
            settings,
            core_metrics: metrics,
            agent_metrics,
            chain_metrics,
        })
    }

    #[allow(clippy::async_yields_async)]
    async fn run(self) {
        let mut tasks = Vec::with_capacity(self.scrapers.len());
<<<<<<< HEAD

        // running http server
        let server = self
            .core
            .settings
            .server(self.core_metrics.clone())
            .expect("Failed to create server");
        let server_task = server.run(vec![]).instrument(info_span!("Relayer server"));
        tasks.push(server_task);

        for domain in self.scrapers.keys() {
=======
        for (domain, scraper) in self.scrapers.iter() {
>>>>>>> 6d4266ae
            tasks.push(self.scrape(*domain).await);

            let chain_conf = self.settings.chain_setup(&scraper.domain).unwrap();
            let metrics_updater = MetricsUpdater::new(
                chain_conf,
                self.core_metrics.clone(),
                self.agent_metrics.clone(),
                self.chain_metrics.clone(),
                Self::AGENT_NAME.to_string(),
            )
            .await
            .unwrap();
            tasks.push(metrics_updater.spawn());
        }
        if let Err(err) = try_join_all(tasks).await {
            tracing::error!(error = ?err, "Scraper task panicked");
        }
    }
}

impl Scraper {
    /// Sync contract data and other blockchain with the current chain state.
    /// This will spawn long-running contract sync tasks
    async fn scrape(&self, domain_id: u32) -> Instrumented<JoinHandle<()>> {
        let scraper = self.scrapers.get(&domain_id).unwrap();
        let db = scraper.db.clone();
        let index_settings = scraper.index_settings.clone();
        let domain = scraper.domain.clone();

        let mut tasks = Vec::with_capacity(2);
        tasks.push(
            self.build_message_indexer(
                domain.clone(),
                self.core_metrics.clone(),
                self.contract_sync_metrics.clone(),
                db.clone(),
                index_settings.clone(),
            )
            .await,
        );
        tasks.push(
            self.build_delivery_indexer(
                domain.clone(),
                self.core_metrics.clone(),
                self.contract_sync_metrics.clone(),
                db.clone(),
                index_settings.clone(),
            )
            .await,
        );
        tasks.push(
            self.build_interchain_gas_payment_indexer(
                domain,
                self.core_metrics.clone(),
                self.contract_sync_metrics.clone(),
                db,
                index_settings.clone(),
            )
            .await,
        );

        tokio::spawn(async move {
            // If any of the tasks panic, we want to propagate it, so we unwrap
            try_join_all(tasks).await.unwrap();
        })
        .instrument(info_span!("Scraper Tasks"))
    }
}

/// Create a function to spawn task that syncs contract events
macro_rules! spawn_sync_task {
    ($name:ident, $cursor: ident, $label:literal) => {
        async fn $name(
            &self,
            domain: HyperlaneDomain,
            metrics: Arc<CoreMetrics>,
            contract_sync_metrics: Arc<ContractSyncMetrics>,
            db: HyperlaneSqlDb,
            index_settings: IndexSettings,
        ) -> Instrumented<JoinHandle<()>> {
            let sync = self
                .as_ref()
                .settings
                .$name(
                    &domain,
                    &metrics.clone(),
                    &contract_sync_metrics.clone(),
                    Arc::new(db.clone()),
                )
                .await
                .unwrap();
            let cursor = sync
                .$cursor(index_settings.clone())
                .await;
                tokio::spawn(async move {
                    sync
                        .sync($label, cursor)
                        .await
                })
                .instrument(info_span!("ChainContractSync", chain=%domain.name(), event=$label))
        }
    }
}

impl Scraper {
    async fn build_message_indexer(
        &self,
        domain: HyperlaneDomain,
        metrics: Arc<CoreMetrics>,
        contract_sync_metrics: Arc<ContractSyncMetrics>,
        db: HyperlaneSqlDb,
        index_settings: IndexSettings,
    ) -> Instrumented<JoinHandle<()>> {
        let sync = self
            .as_ref()
            .settings
            .build_message_indexer(
                &domain,
                &metrics.clone(),
                &contract_sync_metrics.clone(),
                Arc::new(db.clone()),
            )
            .await
            .unwrap();
        let latest_nonce = self
            .scrapers
            .get(&domain.id())
            .unwrap()
            .db
            .last_message_nonce()
            .await
            .unwrap_or(None)
            .unwrap_or(0);
        let cursor = sync
            .forward_message_sync_cursor(index_settings.clone(), latest_nonce.saturating_sub(1))
            .await;
        tokio::spawn(async move { sync.sync("message_dispatch", cursor).await }).instrument(
            info_span!("ChainContractSync", chain=%domain.name(), event="message_dispatch"),
        )
    }

    spawn_sync_task!(
        build_delivery_indexer,
        rate_limited_cursor,
        "message_delivery"
    );
    spawn_sync_task!(
        build_interchain_gas_payment_indexer,
        rate_limited_cursor,
        "gas_payment"
    );
}<|MERGE_RESOLUTION|>--- conflicted
+++ resolved
@@ -93,7 +93,6 @@
     #[allow(clippy::async_yields_async)]
     async fn run(self) {
         let mut tasks = Vec::with_capacity(self.scrapers.len());
-<<<<<<< HEAD
 
         // running http server
         let server = self
@@ -105,9 +104,6 @@
         tasks.push(server_task);
 
         for domain in self.scrapers.keys() {
-=======
-        for (domain, scraper) in self.scrapers.iter() {
->>>>>>> 6d4266ae
             tasks.push(self.scrape(*domain).await);
 
             let chain_conf = self.settings.chain_setup(&scraper.domain).unwrap();
