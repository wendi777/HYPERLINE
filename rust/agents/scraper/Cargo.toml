[package]
name = "scraper"
version = "0.1.0"
edition = "2021"

[dependencies]
async-trait = { version = "0.1", default-features = false }
chrono = "0.4"
<<<<<<< HEAD
config = "0.13"
ethers = { git = "https://github.com/hyperlane-xyz/ethers-rs", branch = "mattie/better-debug-logging" }
=======
config = "~0.13.3"
ethers = { git = "https://github.com/hyperlane-xyz/ethers-rs", tag = "2023-01-10-04" }
>>>>>>> 44361db3
eyre = "0.6"
itertools = "0.10"
prometheus = "0.13"
sea-orm = { version = "~0.10.5", features = ["sqlx-postgres", "runtime-tokio-native-tls", "macros"] }
serde = { version = "1.0", features = ["derive"] }
serde_json = { version = "1.0", default-features = false }
thiserror = "1.0"
tokio = { version = "1", features = ["rt", "macros"] }
tracing = "0.1"
tracing-futures = "0.2"
tracing-subscriber = "0.3"
futures = "0.3"

hyperlane-core = { path = "../../hyperlane-core" }
hyperlane-base = { path = "../../hyperlane-base" }
migration = { path = "migration" }
hex = { path = "../../utils/hex" }

[dev-dependencies]
tokio-test = "0.4"
hyperlane-test = { path = "../../hyperlane-test" }

[features]
default = ["hyperlane-base/color-eyre"]
oneline-errors = ["hyperlane-base/oneline-errors"]<|MERGE_RESOLUTION|>--- conflicted
+++ resolved
@@ -6,13 +6,8 @@
 [dependencies]
 async-trait = { version = "0.1", default-features = false }
 chrono = "0.4"
-<<<<<<< HEAD
-config = "0.13"
+config = "~0.13.3"
 ethers = { git = "https://github.com/hyperlane-xyz/ethers-rs", branch = "mattie/better-debug-logging" }
-=======
-config = "~0.13.3"
-ethers = { git = "https://github.com/hyperlane-xyz/ethers-rs", tag = "2023-01-10-04" }
->>>>>>> 44361db3
 eyre = "0.6"
 itertools = "0.10"
 prometheus = "0.13"
