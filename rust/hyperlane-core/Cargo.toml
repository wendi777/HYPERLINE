[package]
name = "hyperlane-core"
version = "0.1.0"
edition = "2021"

# See more keys and their definitions at https://doc.rust-lang.org/cargo/reference/manifest.html

[dependencies]
auto_impl = "1.0"
<<<<<<< HEAD
ethers = { git = "https://github.com/hyperlane-xyz/ethers-rs", branch = "mattie/better-debug-logging" }
ethers-signers = { git = "https://github.com/hyperlane-xyz/ethers-rs", branch = "mattie/better-debug-logging", features=["aws"] }
ethers-providers = { git = "https://github.com/hyperlane-xyz/ethers-rs", branch = "mattie/better-debug-logging", features=["ws", "rustls"] }
config = "0.13"
=======
ethers = { git = "https://github.com/hyperlane-xyz/ethers-rs", tag = "2023-01-10-04" }
ethers-signers = { git = "https://github.com/hyperlane-xyz/ethers-rs", tag = "2023-01-10-04", features=["aws"] }
ethers-providers = { git = "https://github.com/hyperlane-xyz/ethers-rs", tag = "2023-01-10-04", features=["ws", "rustls"] }
config = "~0.13.3"
>>>>>>> 44361db3
hex = "0.4.3"
sha3 = "0.10"
lazy_static = "*"
thiserror = "1.0"
async-trait = { version = "0.1", default-features = false }
tokio = { version = "1", features = ["rt", "macros"] }
tracing = "0.1"
tracing-futures = "0.2"
serde = {version = "1.0", features = ["derive"]}
serde_json = {version = "1.0"}
rocksdb = "0.18"
bytes = { version = "1", features = ["serde"]}
num = {version="0", features=["serde"]}
num-traits = "0.2"
num-derive = "0.3"
strum = "0.24"
strum_macros = "0.24"

# version determined by ethers-rs
primitive-types = "*"

[dev-dependencies]
hyperlane-base = { path = "../hyperlane-base" }
tokio = {version = "1", features = ["rt", "time"]}
walkdir = { version = "2" }

[features]
output = []<|MERGE_RESOLUTION|>--- conflicted
+++ resolved
@@ -7,17 +7,10 @@
 
 [dependencies]
 auto_impl = "1.0"
-<<<<<<< HEAD
 ethers = { git = "https://github.com/hyperlane-xyz/ethers-rs", branch = "mattie/better-debug-logging" }
 ethers-signers = { git = "https://github.com/hyperlane-xyz/ethers-rs", branch = "mattie/better-debug-logging", features=["aws"] }
 ethers-providers = { git = "https://github.com/hyperlane-xyz/ethers-rs", branch = "mattie/better-debug-logging", features=["ws", "rustls"] }
-config = "0.13"
-=======
-ethers = { git = "https://github.com/hyperlane-xyz/ethers-rs", tag = "2023-01-10-04" }
-ethers-signers = { git = "https://github.com/hyperlane-xyz/ethers-rs", tag = "2023-01-10-04", features=["aws"] }
-ethers-providers = { git = "https://github.com/hyperlane-xyz/ethers-rs", tag = "2023-01-10-04", features=["ws", "rustls"] }
 config = "~0.13.3"
->>>>>>> 44361db3
 hex = "0.4.3"
 sha3 = "0.10"
 lazy_static = "*"
