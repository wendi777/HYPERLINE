[package]
name = "hyperlane-core"
documentation.workspace = true
edition.workspace = true
homepage.workspace = true
license-file.workspace = true
publish.workspace = true
version.workspace = true

# See more keys and their definitions at https://doc.rust-lang.org/cargo/reference/manifest.html

[dependencies]
async-trait.workspace = true
auto_impl = "1.0"
bytes = { version = "1", features = ["serde"] }
convert_case = "0.6"
derive-new.workspace = true
ethers-providers.workspace = true
ethers-core.workspace = true
ethers-contract.workspace = true
eyre.workspace = true
hex = "0.4.3"
itertools.workspace = true
num = { workspace = true, features = ["serde"] }
num-derive.workspace = true
num-traits.workspace = true
serde.workspace = true
serde_json.workspace = true
sha3 = "0.10"
strum.workspace = true
thiserror.workspace = true

# version determined by ethers-rs
primitive-types = "*"
lazy_static = "*"

[dev-dependencies]
config.workspace = true
hyperlane-base = { path = "../hyperlane-base" }
tokio = { workspace = true, features = ["rt", "time"] }
walkdir = { version = "2" }

[features]
default = []
<<<<<<< HEAD
output = []
=======
test-utils = []
>>>>>>> 3e5b20c8
<|MERGE_RESOLUTION|>--- conflicted
+++ resolved
@@ -42,8 +42,4 @@
 
 [features]
 default = []
-<<<<<<< HEAD
-output = []
-=======
-test-utils = []
->>>>>>> 3e5b20c8
+test-utils = []