--- conflicted
+++ resolved
@@ -4,25 +4,12 @@
 use auto_impl::auto_impl;
 use borsh::{BorshDeserialize, BorshSerialize};
 use num_derive::FromPrimitive;
-<<<<<<< HEAD
-=======
-use primitive_types::U256;
-use strum::Display;
->>>>>>> b86e0007
 
-use crate::{ChainResult, HyperlaneContract, HyperlaneMessage};
+use crate::{ChainResult, HyperlaneContract, HyperlaneMessage, U256};
 
 /// Enumeration of all known module types
 #[derive(
-    FromPrimitive,
-    Clone,
-    Debug,
-    Default,
-    Copy,
-    PartialEq,
-    Eq,
-    BorshDeserialize,
-    BorshSerialize,
+    FromPrimitive, Clone, Debug, Default, Copy, PartialEq, Eq, BorshDeserialize, BorshSerialize,
 )]
 #[cfg_attr(feature = "strum", derive(strum::Display))]
 pub enum ModuleType {
