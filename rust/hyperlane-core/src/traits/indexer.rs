--- conflicted
+++ resolved
@@ -25,16 +25,6 @@
 }
 
 /// An indexing range.
-<<<<<<< HEAD
-#[derive(Copy, Debug, Clone)]
-pub enum IndexRange {
-    /// For block-based indexers
-    Blocks(u32, u32),
-    /// For indexers that look for specific sequences, e.g. message nonces.
-    Sequences(u32, u32),
-}
-
-=======
 #[derive(Debug, Clone)]
 pub enum IndexRange {
     /// For block-based indexers
@@ -45,7 +35,6 @@
 
 pub use IndexRange::*;
 
->>>>>>> ed7569d1
 /// Interface for an indexer.
 #[async_trait]
 #[auto_impl(&, Box, Arc,)]
