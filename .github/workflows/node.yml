name: node

on:
  # Triggers the workflow on push or pull request against main
  push:
    branches: [main]
  pull_request:
    branches: [main]

  # Allows you to run this workflow manually from the Actions tab
  workflow_dispatch:

jobs:
  yarn-install:
    runs-on: ubuntu-latest
    steps:
      - uses: actions/checkout@v3
        with:
          submodules: recursive

      - name: remove submodule locks
        run: git submodule foreach rm yarn.lock

      - name: yarn-cache
        uses: actions/cache@v3
        with:
          path: |
            **/node_modules
            .yarn/cache
          key: ${{ runner.os }}-yarn-cache-${{ hashFiles('./yarn.lock') }}

      - name: yarn-install
        run: |
          yarn install
          CHANGES=$(git status -s --ignore-submodules)
          if [[ ! -z $CHANGES ]]; then
            echo "Changes found: $CHANGES"
            git diff
            exit 1
          fi

  yarn-build:
    runs-on: ubuntu-latest
    needs: [yarn-install]
    steps:
      - uses: actions/checkout@v3
        with:
          submodules: recursive

      - name: remove submodule locks
        run: git submodule foreach rm yarn.lock

      - name: yarn-cache
        uses: actions/cache@v3
        with:
          path: |
            **/node_modules
            .yarn/cache
          key: ${{ runner.os }}-yarn-cache-${{ hashFiles('./yarn.lock') }}

      - name: build-cache
        uses: actions/cache@v3
        with:
          path: ./*
          key: ${{ github.sha }}

      - name: build
        run: yarn build

  lint-prettier:
    runs-on: ubuntu-latest
    needs: [yarn-install]
    steps:
      - uses: actions/checkout@v3
      - uses: actions/cache@v3
        with:
          path: |
            **/node_modules
            .yarn/cache
          key: ${{ runner.os }}-yarn-cache-${{ hashFiles('./yarn.lock') }}

      - name: lint-ts
        run: yarn lint-ts

      - name: prettier
        run: |
          yarn prettier
          CHANGES=$(git status -s)
          if [[ ! -z $CHANGES ]]; then
            echo "Changes found: $CHANGES"
            exit 1
          fi

  test-ts:
    runs-on: ubuntu-latest
    needs: [yarn-build]
    steps:
      - uses: actions/checkout@v3
        with:
          submodules: recursive

      - uses: actions/cache@v3
        with:
          path: ./*
          key: ${{ github.sha }}

      - name: sdk
        run: yarn workspace @hyperlane-xyz/sdk run test
      - name: infra
        run: yarn workspace @hyperlane-xyz/infra run test

  test-env:
    runs-on: ubuntu-latest
    needs: [yarn-build]
    strategy:
      matrix:
        environment: [testnet3, mainnet2]
        module: [core, igp, ica]

    steps:
      - uses: actions/checkout@v3
      - uses: actions/cache@v3
        with:
          path: ./*
          key: ${{ github.sha }}

      - name: Install Foundry
        uses: onbjerg/foundry-toolchain@v1

      - name: Test ${{ matrix.environment }} ${{ matrix.module }} deployment (check, deploy, govern, check again)
        run: cd typescript/infra && ./fork.sh ${{ matrix.environment }} ${{ matrix.module }}

  test-sol:
    env:
      ETHERSCAN_API_KEY: ''

    runs-on: ubuntu-latest
    needs: [yarn-build]

    steps:
      - uses: actions/checkout@v3
      - uses: actions/cache@v3
        with:
          path: ./*
          key: ${{ github.sha }}

      - name: yarn-cache
        uses: actions/cache@v3
        with:
          path: |
            **/node_modules
            .yarn/cache
          key: ${{ runner.os }}-yarn-cache-${{ hashFiles('./yarn.lock') }}

      - name: Install Foundry
        uses: onbjerg/foundry-toolchain@v1

      - name: Install dependencies
        run: cd solidity && forge install

      - name: Forge build
        run: cd solidity && forge build --build-info

<<<<<<< HEAD
      #- name: gas
      #  run: yarn workspace @hyperlane-xyz/core run gas-ci

      - name: Unit tests
        run: yarn workspace @hyperlane-xyz/core run test
=======
      - name: lint
        run: yarn workspace @hyperlane-xyz/core run lint
>>>>>>> 267cf80a

      - name: Run Slither
        uses: crytic/slither-action@main
        id: slither
        with:
          target: 'solidity/'
          slither-config: 'solidity/slither.config.json'
          sarif: results.sarif
          fail-on: none
          ignore-compile: true

      - name: Upload SARIF file
        uses: github/codeql-action/upload-sarif@v2
        with:
          sarif_file: ${{ steps.slither.outputs.sarif }}

  coverage-sol:
    if: github.event_name == 'pull_request'
    runs-on: ubuntu-latest
    needs: [yarn-build]

    steps:
      - uses: actions/checkout@v3
      - uses: actions/cache@v3
        with:
          path: ./*
          key: ${{ github.sha }}

      - name: yarn-cache
        uses: actions/cache@v3
        with:
          path: |
            **/node_modules
            .yarn/cache
          key: ${{ runner.os }}-yarn-cache-${{ hashFiles('./yarn.lock') }}

      - name: Install Foundry
        uses: onbjerg/foundry-toolchain@v1

      - name: Install dependencies
        run: sudo apt-get install lcov

      - name: Run tests with coverage
        run: yarn workspace @hyperlane-xyz/core run coverage<|MERGE_RESOLUTION|>--- conflicted
+++ resolved
@@ -161,16 +161,14 @@
       - name: Forge build
         run: cd solidity && forge build --build-info
 
-<<<<<<< HEAD
       #- name: gas
       #  run: yarn workspace @hyperlane-xyz/core run gas-ci
 
       - name: Unit tests
         run: yarn workspace @hyperlane-xyz/core run test
-=======
+
       - name: lint
         run: yarn workspace @hyperlane-xyz/core run lint
->>>>>>> 267cf80a
 
       - name: Run Slither
         uses: crytic/slither-action@main
