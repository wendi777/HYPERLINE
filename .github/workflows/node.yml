--- conflicted
+++ resolved
@@ -137,6 +137,19 @@
       - name: forge-test
         run: yarn workspace @hyperlane-xyz/core run test:forge
 
+      - name: Run Slither
+        uses: crytic/slither-action@v0.2.0
+        id: slither
+        with:
+          target: 'solidity/'
+          sarif: results.sarif
+          fail-on: none
+  
+      - name: Upload SARIF file
+        uses: github/codeql-action/upload-sarif@v2
+        with:
+          sarif_file: ${{ steps.slither.outputs.sarif }}
+
       # Will fail if hardhat tests fail but not if forge tests fail
       - name: coverage
         run: |
@@ -183,32 +196,10 @@
           lcov-base: ./solidity/lcov.base.info
           delete-old-comments: true
 
-<<<<<<< HEAD
-      - uses: osmind-development-org/lcov-reporter-action@v0.3.2
-        with:
-          title: "Hardhat Coverage Report"
-          lcov-file: ./solidity/coverage/lcov.info
-          lcov-base: ./solidity/hardhat-lcov.base.info
-          delete-old-comments: true
-          
-      - name: Run Slither
-        uses: crytic/slither-action@v0.2.0
-        id: slither
-        with:
-          target: 'solidity/'
-          sarif: results.sarif
-          fail-on: none
-
-      - name: Upload SARIF file
-        uses: github/codeql-action/upload-sarif@v2
-        with:
-          sarif_file: ${{ steps.slither.outputs.sarif }}
-=======
       - name: check-coverage
         run: |
           sudo apt-get install lcov
           cd ./solidity
           export BASE=$(lcov --summary ./lcov.base.info | grep "lines" | sed 's/.*lines......:\ //' | sed 's/% (.*//')
           export REF=$(lcov --summary ./lcov.info | grep "lines" | sed 's/.*lines......:\ //' | sed 's/% (.*//')
-          if [[ $REF < $BASE ]]; then exit 1; fi
->>>>>>> d3886ed4
+          if [[ $REF < $BASE ]]; then exit 1; fi