{
  "name": "@hyperlane-xyz/core",
  "description": "Core solidity contracts for Hyperlane",
  "version": "3.1.7",
  "dependencies": {
    "@eth-optimism/contracts": "^0.6.0",
    "@hyperlane-xyz/utils": "3.1.7",
    "@openzeppelin/contracts": "^4.9.3",
    "@openzeppelin/contracts-upgradeable": "^v4.9.3"
  },
  "devDependencies": {
    "@nomiclabs/hardhat-ethers": "^2.2.1",
<<<<<<< HEAD
    "@nomiclabs/hardhat-waffle": "^2.0.3",
    "@typechain/ethers-v5": "^11.1.2",
=======
    "@nomiclabs/hardhat-waffle": "^2.0.6",
    "@typechain/ethers-v5": "^10.0.0",
>>>>>>> 69850642
    "@typechain/hardhat": "^6.0.0",
    "chai": "^4.3.0",
    "ethereum-waffle": "^4.0.10",
    "ethers": "^5.7.2",
    "hardhat": "^2.19.0",
    "hardhat-gas-reporter": "^1.0.9",
    "prettier": "^2.8.8",
    "prettier-plugin-solidity": "^1.1.3",
    "solhint": "^4.0.0",
    "solhint-plugin-prettier": "^0.0.5",
    "solidity-coverage": "^0.8.3",
    "ts-generator": "^0.1.1",
    "typechain": "^8.3.2",
    "typescript": "5.1.6"
  },
  "directories": {
    "test": "test"
  },
  "files": [
    "/dist",
    "/contracts",
    "/interfaces",
    "/docs"
  ],
  "homepage": "https://www.hyperlane.xyz",
  "keywords": [
    "Hyperlane",
    "Solidity"
  ],
  "license": "Apache-2.0",
  "main": "dist/index.js",
  "repository": "https://github.com/hyperlane-xyz/hyperlane-monorepo",
  "scripts": {
    "build": "hardhat compile && tsc",
    "lint": "solhint contracts/**/*.sol",
    "clean": "hardhat clean && rm -rf ./dist ./cache ./types ./coverage",
    "coverage": "./coverage.sh",
    "docs": "forge doc",
    "flatten": "./flatten.sh",
    "prettier": "prettier --write ./contracts ./test",
    "test": "hardhat test && forge test -vvv",
    "gas": "forge snapshot",
    "gas-ci": "yarn gas --check --tolerance 2 || (echo 'Manually update gas snapshot' && exit 1)",
    "slither": "slither ."
  },
  "types": "dist/index.d.ts",
  "peerDependencies": {
    "@ethersproject/abi": "*",
    "@ethersproject/providers": "*",
    "@types/sinon-chai": "*"
  }
}<|MERGE_RESOLUTION|>--- conflicted
+++ resolved
@@ -10,14 +10,9 @@
   },
   "devDependencies": {
     "@nomiclabs/hardhat-ethers": "^2.2.1",
-<<<<<<< HEAD
-    "@nomiclabs/hardhat-waffle": "^2.0.3",
+    "@nomiclabs/hardhat-waffle": "^2.0.6",
     "@typechain/ethers-v5": "^11.1.2",
-=======
-    "@nomiclabs/hardhat-waffle": "^2.0.6",
-    "@typechain/ethers-v5": "^10.0.0",
->>>>>>> 69850642
-    "@typechain/hardhat": "^6.0.0",
+    "@typechain/hardhat": "^7.0.0",
     "chai": "^4.3.0",
     "ethereum-waffle": "^4.0.10",
     "ethers": "^5.7.2",
