--- conflicted
+++ resolved
@@ -77,25 +77,15 @@
         );
 
         originBridgeAdapter.initialize(
-<<<<<<< HEAD
-            address(this),
+            owner,
             address(tokenMessenger),
-=======
-            owner,
-            address(circleBridge),
->>>>>>> 562c0fef
             address(messageTransmitter),
             address(originLiquidityLayerRouter)
         );
 
         destinationBridgeAdapter.initialize(
-<<<<<<< HEAD
-            address(this),
+            owner,
             address(tokenMessenger),
-=======
-            owner,
-            address(circleBridge),
->>>>>>> 562c0fef
             address(messageTransmitter),
             address(destinationLiquidityLayerRouter)
         );
