--- conflicted
+++ resolved
@@ -32,24 +32,15 @@
     }
 
     function testPostDispatch(uint8 _hooks) public {
-<<<<<<< HEAD
-        uint256 fee = 25000;
+        uint256 fee = PER_HOOK_GAS_AMOUNT;
         address[] memory hooksDeployed = deployHooks(_hooks, fee);
         uint256 _msgValue = hooksDeployed.length * fee;
-=======
-        address[] memory hooksDeployed = deployHooks(_hooks);
-        uint256 _msgValue = hooksDeployed.length * PER_HOOK_GAS_AMOUNT;
->>>>>>> 03c92e1e
 
         bytes memory message = abi.encodePacked("hello world");
         for (uint256 i = 0; i < hooksDeployed.length; i++) {
             vm.expectCall(
                 hooksDeployed[i],
-<<<<<<< HEAD
-                fee,
-=======
                 PER_HOOK_GAS_AMOUNT,
->>>>>>> 03c92e1e
                 abi.encodeCall(
                     TestPostDispatchHook(hooksDeployed[i]).postDispatch,
                     ("", "hello world")
@@ -60,24 +51,16 @@
     }
 
     function testPostDispatch_reverts_outOfFund(uint8 _hooks, uint8 k) public {
-        uint256 fee = 25000;
+        uint256 fee = PER_HOOK_GAS_AMOUNT;
         address[] memory hooksDeployed = deployHooks(_hooks, fee);
         vm.assume(k < hooksDeployed.length);
-<<<<<<< HEAD
         uint256 _msgValue = uint256(k) * fee;
-=======
-        uint256 _msgValue = uint256(k) * PER_HOOK_GAS_AMOUNT;
->>>>>>> 03c92e1e
 
         bytes memory message = abi.encodePacked("hello world");
         for (uint256 i = 0; i < k; i++) {
             vm.expectCall(
                 hooksDeployed[i],
-<<<<<<< HEAD
                 fee,
-=======
-                PER_HOOK_GAS_AMOUNT,
->>>>>>> 03c92e1e
                 abi.encodeCall(
                     TestPostDispatchHook(hooksDeployed[i]).postDispatch,
                     ("", "hello world")
@@ -89,14 +72,9 @@
     }
 
     function testQuoteDispatch(uint8 _hooks) public {
-<<<<<<< HEAD
-        uint256 fee = 25000;
+        uint256 fee = PER_HOOK_GAS_AMOUNT;
         address[] memory hooksDeployed = deployHooks(_hooks, fee);
         uint256 _msgValue = hooksDeployed.length * fee;
-=======
-        address[] memory hooksDeployed = deployHooks(_hooks);
-        uint256 _msgValue = hooksDeployed.length * PER_HOOK_GAS_AMOUNT;
->>>>>>> 03c92e1e
 
         bytes memory message = abi.encodePacked("hello world");
         uint256 totalQuote = hook.quoteDispatch("", message);
@@ -105,7 +83,7 @@
     }
 
     function testMetadata(uint8 _hooks) public {
-        uint256 fee = 25000;
+        uint256 fee = PER_HOOK_GAS_AMOUNT;
         address[] memory expectedHooks = deployHooks(_hooks, fee);
         address[] memory actualHook = hook.hooks("");
         assertEq(actualHook, expectedHooks);
