--- conflicted
+++ resolved
@@ -44,14 +44,9 @@
         bytes32 _recipientAddress,
         address _token,
         uint256 _amount,
-<<<<<<< HEAD
-        string calldata _bridge
-    ) external returns (bytes32) {
-=======
         string calldata _bridge,
         bytes calldata _messageBody
-    ) external payable returns (bytes32) {
->>>>>>> 65688087
+    ) external returns (bytes32) {
         ILiquidityLayerAdapter _adapter = _getAdapter(_bridge);
 
         // Transfer the tokens to the adapter
