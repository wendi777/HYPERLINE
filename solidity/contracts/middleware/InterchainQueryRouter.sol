--- conflicted
+++ resolved
@@ -2,11 +2,7 @@
 pragma solidity ^0.8.13;
 
 // ============ Internal Imports ============
-<<<<<<< HEAD
-import {OwnableMulticall, Call, Result} from "../OwnableMulticall.sol";
-=======
 import {CallLib} from "../libs/Call.sol";
->>>>>>> 25dfcbae
 import {Router} from "../Router.sol";
 import {IInterchainQueryRouter} from "../interfaces/middleware/IInterchainQueryRouter.sol";
 import {InterchainQueryMessage} from "../libs/middleware/InterchainQueryMessage.sol";
@@ -54,17 +50,10 @@
     function initialize(
         address _mailbox,
         address _interchainGasPaymaster,
-<<<<<<< HEAD
-        address _interchainSecurityModule
-    ) external initializer {
-        // Transfer ownership of the contract to `msg.sender`
-        __Router_initialize(
-=======
         address _interchainSecurityModule,
         address _owner
     ) external initializer {
         __HyperlaneConnectionClient_initialize(
->>>>>>> 25dfcbae
             _mailbox,
             _interchainGasPaymaster,
             _interchainSecurityModule,
@@ -72,17 +61,6 @@
         );
     }
 
-<<<<<<< HEAD
-    function initialize(address _mailbox, address _interchainGasPaymaster)
-        external
-        initializer
-    {
-        // Transfer ownership of the contract to `msg.sender`
-        __Router_initialize(_mailbox, _interchainGasPaymaster);
-    }
-
-=======
->>>>>>> 25dfcbae
     /**
      * @notice Dispatches a sequence of static calls (query) to the destination domain and set of callbacks to resolve the results on the dispatcher.
      * @param _destination The domain of the chain to query.
@@ -93,35 +71,6 @@
      * @dev Callbacks must be returned to the `msg.sender` for security reasons. Require this contract is the `msg.sender` on callbacks.
      */
     function query(
-<<<<<<< HEAD
-        uint32 _destinationDomain,
-        address target,
-        bytes calldata queryData,
-        bytes calldata callback
-    ) external returns (bytes32 messageId) {
-        Call[] memory calls = new Call[](1);
-        calls[0] = Call({to: target, data: queryData});
-        bytes[] memory callbacks = new bytes[](1);
-        callbacks[0] = callback;
-        messageId = query(_destinationDomain, calls, callbacks);
-    }
-
-    /**
-     * @param _destinationDomain Domain of destination chain
-     * @param call Call (to and data packed struct) to be made on destination chain.
-     * @param callback Callback function selector on `msg.sender` and optionally abi-encoded prefix arguments.
-     */
-    function query(
-        uint32 _destinationDomain,
-        Call calldata call,
-        bytes calldata callback
-    ) external returns (bytes32 messageId) {
-        Call[] memory calls = new Call[](1);
-        calls[0] = call;
-        bytes[] memory callbacks = new bytes[](1);
-        callbacks[0] = callback;
-        messageId = query(_destinationDomain, calls, callbacks);
-=======
         uint32 _destination,
         address _to,
         bytes memory _data,
@@ -138,7 +87,6 @@
                 _callback
             )
         );
->>>>>>> 25dfcbae
     }
 
     /**
@@ -159,39 +107,16 @@
         );
     }
 
-<<<<<<< HEAD
-=======
     /**
      * @notice Handles a message from remote enrolled Interchain Query Router.
      * @param _origin The domain of the chain that sent the message.
      * @param _message The ABI-encoded interchain query.
      */
->>>>>>> 25dfcbae
     function _handle(
         uint32 _origin,
         bytes32, // router sender
         bytes calldata _message
     ) internal override {
-<<<<<<< HEAD
-        Action action = abi.decode(_message, (Action));
-        if (action == Action.DISPATCH) {
-            (
-                ,
-                address sender,
-                Call[] memory calls,
-                bytes[] memory callbacks
-            ) = abi.decode(_message, (Action, address, Call[], bytes[]));
-            Result[] memory results = _staticcall(calls, callbacks);
-            _dispatch(_origin, abi.encode(Action.RESOLVE, sender, results));
-            emit QueryReturned(_origin, sender);
-        } else if (action == Action.RESOLVE) {
-            (, address sender, Result[] memory resolveCallbacks) = abi.decode(
-                _message,
-                (Action, address, Result[])
-            );
-            resolveResults(sender, resolveCallbacks);
-            emit QueryResolved(_origin, sender);
-=======
         InterchainQueryMessage.MessageType messageType = InterchainQueryMessage
             .messageType(_message);
         bytes32 sender = InterchainQueryMessage.sender(_message);
@@ -211,11 +136,9 @@
             address senderAddress = sender.bytes32ToAddress();
             bytes[] memory rawCalls = InterchainQueryMessage.rawCalls(_message);
             CallLib.multicallto(senderAddress, rawCalls);
-            //
             emit QueryResolved(_origin, senderAddress);
         } else {
             assert(false);
->>>>>>> 25dfcbae
         }
     }
 }