// SPDX-License-Identifier: MIT OR Apache-2.0
pragma solidity >=0.8.0;

/*@@@@@@@       @@@@@@@@@
 @@@@@@@@@       @@@@@@@@@
  @@@@@@@@@       @@@@@@@@@
   @@@@@@@@@       @@@@@@@@@
    @@@@@@@@@@@@@@@@@@@@@@@@@
     @@@@@  HYPERLANE  @@@@@@@
    @@@@@@@@@@@@@@@@@@@@@@@@@
   @@@@@@@@@       @@@@@@@@@
  @@@@@@@@@       @@@@@@@@@
 @@@@@@@@@       @@@@@@@@@
@@@@@@@@@       @@@@@@@@*/

// ============ Internal Imports ============
import {IPostDispatchHook} from "../../interfaces/hooks/IPostDispatchHook.sol";
import {AbstractPostDispatchHook} from "./AbstractPostDispatchHook.sol";
import {AbstractMessageIdAuthorizedIsm} from "../../isms/hook/AbstractMessageIdAuthorizedIsm.sol";
import {TypeCasts} from "../../libs/TypeCasts.sol";
import {Message} from "../../libs/Message.sol";
import {StandardHookMetadata} from "./StandardHookMetadata.sol";
import {MailboxClient} from "../../client/MailboxClient.sol";

/**
 * @title AbstractMessageIdAuthHook
 * @notice Message hook to inform an Abstract Message ID ISM of messages published through
 * a third-party bridge.
 */
abstract contract AbstractMessageIdAuthHook is
    AbstractPostDispatchHook,
    MailboxClient
{
    using StandardHookMetadata for bytes;
    using Message for bytes;

    // ============ Constants ============

    // left-padded address for ISM to verify messages
    bytes32 public immutable ism;
    // Domain of chain on which the ISM is deployed
    uint32 public immutable destinationDomain;

    // ============ Constructor ============

    constructor(
        address _mailbox,
        uint32 _destinationDomain,
        bytes32 _ism
    ) MailboxClient(_mailbox) {
        require(_ism != bytes32(0), "AbstractMessageIdAuthHook: invalid ISM");
        require(
            _destinationDomain != 0,
            "AbstractMessageIdAuthHook: invalid destination domain"
        );
        ism = _ism;
        destinationDomain = _destinationDomain;
    }

    /// @inheritdoc IPostDispatchHook
    function hookType() external pure returns (uint8) {
        return uint8(IPostDispatchHook.Types.ID_AUTH_ISM);
    }

    // ============ Internal functions ============

    /// @inheritdoc AbstractPostDispatchHook
    function _postDispatch(
        bytes calldata metadata,
        bytes calldata message
    ) internal override {
        bytes32 id = message.id();
        require(
            _isLatestDispatched(id),
            "AbstractMessageIdAuthHook: message not latest dispatched"
        );
        require(
            message.destination() == destinationDomain,
            "AbstractMessageIdAuthHook: invalid destination domain"
        );
<<<<<<< HEAD
        // Note AbstractMessageIdAuthorizationIsm's `verifiedMessages` stores each message's verification bit
        // and msg.value together in the same slot, so msg.value has to be less than 2 ** 255.
=======
>>>>>>> 2c3faf77
        require(
            metadata.msgValue(0) < 2 ** 255,
            "AbstractMessageIdAuthHook: msgValue must be less than 2 ** 255"
        );
        bytes memory payload = abi.encodeCall(
            AbstractMessageIdAuthorizedIsm.verifyMessageId,
            id
        );
        _sendMessageId(metadata, payload);
    }

    /**
     * @notice Send a message to the ISM.
     * @param metadata The metadata for the hook caller
     * @param payload The payload for call to the ISM
     */
    function _sendMessageId(
        bytes calldata metadata,
        bytes memory payload
    ) internal virtual;
}<|MERGE_RESOLUTION|>--- conflicted
+++ resolved
@@ -78,11 +78,6 @@
             message.destination() == destinationDomain,
             "AbstractMessageIdAuthHook: invalid destination domain"
         );
-<<<<<<< HEAD
-        // Note AbstractMessageIdAuthorizationIsm's `verifiedMessages` stores each message's verification bit
-        // and msg.value together in the same slot, so msg.value has to be less than 2 ** 255.
-=======
->>>>>>> 2c3faf77
         require(
             metadata.msgValue(0) < 2 ** 255,
             "AbstractMessageIdAuthHook: msgValue must be less than 2 ** 255"
