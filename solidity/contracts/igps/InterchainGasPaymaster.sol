--- conflicted
+++ resolved
@@ -22,10 +22,7 @@
 import {Indexed} from "../Indexed.sol";
 
 // ============ External Imports ============
-<<<<<<< HEAD
-=======
 import {Strings} from "@openzeppelin/contracts/utils/Strings.sol";
->>>>>>> cbea147c
 import {Address} from "@openzeppelin/contracts/utils/Address.sol";
 import {OwnableUpgradeable} from "@openzeppelin/contracts-upgradeable/access/OwnableUpgradeable.sol";
 
@@ -187,16 +184,12 @@
             payable(_refundAddress).sendValue(_overpayment);
         }
 
-<<<<<<< HEAD
         emit GasPayment(
             _messageId,
             _destinationDomain,
             _gasAmount,
             _requiredPayment
         );
-=======
-        emit GasPayment(_messageId, _gasAmount, _requiredPayment);
->>>>>>> cbea147c
     }
 
     /**
