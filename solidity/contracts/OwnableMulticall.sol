--- conflicted
+++ resolved
@@ -1,15 +1,8 @@
 // SPDX-License-Identifier: Apache-2.0
 pragma solidity ^0.8.13;
 
-<<<<<<< HEAD
-// ============ External Imports ============
-
-import {OwnableUpgradeable} from "@openzeppelin/contracts-upgradeable/access/OwnableUpgradeable.sol";
-import {Call, Result} from "./Call.sol";
-=======
 // ============ Internal Imports ============
 import {CallLib} from "./libs/Call.sol";
->>>>>>> 25dfcbae
 
 /*
  * @title OwnableMulticall
@@ -18,71 +11,6 @@
 contract OwnableMulticall {
     address public immutable owner;
 
-<<<<<<< HEAD
-    function initialize() external initializer {
-        __Ownable_init();
-    }
-
-    function proxyCalls(Call[] calldata calls) external onlyOwner {
-        uint256 length = calls.length;
-        for (uint256 i = 0; i < length; i += 1) {
-            (bool success, bytes memory returnData) = calls[i].to.call(
-                calls[i].data
-            );
-            if (!success) {
-                assembly {
-                    revert(add(returnData, 32), returnData)
-                }
-            }
-        }
-    }
-
-    function _staticcall(Call[] memory calls, bytes[] memory callbacks)
-        internal
-        view
-        returns (Result[] memory resolveCalls)
-    {
-        uint256 length = calls.length;
-        resolveCalls = new Result[](length);
-        for (uint256 i = 0; i < length; i++) {
-            (bool success, bytes memory returnData) = calls[i].to.staticcall(
-                calls[i].data
-            );
-            resolveCalls[i] = Result(
-                success,
-                bytes.concat(callbacks[i], returnData)
-            );
-        }
-        return resolveCalls;
-    }
-
-    function proxyCallBatch(address to, bytes[] memory calls) internal {
-        uint256 length = calls.length;
-        for (uint256 i = 0; i < length; i += 1) {
-            (bool success, bytes memory returnData) = to.call(calls[i]);
-            if (!success) {
-                assembly {
-                    revert(add(returnData, 32), returnData)
-                }
-            }
-        }
-    }
-
-    function resolveResults(address to, Result[] memory results) internal {
-        for (uint256 i = 0; i < results.length; i += 1) {
-            if (results[i].success) {
-                (bool success, bytes memory returnData) = to.call(
-                    results[i].data
-                );
-                if (!success) {
-                    assembly {
-                        revert(add(returnData, 32), returnData)
-                    }
-                }
-            }
-        }
-    }
-=======
     constructor(address _owner) {
         owner = _owner;
     }
@@ -98,5 +26,4 @@
 
     // solhint-disable-next-line no-empty-blocks
     receive() external payable {}
->>>>>>> 25dfcbae
 }