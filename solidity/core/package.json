--- conflicted
+++ resolved
@@ -1,15 +1,9 @@
 {
   "name": "@abacus-network/core",
   "description": "Core solidity contracts for Abacus",
-<<<<<<< HEAD
-  "version": "0.2.1-beta3",
-  "dependencies": {
-    "@abacus-network/utils": "^0.2.1-beta3",
-=======
   "version": "0.2.2",
   "dependencies": {
     "@abacus-network/utils": "^0.2.2",
->>>>>>> 4ec3e212
     "@openzeppelin/contracts": "^4.6.0",
     "@openzeppelin/contracts-upgradeable": "^4.6.0",
     "@summa-tx/memview-sol": "^2.0.0"
