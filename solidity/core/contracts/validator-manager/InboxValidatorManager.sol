// SPDX-License-Identifier: MIT OR Apache-2.0
pragma solidity >=0.8.0;
pragma abicoder v2;

// ============ Internal Imports ============
import {IInbox} from "../../interfaces/IInbox.sol";
import {SchnorrValidatorManager} from "./SchnorrValidatorManager.sol";
import {BN256} from "../../libs/BN256.sol";

/**
 * @title InboxValidatorManager
 * @notice Verifies checkpoints are signed by a quorum of validators and submits
 * them to an Inbox.
 */
<<<<<<< HEAD
contract InboxValidatorManager is SchnorrValidatorManager {
    // ============ Libraries ============

    using BN256 for BN256.G1Point;

    // ============ Events ============

    /**
     * @notice Emitted when a checkpoint has been signed by a quorum
     * of validators and cached on an Inbox.
     * @dev This event allows watchers to observe the signatures they need
     * to prove fraud on the Outbox.
     */
    event Quorum(
        address inbox,
        Checkpoint checkpoint,
        uint256[2] signature,
        bytes32 compressedPublicKey,
        bytes32 compressedNonce,
        bytes32[] omitted
    );

=======
contract InboxValidatorManager is MultisigValidatorManager {
>>>>>>> 81b66b58
    // ============ Constructor ============

    /**
     * @dev Reverts if `_validators` has any duplicates.
     * @param _remoteDomain The remote domain of the outbox chain.
     * @param _validators The set of validator addresses.
     * @param _threshold The quorum threshold. Must be greater than or equal
     * to the length of `_validators`.
     */
    // solhint-disable-next-line no-empty-blocks
    constructor(
        uint32 _remoteDomain,
        BN256.G1Point[] memory _validators,
        uint256 _threshold
    ) SchnorrValidatorManager(_remoteDomain, _validators, _threshold) {}

    // ============ External Functions ============

<<<<<<< HEAD
    function process(
        IInbox _inbox,
        Checkpoint calldata _checkpoint,
        uint256[2] calldata _sigScalars,
        BN256.G1Point calldata _nonce,
        bytes32[] calldata _omittedValidatorCompressedPublicKeys,
=======
    /**
     * @notice Verifies a signed checkpoint and submits a message for processing.
     * @dev Reverts if `_signatures` is not a quorum of validator signatures.
     * @dev Reverts if `_signatures` is not sorted in ascending order by the signer
     * address, which is required for duplicate detection.
     * @param _inbox The inbox to submit the message to.
     * @param _root The merkle root of the signed checkpoint.
     * @param _index The index of the signed checkpoint.
     * @param _signatures Signatures over the checkpoint to be checked for a validator
     * quorum. Must be sorted in ascending order by signer address.
     * @param _message The message to process.
     * @param _proof Merkle proof of inclusion for message's leaf
     * @param _leafIndex Index of leaf in outbox's merkle tree
     */
    function process(
        IInbox _inbox,
        bytes32 _root,
        uint256 _index,
        bytes[] calldata _signatures,
>>>>>>> 81b66b58
        bytes calldata _message,
        bytes32[32] calldata _proof,
        uint256 _leafIndex
    ) external {
<<<<<<< HEAD
        _requireQuorum(
            _inbox,
            _checkpoint,
            _sigScalars,
            _nonce,
            _omittedValidatorCompressedPublicKeys
        );
        _inbox.process(
            _checkpoint.root,
            _checkpoint.index,
            _message,
            _proof,
            _leafIndex
        );
    }

    // Can we batch process with sovereign guardians?
    function batchProcess(
        IInbox _inbox,
        Checkpoint calldata _checkpoint,
        uint256[2] calldata _sigScalars,
        BN256.G1Point calldata _nonce,
        bytes32[] calldata _omittedValidatorCompressedPublicKeys,
        bytes[] calldata _messages,
        bytes32[32][] calldata _proofs,
        uint256[] calldata _leafIndices
    ) external {
        _requireQuorum(
            _inbox,
            _checkpoint,
            _sigScalars,
            _nonce,
            _omittedValidatorCompressedPublicKeys
        );
        _inbox.batchProcess(
            _checkpoint.root,
            _checkpoint.index,
            _messages,
            _proofs,
            _leafIndices
        );
    }

    function _requireQuorum(
        IInbox _inbox,
        Checkpoint calldata _checkpoint,
        uint256[2] calldata _sigScalars,
        BN256.G1Point calldata _nonce,
        bytes32[] calldata _omittedValidatorCompressedPublicKeys
    ) internal {
        (bool _success, bytes32 _compressedKey) = isQuorum(
            _checkpoint,
            _sigScalars,
            _nonce,
            _omittedValidatorCompressedPublicKeys
        );
        require(_success, "!quorum");
        emit Quorum(
            address(_inbox),
            _checkpoint,
            _sigScalars,
            _compressedKey,
            _nonce.compress(),
            _omittedValidatorCompressedPublicKeys
        );
=======
        require(isQuorum(_root, _index, _signatures), "!quorum");
        _inbox.process(_root, _index, _message, _proof, _leafIndex);
>>>>>>> 81b66b58
    }
}<|MERGE_RESOLUTION|>--- conflicted
+++ resolved
@@ -12,32 +12,11 @@
  * @notice Verifies checkpoints are signed by a quorum of validators and submits
  * them to an Inbox.
  */
-<<<<<<< HEAD
 contract InboxValidatorManager is SchnorrValidatorManager {
     // ============ Libraries ============
 
     using BN256 for BN256.G1Point;
 
-    // ============ Events ============
-
-    /**
-     * @notice Emitted when a checkpoint has been signed by a quorum
-     * of validators and cached on an Inbox.
-     * @dev This event allows watchers to observe the signatures they need
-     * to prove fraud on the Outbox.
-     */
-    event Quorum(
-        address inbox,
-        Checkpoint checkpoint,
-        uint256[2] signature,
-        bytes32 compressedPublicKey,
-        bytes32 compressedNonce,
-        bytes32[] omitted
-    );
-
-=======
-contract InboxValidatorManager is MultisigValidatorManager {
->>>>>>> 81b66b58
     // ============ Constructor ============
 
     /**
@@ -56,41 +35,17 @@
 
     // ============ External Functions ============
 
-<<<<<<< HEAD
     function process(
         IInbox _inbox,
         Checkpoint calldata _checkpoint,
         uint256[2] calldata _sigScalars,
         BN256.G1Point calldata _nonce,
         bytes32[] calldata _omittedValidatorCompressedPublicKeys,
-=======
-    /**
-     * @notice Verifies a signed checkpoint and submits a message for processing.
-     * @dev Reverts if `_signatures` is not a quorum of validator signatures.
-     * @dev Reverts if `_signatures` is not sorted in ascending order by the signer
-     * address, which is required for duplicate detection.
-     * @param _inbox The inbox to submit the message to.
-     * @param _root The merkle root of the signed checkpoint.
-     * @param _index The index of the signed checkpoint.
-     * @param _signatures Signatures over the checkpoint to be checked for a validator
-     * quorum. Must be sorted in ascending order by signer address.
-     * @param _message The message to process.
-     * @param _proof Merkle proof of inclusion for message's leaf
-     * @param _leafIndex Index of leaf in outbox's merkle tree
-     */
-    function process(
-        IInbox _inbox,
-        bytes32 _root,
-        uint256 _index,
-        bytes[] calldata _signatures,
->>>>>>> 81b66b58
         bytes calldata _message,
         bytes32[32] calldata _proof,
         uint256 _leafIndex
     ) external {
-<<<<<<< HEAD
         _requireQuorum(
-            _inbox,
             _checkpoint,
             _sigScalars,
             _nonce,
@@ -117,7 +72,6 @@
         uint256[] calldata _leafIndices
     ) external {
         _requireQuorum(
-            _inbox,
             _checkpoint,
             _sigScalars,
             _nonce,
@@ -133,7 +87,6 @@
     }
 
     function _requireQuorum(
-        IInbox _inbox,
         Checkpoint calldata _checkpoint,
         uint256[2] calldata _sigScalars,
         BN256.G1Point calldata _nonce,
@@ -147,16 +100,11 @@
         );
         require(_success, "!quorum");
         emit Quorum(
-            address(_inbox),
             _checkpoint,
             _sigScalars,
             _compressedKey,
             _nonce.compress(),
             _omittedValidatorCompressedPublicKeys
         );
-=======
-        require(isQuorum(_root, _index, _signatures), "!quorum");
-        _inbox.process(_root, _index, _message, _proof, _leafIndex);
->>>>>>> 81b66b58
     }
 }