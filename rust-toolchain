--- conflicted
+++ resolved
@@ -1,7 +1,3 @@
 [toolchain]
-<<<<<<< HEAD
-channel = "1.70"
-=======
 channel = "1.72.1"
->>>>>>> 401b32dd
 profile = "default"